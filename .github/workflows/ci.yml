--- conflicted
+++ resolved
@@ -29,11 +29,7 @@
         with:
           cond: ${{ github.event_name == 'pull_request' }}
           if_true: ${{ github.head_ref }}
-<<<<<<< HEAD
-          if_false: ${{ github.ref }}
-=======
           if_false: ${{ github.ref_name }}
->>>>>>> d284e629
 
       - name: Checkout repository
         uses: actions/checkout@v3
@@ -93,11 +89,7 @@
         with:
           cond: ${{ github.event_name == 'pull_request' }}
           if_true: ${{ github.head_ref }}
-<<<<<<< HEAD
-          if_false: ${{ github.ref }}
-=======
           if_false: ${{ github.ref_name }}
->>>>>>> d284e629
 
       - name: Checkout repository
         uses: actions/checkout@v3
