import subprocess as sp
import threading
import time
import os
import sys
<<<<<<< HEAD
reload(sys)
sys.setdefaultencoding('utf8')
sys.path.insert(0, os.path.join(os.path.dirname(__file__), 'libs/'))

import sqlite3
from init import *
from update_db import *


from get_settings import get_general_settings, get_proxy_settings
import logging
from logging.handlers import TimedRotatingFileHandler

logger = logging.getLogger('waitress')
log_level = get_general_settings()[4]
if log_level is None:
    log_level = "INFO"

class OneLineExceptionFormatter(logging.Formatter):
    def formatException(self, exc_info):
        """
        Format an exception so that it prints on a single line.
        """
        result = super(OneLineExceptionFormatter, self).formatException(exc_info)
        return repr(result) # or format into one line however you want to

    def format(self, record):
        s = super(OneLineExceptionFormatter, self).format(record)
        if record.exc_text:
            s = s.replace('\n', '') + '|'
        return s

def configure_logging():
    global fh
    fh = TimedRotatingFileHandler(os.path.join(config_dir, 'log/bazarr.log'), when="midnight", interval=1, backupCount=7)
    f = OneLineExceptionFormatter('%(asctime)s|%(levelname)s|%(message)s|',
                                  '%d/%m/%Y %H:%M:%S')
    fh.setFormatter(f)
    logging.getLogger("enzyme").setLevel(logging.CRITICAL)
    logging.getLogger("apscheduler").setLevel(logging.WARNING)
    logging.getLogger("subliminal").setLevel(logging.CRITICAL)
    logging.getLogger("stevedore.extension").setLevel(logging.CRITICAL)
    root = logging.getLogger()
    root.setLevel(log_level)
    root.addHandler(fh)

configure_logging()

import requests
if get_proxy_settings()[0] != 'None':
    logging.debug('BAZARR Applying proxy settings.')
    if get_proxy_settings()[3] != '' and get_proxy_settings()[4] != '':
        proxy = get_proxy_settings()[0] + '://' + get_proxy_settings()[3] + ':' + get_proxy_settings()[4] + '@' + get_proxy_settings()[1] + ':' + get_proxy_settings()[2]
    else:
        proxy = get_proxy_settings()[0] + '://' + get_proxy_settings()[1] + ':' + get_proxy_settings()[2]
    os.environ['HTTP_PROXY'] = str(proxy)
    os.environ['HTTPS_PROXY'] = str(proxy)
    os.environ['NO_PROXY'] = str(get_proxy_settings()[5])

from bottle import route, run, template, static_file, request, redirect, response, HTTPError, app
import bottle
bottle.TEMPLATE_PATH.insert(0, os.path.join(os.path.dirname(__file__), 'views/'))
bottle.debug(True)
bottle.TEMPLATES.clear()

from beaker.middleware import SessionMiddleware
from cork import Cork
from json import dumps
import itertools
import operator
import pretty
from datetime import datetime, timedelta
from io import BytesIO
import math
import ast
import hashlib
import time

from get_languages import load_language_in_db, language_from_alpha3
from get_providers import load_providers, get_providers, get_providers_auth
load_providers()

from get_series import *
from get_episodes import *
from get_settings import base_url, ip, port, path_replace, path_replace_movie
if no_update is False:
    from check_update import check_and_apply_update
from list_subtitles import store_subtitles, store_subtitles_movie, series_scan_subtitles, movies_scan_subtitles, list_missing_subtitles, list_missing_subtitles_movies
from get_subtitle import download_subtitle, series_download_subtitles, movies_download_subtitles, wanted_download_subtitles, wanted_search_missing_subtitles, manual_search, manual_download_subtitle
from utils import history_log, history_log_movie
from scheduler import *
from notifier import send_notifications, send_notifications_movie

# Reset restart required warning on start
logging.debug('BAZARR Clearing restart required warning.')
conn = sqlite3.connect(os.path.join(config_dir, 'db/bazarr.db'), timeout=30)
c = conn.cursor()
c.execute("UPDATE system SET configured = 0, updated = 0")
conn.commit()
c.close()

# Load languages in database
load_language_in_db()

from get_settings import get_auth_settings

logging.debug('BAZARR Applying authentication settings')
aaa = Cork(os.path.normpath(os.path.join(config_dir, 'config')))

app = app()
session_opts = {
    'session.cookie_expires': True,
    'session.key': 'Bazarr',
    'session.httponly': True,
    'session.timeout': 3600 * 24,  # 1 day
    'session.type': 'cookie',
    'session.validate_key': True
}
app = SessionMiddleware(app, session_opts)
login_auth = get_auth_settings()[0]


def custom_auth_basic(check):
    def decorator(func):
        def wrapper(*a, **ka):
            if get_auth_settings()[0] == 'basic':
                user, password = request.auth or (None, None)
                if user is None or not check(user, password):
                    err = HTTPError(401, "Access denied")
                    err.add_header('WWW-Authenticate', 'Basic realm="Bazarr"')
                    return err
                return func(*a, **ka)
            else:
                return func(*a, **ka)

        return wrapper
    return decorator

def check_credentials(user, pw):
    from get_settings import get_auth_settings

    username = get_auth_settings()[1]
    password = get_auth_settings()[2]
    if hashlib.md5(pw).hexdigest() == password and user == username:
        return True
    return False


def authorize():
    if login_auth == 'form':
        aaa = Cork(os.path.normpath(os.path.join(config_dir, 'config')))
        aaa.require(fail_redirect=(base_url + 'login'))


def post_get(name, default=''):
    return request.POST.get(name, default).strip()


@route(base_url + 'login')
def login_form():
    msg = bottle.request.query.get('msg', '')
    return template('login', base_url=base_url, msg=msg)
=======
import getopt
>>>>>>> 7186fc89

arguments = []
try:
    opts, args = getopt.getopt(sys.argv[1:],"h:",["no-update", "config="])
except getopt.GetoptError:
    print 'bazarr.py -h --no-update --config <config_directory>'
    sys.exit(2)
for opt, arg in opts:
    arguments.append(opt)
    if arg != '':
        arguments.append(arg)


dir_name = os.path.dirname(__file__)

def start_bazarr():
    script = [sys.executable, "-u", os.path.normcase(os.path.join(globals()['dir_name'], 'bazarr/main.py'))] + globals()['arguments']

    ep = sp.Popen(script, stdout=sp.PIPE, stderr=sp.STDOUT, stdin=sp.PIPE)
    print "Bazarr starting..."
    try:
        for line in iter(ep.stdout.readline, ''):
            sys.stdout.write(line)
    except KeyboardInterrupt:
        pass


if __name__ == '__main__':
    restartfile = os.path.normcase(os.path.join(globals()['dir_name'], 'bazarr.restart'))
    stopfile = os.path.normcase(os.path.join(globals()['dir_name'], 'bazarr.stop'))

    try:
<<<<<<< HEAD
        image_buffer = BytesIO(requests.get(url_sonarr + '/api' + url_image.split(url_sonarr)[1], timeout=15, verify=False).content)
    except Exception as e:
        logging.exception('Unable to get image from Sonarr.')
        return None
    else:
        image_buffer.seek(0)
        bytes = image_buffer.read()
        response.set_header('Content-type', 'image/jpeg')
        return bytes
=======
        os.remove(restartfile)
    except:
        pass
>>>>>>> 7186fc89

    try:
        os.remove(stopfile)
    except:
        pass

    def daemon():
        threading.Timer(1.0, daemon).start()
        if os.path.exists(stopfile):
            try:
                os.remove(stopfile)
            except:
                print 'Unable to delete stop file.'
            else:
                print 'Bazarr exited.'
                os._exit(0)

        if os.path.exists(restartfile):
            try:
                os.remove(restartfile)
            except:
                print 'Unable to delete restart file.'
            else:
                start_bazarr()


    daemon()

<<<<<<< HEAD
        if hour != "0" and hour != "*":
            text = text + hour
            if hour == "0" or hour == "1":
                text = text + " hour"
            else:
                text = text + " hours"

            if minute != "*" and second != "0":
                text = text + ", "
            elif minute == "*" and second != "0":
                text = text + " and "
            elif minute != "0" and minute != "*" and second == "0":
                text = text + " and "
        if minute != "0" and minute != "*":
            text = text + minute
            if minute == "0" or minute == "1":
                text = text + " minute"
            else:
                text = text + " minutes"

            if second != "0" and second != "*":
                text = text + " and "
        if second != "0" and second != "*":
            text = text + second
            if second == "0" or second == "1":
                text = text + " second"
            else:
                text = text + " seconds"

        return text


    task_list = []
    for job in scheduler.get_jobs():
        if job.next_run_time is not None:
            next_run = pretty.date(job.next_run_time.replace(tzinfo=None))
        else:
            next_run = "Never"

        if job.trigger.__str__().startswith('interval'):
            task_list.append([job.name, get_time_from_interval(str(job.trigger)), next_run, job.id])
        elif job.trigger.__str__().startswith('cron'):
            task_list.append([job.name, get_time_from_cron(job.trigger.fields), next_run, job.id])

    i = 0
    with open(os.path.join(config_dir, 'log/bazarr.log')) as f:
        for i, l in enumerate(f, 1):
            pass
        row_count = i
        page_size = int(get_general_settings()[21])
        max_page = int(math.ceil(row_count / (page_size + 0.0)))

    releases = []
    url_releases = 'https://api.github.com/repos/morpheus65535/Bazarr/releases'
    try:
        r = requests.get(url_releases, timeout=15)
        r.raise_for_status()
    except requests.exceptions.HTTPError as errh:
        logging.exception("Error trying to get releases from Github. Http error.")
    except requests.exceptions.ConnectionError as errc:
        logging.exception("Error trying to get releases from Github. Connection Error.")
    except requests.exceptions.Timeout as errt:
        logging.exception("Error trying to get releases from Github. Timeout Error.")
    except requests.exceptions.RequestException as err:
        logging.exception("Error trying to get releases from Github.")
    else:
        for release in r.json():
            releases.append([release['name'],release['body']])

    return template('system', __file__=__file__, bazarr_version=bazarr_version, base_url=base_url, task_list=task_list, row_count=row_count, max_page=max_page, page_size=page_size, releases=releases)

@route(base_url + 'logs/<page:int>')
@custom_auth_basic(check_credentials)
def get_logs(page):
    authorize()
    page_size = int(get_general_settings()[21])
    begin = (page * page_size) - page_size
    end = (page * page_size) - 1
    logs_complete = []
    for line in reversed(open(os.path.join(config_dir, 'log/bazarr.log')).readlines()):
        logs_complete.append(line.rstrip())
    logs = logs_complete[begin:end]

    return template('logs', logs=logs, base_url=base_url)

@route(base_url + 'execute/<taskid>')
@custom_auth_basic(check_credentials)
def execute_task(taskid):
    authorize()
    ref = request.environ['HTTP_REFERER']

    execute_now(taskid)

    redirect(ref)


@route(base_url + 'remove_subtitles', method='POST')
@custom_auth_basic(check_credentials)
def remove_subtitles():
    authorize()
    episodePath = request.forms.get('episodePath')
    language = request.forms.get('language')
    subtitlesPath = request.forms.get('subtitlesPath')
    sonarrSeriesId = request.forms.get('sonarrSeriesId')
    sonarrEpisodeId = request.forms.get('sonarrEpisodeId')

    try:
        os.remove(subtitlesPath)
        result = language_from_alpha3(language) + " subtitles deleted from disk."
        history_log(0, sonarrSeriesId, sonarrEpisodeId, result)
    except OSError as e:
        logging.exception('Error trying to delete file from disk.')
        pass
    store_subtitles(unicode(episodePath))
    list_missing_subtitles(sonarrSeriesId)


@route(base_url + 'remove_subtitles_movie', method='POST')
@custom_auth_basic(check_credentials)
def remove_subtitles_movie():
    authorize()
    moviePath = request.forms.get('moviePath')
    language = request.forms.get('language')
    subtitlesPath = request.forms.get('subtitlesPath')
    radarrId = request.forms.get('radarrId')

    try:
        os.remove(subtitlesPath)
        result = language_from_alpha3(language) + " subtitles deleted from disk."
        history_log_movie(0, radarrId, result)
    except OSError as e:
        logging.exception('Error trying to delete file from disk.')
        pass
    store_subtitles_movie(unicode(moviePath))
    list_missing_subtitles_movies(radarrId)


@route(base_url + 'get_subtitle', method='POST')
@custom_auth_basic(check_credentials)
def get_subtitle():
    authorize()
    ref = request.environ['HTTP_REFERER']

    episodePath = request.forms.get('episodePath')
    sceneName = request.forms.get('sceneName')
    language = request.forms.get('language')
    hi = request.forms.get('hi')
    sonarrSeriesId = request.forms.get('sonarrSeriesId')
    sonarrEpisodeId = request.forms.get('sonarrEpisodeId')
    # tvdbid = request.forms.get('tvdbid')

    providers_list = get_providers()
    providers_auth = get_providers_auth()

    try:
        result = download_subtitle(episodePath, language, hi, providers_list, providers_auth, sceneName, 'series')
        if result is not None:
            history_log(1, sonarrSeriesId, sonarrEpisodeId, result)
            send_notifications(sonarrSeriesId, sonarrEpisodeId, result)
            store_subtitles(unicode(episodePath))
            list_missing_subtitles(sonarrSeriesId)
        redirect(ref)
    except OSError as e:
        logging.exception('Error trying to save file to disk.')
        pass

@route(base_url + 'manual_search', method='POST')
@custom_auth_basic(check_credentials)
def manual_search_json():
    authorize()
    ref = request.environ['HTTP_REFERER']

    episodePath = request.forms.get('episodePath')
    sceneName = request.forms.get('sceneName')
    language = request.forms.get('language')
    hi = request.forms.get('hi')

    providers_list = get_providers()
    providers_auth = get_providers_auth()

    data = manual_search(episodePath, language, hi, providers_list, providers_auth, sceneName, 'series')
    return dict(data=data)

@route(base_url + 'manual_get_subtitle', method='POST')
@custom_auth_basic(check_credentials)
def manual_get_subtitle():
    authorize()
    ref = request.environ['HTTP_REFERER']

    episodePath = request.forms.get('episodePath')
    sceneName = request.forms.get('sceneName')
    language = request.forms.get('language')
    hi = request.forms.get('hi')
    selected_provider = request.forms.get('provider')
    subtitle = request.forms.get('subtitle')
    sonarrSeriesId = request.forms.get('sonarrSeriesId')
    sonarrEpisodeId = request.forms.get('sonarrEpisodeId')

    providers_list = get_providers()
    providers_auth = get_providers_auth()

    try:
        result = manual_download_subtitle(episodePath, language, hi, subtitle, selected_provider, providers_auth, sceneName, 'series')
        if result is not None:
            history_log(1, sonarrSeriesId, sonarrEpisodeId, result)
            send_notifications(sonarrSeriesId, sonarrEpisodeId, result)
            store_subtitles(unicode(episodePath))
            list_missing_subtitles(sonarrSeriesId)
        redirect(ref)
    except OSError as e:
        logging.exception('Error trying to save file to disk.')
        pass

@route(base_url + 'get_subtitle_movie', method='POST')
@custom_auth_basic(check_credentials)
def get_subtitle_movie():
    authorize()
    ref = request.environ['HTTP_REFERER']

    moviePath = request.forms.get('moviePath')
    sceneName = request.forms.get('sceneName')
    language = request.forms.get('language')
    hi = request.forms.get('hi')
    radarrId = request.forms.get('radarrId')
    # tmdbid = request.forms.get('tmdbid')

    providers_list = get_providers()
    providers_auth = get_providers_auth()

    try:
        result = download_subtitle(moviePath, language, hi, providers_list, providers_auth, sceneName, 'movie')
        if result is not None:
            history_log_movie(1, radarrId, result)
            send_notifications_movie(radarrId, result)
            store_subtitles_movie(unicode(moviePath))
            list_missing_subtitles_movies(radarrId)
        redirect(ref)
    except OSError as e:
        logging.exception('Error trying to save file to disk.')
        pass

@route(base_url + 'manual_search_movie', method='POST')
@custom_auth_basic(check_credentials)
def manual_search_movie_json():
    authorize()
    ref = request.environ['HTTP_REFERER']

    moviePath = request.forms.get('moviePath')
    sceneName = request.forms.get('sceneName')
    language = request.forms.get('language')
    hi = request.forms.get('hi')

    providers_list = get_providers()
    providers_auth = get_providers_auth()

    data = manual_search(moviePath, language, hi, providers_list, providers_auth, sceneName, 'movie')
    return dict(data=data)

@route(base_url + 'manual_get_subtitle_movie', method='POST')
@custom_auth_basic(check_credentials)
def manual_get_subtitle_movie():
    authorize()
    ref = request.environ['HTTP_REFERER']

    moviePath = request.forms.get('moviePath')
    sceneName = request.forms.get('sceneName')
    language = request.forms.get('language')
    hi = request.forms.get('hi')
    selected_provider = request.forms.get('provider')
    subtitle = request.forms.get('subtitle')
    radarrId = request.forms.get('radarrId')

    providers_list = get_providers()
    providers_auth = get_providers_auth()

    try:
        result = manual_download_subtitle(moviePath, language, hi, subtitle, selected_provider, providers_auth, sceneName, 'movie')
        if result is not None:
            history_log_movie(1, radarrId, result)
            send_notifications_movie(radarrId, result)
            store_subtitles_movie(unicode(moviePath))
            list_missing_subtitles_movies(radarrId)
        redirect(ref)
    except OSError as e:
        logging.exception('Error trying to save file to disk.')
        pass

def configured():
    conn = sqlite3.connect(os.path.join(config_dir, 'db/bazarr.db'), timeout=30)
    c = conn.cursor()
    c.execute("UPDATE system SET configured = 1")
    conn.commit()
    c.close()

@route(base_url + 'api/series/wanted')
def api_wanted():
    db = sqlite3.connect(os.path.join(config_dir, 'db/bazarr.db'), timeout=30)
    c = db.cursor()
    data = c.execute("SELECT table_shows.title, table_episodes.season || 'x' || table_episodes.episode, table_episodes.title, table_episodes.missing_subtitles FROM table_episodes INNER JOIN table_shows on table_shows.sonarrSeriesId = table_episodes.sonarrSeriesId WHERE table_episodes.missing_subtitles != '[]' ORDER BY table_episodes._rowid_ DESC").fetchall()
    c.close()
    return dict(subtitles=data)

@route(base_url + 'api/series/history')
def api_history():
    db = sqlite3.connect(os.path.join(config_dir, 'db/bazarr.db'), timeout=30)
    c = db.cursor()
    data = c.execute("SELECT table_shows.title, table_episodes.season || 'x' || table_episodes.episode, table_episodes.title, strftime('%Y-%m-%d', datetime(table_history.timestamp, 'unixepoch')), table_history.description FROM table_history INNER JOIN table_shows on table_shows.sonarrSeriesId = table_history.sonarrSeriesId INNER JOIN table_episodes on table_episodes.sonarrEpisodeId = table_history.sonarrEpisodeId WHERE table_history.action = '1' ORDER BY id DESC").fetchall()
    c.close()
    return dict(subtitles=data)

@route(base_url + 'api/movies/wanted')
def api_wanted():
    db = sqlite3.connect(os.path.join(config_dir, 'db/bazarr.db'), timeout=30)
    c = db.cursor()
    data = c.execute("SELECT table_movies.title, table_movies.missing_subtitles FROM table_movies WHERE table_movies.missing_subtitles != '[]' ORDER BY table_movies._rowid_ DESC").fetchall()
    c.close()
    return dict(subtitles=data)

@route(base_url + 'api/movies/history')
def api_history():
    db = sqlite3.connect(os.path.join(config_dir, 'db/bazarr.db'), timeout=30)
    c = db.cursor()
    data = c.execute("SELECT table_movies.title, strftime('%Y-%m-%d', datetime(table_history_movie.timestamp, 'unixepoch')), table_history_movie.description FROM table_history_movie INNER JOIN table_movies on table_movies.radarrId = table_history_movie.radarrId WHERE table_history_movie.action = '1' ORDER BY id DESC").fetchall()
    c.close()
    return dict(subtitles=data)

@route(base_url + 'test_url/<protocol>/<url:path>', method='GET')
@custom_auth_basic(check_credentials)
def test_url(protocol, url):
    try:
        result = requests.get(protocol + "://" + url, allow_redirects=False).json()['version']
    except Exception as e:
        logging.debug('BAZARR Unable to test this URL.')
        return dict(status=False)
    else:
        return dict(status=True, version=result)
=======
    start_bazarr()
>>>>>>> 7186fc89


    # Keep the script running forever.
    while True:
        time.sleep(0.001)<|MERGE_RESOLUTION|>--- conflicted
+++ resolved
@@ -3,172 +3,7 @@
 import time
 import os
 import sys
-<<<<<<< HEAD
-reload(sys)
-sys.setdefaultencoding('utf8')
-sys.path.insert(0, os.path.join(os.path.dirname(__file__), 'libs/'))
-
-import sqlite3
-from init import *
-from update_db import *
-
-
-from get_settings import get_general_settings, get_proxy_settings
-import logging
-from logging.handlers import TimedRotatingFileHandler
-
-logger = logging.getLogger('waitress')
-log_level = get_general_settings()[4]
-if log_level is None:
-    log_level = "INFO"
-
-class OneLineExceptionFormatter(logging.Formatter):
-    def formatException(self, exc_info):
-        """
-        Format an exception so that it prints on a single line.
-        """
-        result = super(OneLineExceptionFormatter, self).formatException(exc_info)
-        return repr(result) # or format into one line however you want to
-
-    def format(self, record):
-        s = super(OneLineExceptionFormatter, self).format(record)
-        if record.exc_text:
-            s = s.replace('\n', '') + '|'
-        return s
-
-def configure_logging():
-    global fh
-    fh = TimedRotatingFileHandler(os.path.join(config_dir, 'log/bazarr.log'), when="midnight", interval=1, backupCount=7)
-    f = OneLineExceptionFormatter('%(asctime)s|%(levelname)s|%(message)s|',
-                                  '%d/%m/%Y %H:%M:%S')
-    fh.setFormatter(f)
-    logging.getLogger("enzyme").setLevel(logging.CRITICAL)
-    logging.getLogger("apscheduler").setLevel(logging.WARNING)
-    logging.getLogger("subliminal").setLevel(logging.CRITICAL)
-    logging.getLogger("stevedore.extension").setLevel(logging.CRITICAL)
-    root = logging.getLogger()
-    root.setLevel(log_level)
-    root.addHandler(fh)
-
-configure_logging()
-
-import requests
-if get_proxy_settings()[0] != 'None':
-    logging.debug('BAZARR Applying proxy settings.')
-    if get_proxy_settings()[3] != '' and get_proxy_settings()[4] != '':
-        proxy = get_proxy_settings()[0] + '://' + get_proxy_settings()[3] + ':' + get_proxy_settings()[4] + '@' + get_proxy_settings()[1] + ':' + get_proxy_settings()[2]
-    else:
-        proxy = get_proxy_settings()[0] + '://' + get_proxy_settings()[1] + ':' + get_proxy_settings()[2]
-    os.environ['HTTP_PROXY'] = str(proxy)
-    os.environ['HTTPS_PROXY'] = str(proxy)
-    os.environ['NO_PROXY'] = str(get_proxy_settings()[5])
-
-from bottle import route, run, template, static_file, request, redirect, response, HTTPError, app
-import bottle
-bottle.TEMPLATE_PATH.insert(0, os.path.join(os.path.dirname(__file__), 'views/'))
-bottle.debug(True)
-bottle.TEMPLATES.clear()
-
-from beaker.middleware import SessionMiddleware
-from cork import Cork
-from json import dumps
-import itertools
-import operator
-import pretty
-from datetime import datetime, timedelta
-from io import BytesIO
-import math
-import ast
-import hashlib
-import time
-
-from get_languages import load_language_in_db, language_from_alpha3
-from get_providers import load_providers, get_providers, get_providers_auth
-load_providers()
-
-from get_series import *
-from get_episodes import *
-from get_settings import base_url, ip, port, path_replace, path_replace_movie
-if no_update is False:
-    from check_update import check_and_apply_update
-from list_subtitles import store_subtitles, store_subtitles_movie, series_scan_subtitles, movies_scan_subtitles, list_missing_subtitles, list_missing_subtitles_movies
-from get_subtitle import download_subtitle, series_download_subtitles, movies_download_subtitles, wanted_download_subtitles, wanted_search_missing_subtitles, manual_search, manual_download_subtitle
-from utils import history_log, history_log_movie
-from scheduler import *
-from notifier import send_notifications, send_notifications_movie
-
-# Reset restart required warning on start
-logging.debug('BAZARR Clearing restart required warning.')
-conn = sqlite3.connect(os.path.join(config_dir, 'db/bazarr.db'), timeout=30)
-c = conn.cursor()
-c.execute("UPDATE system SET configured = 0, updated = 0")
-conn.commit()
-c.close()
-
-# Load languages in database
-load_language_in_db()
-
-from get_settings import get_auth_settings
-
-logging.debug('BAZARR Applying authentication settings')
-aaa = Cork(os.path.normpath(os.path.join(config_dir, 'config')))
-
-app = app()
-session_opts = {
-    'session.cookie_expires': True,
-    'session.key': 'Bazarr',
-    'session.httponly': True,
-    'session.timeout': 3600 * 24,  # 1 day
-    'session.type': 'cookie',
-    'session.validate_key': True
-}
-app = SessionMiddleware(app, session_opts)
-login_auth = get_auth_settings()[0]
-
-
-def custom_auth_basic(check):
-    def decorator(func):
-        def wrapper(*a, **ka):
-            if get_auth_settings()[0] == 'basic':
-                user, password = request.auth or (None, None)
-                if user is None or not check(user, password):
-                    err = HTTPError(401, "Access denied")
-                    err.add_header('WWW-Authenticate', 'Basic realm="Bazarr"')
-                    return err
-                return func(*a, **ka)
-            else:
-                return func(*a, **ka)
-
-        return wrapper
-    return decorator
-
-def check_credentials(user, pw):
-    from get_settings import get_auth_settings
-
-    username = get_auth_settings()[1]
-    password = get_auth_settings()[2]
-    if hashlib.md5(pw).hexdigest() == password and user == username:
-        return True
-    return False
-
-
-def authorize():
-    if login_auth == 'form':
-        aaa = Cork(os.path.normpath(os.path.join(config_dir, 'config')))
-        aaa.require(fail_redirect=(base_url + 'login'))
-
-
-def post_get(name, default=''):
-    return request.POST.get(name, default).strip()
-
-
-@route(base_url + 'login')
-def login_form():
-    msg = bottle.request.query.get('msg', '')
-    return template('login', base_url=base_url, msg=msg)
-=======
 import getopt
->>>>>>> 7186fc89
 
 arguments = []
 try:
@@ -201,21 +36,9 @@
     stopfile = os.path.normcase(os.path.join(globals()['dir_name'], 'bazarr.stop'))
 
     try:
-<<<<<<< HEAD
-        image_buffer = BytesIO(requests.get(url_sonarr + '/api' + url_image.split(url_sonarr)[1], timeout=15, verify=False).content)
-    except Exception as e:
-        logging.exception('Unable to get image from Sonarr.')
-        return None
-    else:
-        image_buffer.seek(0)
-        bytes = image_buffer.read()
-        response.set_header('Content-type', 'image/jpeg')
-        return bytes
-=======
         os.remove(restartfile)
     except:
         pass
->>>>>>> 7186fc89
 
     try:
         os.remove(stopfile)
@@ -244,346 +67,7 @@
 
     daemon()
 
-<<<<<<< HEAD
-        if hour != "0" and hour != "*":
-            text = text + hour
-            if hour == "0" or hour == "1":
-                text = text + " hour"
-            else:
-                text = text + " hours"
-
-            if minute != "*" and second != "0":
-                text = text + ", "
-            elif minute == "*" and second != "0":
-                text = text + " and "
-            elif minute != "0" and minute != "*" and second == "0":
-                text = text + " and "
-        if minute != "0" and minute != "*":
-            text = text + minute
-            if minute == "0" or minute == "1":
-                text = text + " minute"
-            else:
-                text = text + " minutes"
-
-            if second != "0" and second != "*":
-                text = text + " and "
-        if second != "0" and second != "*":
-            text = text + second
-            if second == "0" or second == "1":
-                text = text + " second"
-            else:
-                text = text + " seconds"
-
-        return text
-
-
-    task_list = []
-    for job in scheduler.get_jobs():
-        if job.next_run_time is not None:
-            next_run = pretty.date(job.next_run_time.replace(tzinfo=None))
-        else:
-            next_run = "Never"
-
-        if job.trigger.__str__().startswith('interval'):
-            task_list.append([job.name, get_time_from_interval(str(job.trigger)), next_run, job.id])
-        elif job.trigger.__str__().startswith('cron'):
-            task_list.append([job.name, get_time_from_cron(job.trigger.fields), next_run, job.id])
-
-    i = 0
-    with open(os.path.join(config_dir, 'log/bazarr.log')) as f:
-        for i, l in enumerate(f, 1):
-            pass
-        row_count = i
-        page_size = int(get_general_settings()[21])
-        max_page = int(math.ceil(row_count / (page_size + 0.0)))
-
-    releases = []
-    url_releases = 'https://api.github.com/repos/morpheus65535/Bazarr/releases'
-    try:
-        r = requests.get(url_releases, timeout=15)
-        r.raise_for_status()
-    except requests.exceptions.HTTPError as errh:
-        logging.exception("Error trying to get releases from Github. Http error.")
-    except requests.exceptions.ConnectionError as errc:
-        logging.exception("Error trying to get releases from Github. Connection Error.")
-    except requests.exceptions.Timeout as errt:
-        logging.exception("Error trying to get releases from Github. Timeout Error.")
-    except requests.exceptions.RequestException as err:
-        logging.exception("Error trying to get releases from Github.")
-    else:
-        for release in r.json():
-            releases.append([release['name'],release['body']])
-
-    return template('system', __file__=__file__, bazarr_version=bazarr_version, base_url=base_url, task_list=task_list, row_count=row_count, max_page=max_page, page_size=page_size, releases=releases)
-
-@route(base_url + 'logs/<page:int>')
-@custom_auth_basic(check_credentials)
-def get_logs(page):
-    authorize()
-    page_size = int(get_general_settings()[21])
-    begin = (page * page_size) - page_size
-    end = (page * page_size) - 1
-    logs_complete = []
-    for line in reversed(open(os.path.join(config_dir, 'log/bazarr.log')).readlines()):
-        logs_complete.append(line.rstrip())
-    logs = logs_complete[begin:end]
-
-    return template('logs', logs=logs, base_url=base_url)
-
-@route(base_url + 'execute/<taskid>')
-@custom_auth_basic(check_credentials)
-def execute_task(taskid):
-    authorize()
-    ref = request.environ['HTTP_REFERER']
-
-    execute_now(taskid)
-
-    redirect(ref)
-
-
-@route(base_url + 'remove_subtitles', method='POST')
-@custom_auth_basic(check_credentials)
-def remove_subtitles():
-    authorize()
-    episodePath = request.forms.get('episodePath')
-    language = request.forms.get('language')
-    subtitlesPath = request.forms.get('subtitlesPath')
-    sonarrSeriesId = request.forms.get('sonarrSeriesId')
-    sonarrEpisodeId = request.forms.get('sonarrEpisodeId')
-
-    try:
-        os.remove(subtitlesPath)
-        result = language_from_alpha3(language) + " subtitles deleted from disk."
-        history_log(0, sonarrSeriesId, sonarrEpisodeId, result)
-    except OSError as e:
-        logging.exception('Error trying to delete file from disk.')
-        pass
-    store_subtitles(unicode(episodePath))
-    list_missing_subtitles(sonarrSeriesId)
-
-
-@route(base_url + 'remove_subtitles_movie', method='POST')
-@custom_auth_basic(check_credentials)
-def remove_subtitles_movie():
-    authorize()
-    moviePath = request.forms.get('moviePath')
-    language = request.forms.get('language')
-    subtitlesPath = request.forms.get('subtitlesPath')
-    radarrId = request.forms.get('radarrId')
-
-    try:
-        os.remove(subtitlesPath)
-        result = language_from_alpha3(language) + " subtitles deleted from disk."
-        history_log_movie(0, radarrId, result)
-    except OSError as e:
-        logging.exception('Error trying to delete file from disk.')
-        pass
-    store_subtitles_movie(unicode(moviePath))
-    list_missing_subtitles_movies(radarrId)
-
-
-@route(base_url + 'get_subtitle', method='POST')
-@custom_auth_basic(check_credentials)
-def get_subtitle():
-    authorize()
-    ref = request.environ['HTTP_REFERER']
-
-    episodePath = request.forms.get('episodePath')
-    sceneName = request.forms.get('sceneName')
-    language = request.forms.get('language')
-    hi = request.forms.get('hi')
-    sonarrSeriesId = request.forms.get('sonarrSeriesId')
-    sonarrEpisodeId = request.forms.get('sonarrEpisodeId')
-    # tvdbid = request.forms.get('tvdbid')
-
-    providers_list = get_providers()
-    providers_auth = get_providers_auth()
-
-    try:
-        result = download_subtitle(episodePath, language, hi, providers_list, providers_auth, sceneName, 'series')
-        if result is not None:
-            history_log(1, sonarrSeriesId, sonarrEpisodeId, result)
-            send_notifications(sonarrSeriesId, sonarrEpisodeId, result)
-            store_subtitles(unicode(episodePath))
-            list_missing_subtitles(sonarrSeriesId)
-        redirect(ref)
-    except OSError as e:
-        logging.exception('Error trying to save file to disk.')
-        pass
-
-@route(base_url + 'manual_search', method='POST')
-@custom_auth_basic(check_credentials)
-def manual_search_json():
-    authorize()
-    ref = request.environ['HTTP_REFERER']
-
-    episodePath = request.forms.get('episodePath')
-    sceneName = request.forms.get('sceneName')
-    language = request.forms.get('language')
-    hi = request.forms.get('hi')
-
-    providers_list = get_providers()
-    providers_auth = get_providers_auth()
-
-    data = manual_search(episodePath, language, hi, providers_list, providers_auth, sceneName, 'series')
-    return dict(data=data)
-
-@route(base_url + 'manual_get_subtitle', method='POST')
-@custom_auth_basic(check_credentials)
-def manual_get_subtitle():
-    authorize()
-    ref = request.environ['HTTP_REFERER']
-
-    episodePath = request.forms.get('episodePath')
-    sceneName = request.forms.get('sceneName')
-    language = request.forms.get('language')
-    hi = request.forms.get('hi')
-    selected_provider = request.forms.get('provider')
-    subtitle = request.forms.get('subtitle')
-    sonarrSeriesId = request.forms.get('sonarrSeriesId')
-    sonarrEpisodeId = request.forms.get('sonarrEpisodeId')
-
-    providers_list = get_providers()
-    providers_auth = get_providers_auth()
-
-    try:
-        result = manual_download_subtitle(episodePath, language, hi, subtitle, selected_provider, providers_auth, sceneName, 'series')
-        if result is not None:
-            history_log(1, sonarrSeriesId, sonarrEpisodeId, result)
-            send_notifications(sonarrSeriesId, sonarrEpisodeId, result)
-            store_subtitles(unicode(episodePath))
-            list_missing_subtitles(sonarrSeriesId)
-        redirect(ref)
-    except OSError as e:
-        logging.exception('Error trying to save file to disk.')
-        pass
-
-@route(base_url + 'get_subtitle_movie', method='POST')
-@custom_auth_basic(check_credentials)
-def get_subtitle_movie():
-    authorize()
-    ref = request.environ['HTTP_REFERER']
-
-    moviePath = request.forms.get('moviePath')
-    sceneName = request.forms.get('sceneName')
-    language = request.forms.get('language')
-    hi = request.forms.get('hi')
-    radarrId = request.forms.get('radarrId')
-    # tmdbid = request.forms.get('tmdbid')
-
-    providers_list = get_providers()
-    providers_auth = get_providers_auth()
-
-    try:
-        result = download_subtitle(moviePath, language, hi, providers_list, providers_auth, sceneName, 'movie')
-        if result is not None:
-            history_log_movie(1, radarrId, result)
-            send_notifications_movie(radarrId, result)
-            store_subtitles_movie(unicode(moviePath))
-            list_missing_subtitles_movies(radarrId)
-        redirect(ref)
-    except OSError as e:
-        logging.exception('Error trying to save file to disk.')
-        pass
-
-@route(base_url + 'manual_search_movie', method='POST')
-@custom_auth_basic(check_credentials)
-def manual_search_movie_json():
-    authorize()
-    ref = request.environ['HTTP_REFERER']
-
-    moviePath = request.forms.get('moviePath')
-    sceneName = request.forms.get('sceneName')
-    language = request.forms.get('language')
-    hi = request.forms.get('hi')
-
-    providers_list = get_providers()
-    providers_auth = get_providers_auth()
-
-    data = manual_search(moviePath, language, hi, providers_list, providers_auth, sceneName, 'movie')
-    return dict(data=data)
-
-@route(base_url + 'manual_get_subtitle_movie', method='POST')
-@custom_auth_basic(check_credentials)
-def manual_get_subtitle_movie():
-    authorize()
-    ref = request.environ['HTTP_REFERER']
-
-    moviePath = request.forms.get('moviePath')
-    sceneName = request.forms.get('sceneName')
-    language = request.forms.get('language')
-    hi = request.forms.get('hi')
-    selected_provider = request.forms.get('provider')
-    subtitle = request.forms.get('subtitle')
-    radarrId = request.forms.get('radarrId')
-
-    providers_list = get_providers()
-    providers_auth = get_providers_auth()
-
-    try:
-        result = manual_download_subtitle(moviePath, language, hi, subtitle, selected_provider, providers_auth, sceneName, 'movie')
-        if result is not None:
-            history_log_movie(1, radarrId, result)
-            send_notifications_movie(radarrId, result)
-            store_subtitles_movie(unicode(moviePath))
-            list_missing_subtitles_movies(radarrId)
-        redirect(ref)
-    except OSError as e:
-        logging.exception('Error trying to save file to disk.')
-        pass
-
-def configured():
-    conn = sqlite3.connect(os.path.join(config_dir, 'db/bazarr.db'), timeout=30)
-    c = conn.cursor()
-    c.execute("UPDATE system SET configured = 1")
-    conn.commit()
-    c.close()
-
-@route(base_url + 'api/series/wanted')
-def api_wanted():
-    db = sqlite3.connect(os.path.join(config_dir, 'db/bazarr.db'), timeout=30)
-    c = db.cursor()
-    data = c.execute("SELECT table_shows.title, table_episodes.season || 'x' || table_episodes.episode, table_episodes.title, table_episodes.missing_subtitles FROM table_episodes INNER JOIN table_shows on table_shows.sonarrSeriesId = table_episodes.sonarrSeriesId WHERE table_episodes.missing_subtitles != '[]' ORDER BY table_episodes._rowid_ DESC").fetchall()
-    c.close()
-    return dict(subtitles=data)
-
-@route(base_url + 'api/series/history')
-def api_history():
-    db = sqlite3.connect(os.path.join(config_dir, 'db/bazarr.db'), timeout=30)
-    c = db.cursor()
-    data = c.execute("SELECT table_shows.title, table_episodes.season || 'x' || table_episodes.episode, table_episodes.title, strftime('%Y-%m-%d', datetime(table_history.timestamp, 'unixepoch')), table_history.description FROM table_history INNER JOIN table_shows on table_shows.sonarrSeriesId = table_history.sonarrSeriesId INNER JOIN table_episodes on table_episodes.sonarrEpisodeId = table_history.sonarrEpisodeId WHERE table_history.action = '1' ORDER BY id DESC").fetchall()
-    c.close()
-    return dict(subtitles=data)
-
-@route(base_url + 'api/movies/wanted')
-def api_wanted():
-    db = sqlite3.connect(os.path.join(config_dir, 'db/bazarr.db'), timeout=30)
-    c = db.cursor()
-    data = c.execute("SELECT table_movies.title, table_movies.missing_subtitles FROM table_movies WHERE table_movies.missing_subtitles != '[]' ORDER BY table_movies._rowid_ DESC").fetchall()
-    c.close()
-    return dict(subtitles=data)
-
-@route(base_url + 'api/movies/history')
-def api_history():
-    db = sqlite3.connect(os.path.join(config_dir, 'db/bazarr.db'), timeout=30)
-    c = db.cursor()
-    data = c.execute("SELECT table_movies.title, strftime('%Y-%m-%d', datetime(table_history_movie.timestamp, 'unixepoch')), table_history_movie.description FROM table_history_movie INNER JOIN table_movies on table_movies.radarrId = table_history_movie.radarrId WHERE table_history_movie.action = '1' ORDER BY id DESC").fetchall()
-    c.close()
-    return dict(subtitles=data)
-
-@route(base_url + 'test_url/<protocol>/<url:path>', method='GET')
-@custom_auth_basic(check_credentials)
-def test_url(protocol, url):
-    try:
-        result = requests.get(protocol + "://" + url, allow_redirects=False).json()['version']
-    except Exception as e:
-        logging.debug('BAZARR Unable to test this URL.')
-        return dict(status=False)
-    else:
-        return dict(status=True, version=result)
-=======
     start_bazarr()
->>>>>>> 7186fc89
 
 
     # Keep the script running forever.
