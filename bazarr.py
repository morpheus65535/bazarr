bazarr_version = '0.6.2'

import gc
gc.enable()

from get_argv import config_dir

import os
import sys
reload(sys)
sys.setdefaultencoding('utf8')
sys.path.insert(0, os.path.join(os.path.dirname(__file__), 'libs/'))

import sqlite3
from update_modules import *
from init import *
from update_db import *


from get_settings import get_general_settings, get_proxy_settings
import logging
from logging.handlers import TimedRotatingFileHandler

logger = logging.getLogger('waitress')
log_level = get_general_settings()[4]
if log_level is None:
    log_level = "INFO"

class OneLineExceptionFormatter(logging.Formatter):
    def formatException(self, exc_info):
        """
        Format an exception so that it prints on a single line.
        """
        result = super(OneLineExceptionFormatter, self).formatException(exc_info)
        return repr(result) # or format into one line however you want to

    def format(self, record):
        s = super(OneLineExceptionFormatter, self).format(record)
        if record.exc_text:
            s = s.replace('\n', '') + '|'
        return s

def configure_logging():
    global fh
    fh = TimedRotatingFileHandler(os.path.join(config_dir, 'log/bazarr.log'), when="midnight", interval=1, backupCount=7)
    f = OneLineExceptionFormatter('%(asctime)s|%(levelname)s|%(message)s|',
                                  '%d/%m/%Y %H:%M:%S')
    fh.setFormatter(f)
    logging.getLogger("enzyme").setLevel(logging.CRITICAL)
    logging.getLogger("apscheduler").setLevel(logging.WARNING)
    logging.getLogger("subliminal").setLevel(logging.CRITICAL)
    logging.getLogger("stevedore.extension").setLevel(logging.CRITICAL)
    root = logging.getLogger()
    root.setLevel(log_level)
    root.addHandler(fh)

configure_logging()

<<<<<<< HEAD
import requests
if get_proxy_settings()[0] is True:
    if get_proxy_settings()[4] != '' and get_proxy_settings()[5] != '':
        proxy = get_proxy_settings()[1] + '://' + get_proxy_settings()[4] + ':' + get_proxy_settings()[5] + '@' + get_proxy_settings()[2] + ':' + get_proxy_settings()[3]
    else:
        proxy = get_proxy_settings()[1] + '://' + get_proxy_settings()[2] + ':' + get_proxy_settings()[3]

    os.environ['HTTP_PROXY'] = str(proxy)
    os.environ['HTTPS_PROXY'] = str(proxy)
    os.environ['NO_PROXY'] = get_proxy_settings()[6]

from bottle import route, run, template, static_file, request, redirect, response, HTTPError
=======
from bottle import route, run, template, static_file, request, redirect, response, HTTPError, app
>>>>>>> e42d1e2d
import bottle
bottle.TEMPLATE_PATH.insert(0, os.path.join(os.path.dirname(__file__), 'views/'))
bottle.debug(True)
bottle.TEMPLATES.clear()

from beaker.middleware import SessionMiddleware
from cork import Cork
from json import dumps
import itertools
import operator
import pretty
from datetime import datetime, timedelta
from io import BytesIO
import math
import ast
import hashlib
import time

from get_languages import load_language_in_db, language_from_alpha3
from get_providers import *

from get_series import *
from get_episodes import *
from get_settings import base_url, ip, port, path_replace, path_replace_movie
# from check_update import check_and_apply_update
from list_subtitles import store_subtitles, store_subtitles_movie, series_scan_subtitles, movies_scan_subtitles, list_missing_subtitles, list_missing_subtitles_movies
from get_subtitle import download_subtitle, series_download_subtitles, movies_download_subtitles, wanted_download_subtitles, wanted_search_missing_subtitles, manual_search, manual_download_subtitle
from utils import history_log, history_log_movie
from scheduler import *
from notifier import send_notifications, send_notifications_movie

# Reset restart required warning on start
conn = sqlite3.connect(os.path.join(config_dir, 'db/bazarr.db'), timeout=30)
c = conn.cursor()
c.execute("UPDATE system SET configured = 0, updated = 0")
conn.commit()
c.close()

# Load languages in database
load_language_in_db()

from get_settings import get_auth_settings

aaa = Cork(os.path.normpath(os.path.join(config_dir, 'config')))

app = app()
session_opts = {
    'session.cookie_expires': True,
    'session.key': 'Bazarr',
    'session.httponly': True,
    'session.timeout': 3600 * 24,  # 1 day
    'session.type': 'cookie',
    'session.validate_key': True
}
app = SessionMiddleware(app, session_opts)
login_auth = get_auth_settings()[0]


def custom_auth_basic(check):
    def decorator(func):
        def wrapper(*a, **ka):
            if get_auth_settings()[0] == 'basic':
                user, password = request.auth or (None, None)
                if user is None or not check(user, password):
                    err = HTTPError(401, "Access denied")
                    err.add_header('WWW-Authenticate', 'Basic realm="Bazarr"')
                    return err
                return func(*a, **ka)
            else:
                return func(*a, **ka)

        return wrapper
    return decorator

def check_credentials(user, pw):
    from get_settings import get_auth_settings

    username = get_auth_settings()[1]
    password = get_auth_settings()[2]
    if hashlib.md5(pw).hexdigest() == password and user == username:
        return True
    return False


def authorize():
    if login_auth == 'form':
        aaa = Cork(os.path.normpath(os.path.join(config_dir, 'config')))
        aaa.require(fail_redirect=(base_url + 'login'))


def post_get(name, default=''):
    return request.POST.get(name, default).strip()


@route(base_url + 'login')
def login_form():
    msg = bottle.request.query.get('msg', '')
    return template('login', base_url=base_url, msg=msg)


@route(base_url + 'login', method='POST')
def login():
    aaa = Cork(os.path.normpath(os.path.join(config_dir, 'config')))
    username = post_get('username')
    password = post_get('password')
    aaa.login(username, password, success_redirect=base_url, fail_redirect=(base_url + 'login?msg=fail'))


@route(base_url + 'logout')
def logout():
    aaa.logout(success_redirect=(base_url + 'login'))


@route('/')
@custom_auth_basic(check_credentials)
def redirect_root():
    authorize()
    redirect (base_url)

@route(base_url + 'static/:path#.+#', name='static')
@custom_auth_basic(check_credentials)
def static(path):
    return static_file(path, root=os.path.join(os.path.dirname(__file__), 'static'))

@route(base_url + 'emptylog')
@custom_auth_basic(check_credentials)
def emptylog():
    authorize()
    ref = request.environ['HTTP_REFERER']

    fh.doRollover()
    logging.info('Log file emptied')

    redirect(ref)

@route(base_url + 'bazarr.log')
@custom_auth_basic(check_credentials)
def download_log():
    authorize()
    return static_file('bazarr.log', root=os.path.join(config_dir, 'log/'), download='bazarr.log')

@route(base_url + 'image_proxy/<url:path>', method='GET')
@custom_auth_basic(check_credentials)
def image_proxy(url):
    authorize()
    url_sonarr = get_sonarr_settings()[6]
    url_sonarr_short = get_sonarr_settings()[7]
    apikey = get_sonarr_settings()[4]
    url_image = url_sonarr_short + '/' + url + '?apikey=' + apikey
    try:
        image_buffer = BytesIO(requests.get(url_sonarr + '/api' + url_image.split(url_sonarr)[1], timeout=15, verify=False).content)
    except:
        return None
    else:
        image_buffer.seek(0)
        bytes = image_buffer.read()
        response.set_header('Content-type', 'image/jpeg')
        return bytes

@route(base_url + 'image_proxy_movies/<url:path>', method='GET')
@custom_auth_basic(check_credentials)
def image_proxy_movies(url):
    authorize()
    url_radarr = get_radarr_settings()[6]
    url_radarr_short = get_radarr_settings()[7]
    apikey = get_radarr_settings()[4]
    try:
        url_image = (url_radarr_short + '/' + url + '?apikey=' + apikey).replace('/fanart.jpg', '/banner.jpg')
        image_buffer = BytesIO(requests.get(url_radarr + '/api' + url_image.split(url_radarr)[1], timeout=15, verify=False).content)
    except:
        url_image = url_radarr_short + '/' + url + '?apikey=' + apikey
        image_buffer = BytesIO(requests.get(url_radarr + '/api' + url_image.split(url_radarr)[1], timeout=15, verify=False).content)
    else:
        image_buffer.seek(0)
        bytes = image_buffer.read()
        response.set_header('Content-type', 'image/jpeg')
        return bytes


@route(base_url)
@custom_auth_basic(check_credentials)
def redirect_root():
    authorize()
    if get_general_settings()[12] is True:
        redirect(base_url + 'series')
    elif get_general_settings()[13] is True:
        redirect(base_url + 'movies')
    else:
        redirect(base_url + 'settings')


@route(base_url + 'series')
@custom_auth_basic(check_credentials)
def series():
    authorize()
    single_language = get_general_settings()[7]

    db = sqlite3.connect(os.path.join(config_dir, 'db/bazarr.db'), timeout=30)
    db.create_function("path_substitution", 1, path_replace)
    c = db.cursor()

    c.execute("SELECT COUNT(*) FROM table_shows")
    missing_count = c.fetchone()
    missing_count = missing_count[0]
    page = request.GET.page
    if page == "":
        page = "1"
    page_size = int(get_general_settings()[21])
    offset = (int(page) - 1) * page_size
    max_page = int(math.ceil(missing_count / (page_size + 0.0)))

    c.execute("SELECT tvdbId, title, path_substitution(path), languages, hearing_impaired, sonarrSeriesId, poster, audio_language FROM table_shows ORDER BY sortTitle ASC LIMIT ? OFFSET ?", (page_size, offset,))
    data = c.fetchall()
    c.execute("SELECT code2, name FROM table_settings_languages WHERE enabled = 1")
    languages = c.fetchall()
    c.execute("SELECT table_shows.sonarrSeriesId, COUNT(table_episodes.missing_subtitles) FROM table_shows LEFT JOIN table_episodes ON table_shows.sonarrSeriesId=table_episodes.sonarrSeriesId WHERE table_shows.languages IS NOT 'None' AND table_episodes.missing_subtitles IS NOT '[]' GROUP BY table_shows.sonarrSeriesId")
    missing_subtitles_list = c.fetchall()
    c.execute("SELECT table_shows.sonarrSeriesId, COUNT(table_episodes.missing_subtitles) FROM table_shows LEFT JOIN table_episodes ON table_shows.sonarrSeriesId=table_episodes.sonarrSeriesId WHERE table_shows.languages IS NOT 'None' GROUP BY table_shows.sonarrSeriesId")
    total_subtitles_list = c.fetchall()
    c.close()
    output = template('series', __file__=__file__, bazarr_version=bazarr_version, rows=data, missing_subtitles_list=missing_subtitles_list, total_subtitles_list=total_subtitles_list, languages=languages, missing_count=missing_count, page=page, max_page=max_page, base_url=base_url, single_language=single_language, page_size=page_size)
    return output

@route(base_url + 'serieseditor')
@custom_auth_basic(check_credentials)
def serieseditor():
    authorize()
    single_language = get_general_settings()[7]

    db = sqlite3.connect(os.path.join(config_dir, 'db/bazarr.db'), timeout=30)
    db.create_function("path_substitution", 1, path_replace)
    c = db.cursor()

    c.execute("SELECT COUNT(*) FROM table_shows")
    missing_count = c.fetchone()
    missing_count = missing_count[0]

    c.execute("SELECT tvdbId, title, path_substitution(path), languages, hearing_impaired, sonarrSeriesId, poster, audio_language FROM table_shows ORDER BY title ASC")
    data = c.fetchall()
    c.execute("SELECT code2, name FROM table_settings_languages WHERE enabled = 1")
    languages = c.fetchall()
    c.close()
    output = template('serieseditor', __file__=__file__, bazarr_version=bazarr_version, rows=data, languages=languages, missing_count=missing_count, base_url=base_url, single_language=single_language)
    return output

@route(base_url + 'search_json/<query>', method='GET')
@custom_auth_basic(check_credentials)
def search_json(query):
    authorize()
    db = sqlite3.connect(os.path.join(config_dir, 'db/bazarr.db'), timeout=30)
    c = db.cursor()

    c.execute("SELECT title, sonarrSeriesId FROM table_shows WHERE title LIKE ? ORDER BY title", ('%'+query+'%',))
    series = c.fetchall()

    c.execute("SELECT title, radarrId FROM table_movies WHERE title LIKE ? ORDER BY title", ('%' + query + '%',))
    movies = c.fetchall()

    search_list = []
    for serie in series:
        search_list.append(dict([('name', serie[0]), ('url', base_url + 'episodes/' + str(serie[1]))]))

    for movie in movies:
        search_list.append(dict([('name', movie[0]), ('url', base_url + 'movie/' + str(movie[1]))]))

    response.content_type = 'application/json'
    return dict(items=search_list)


@route(base_url + 'edit_series/<no:int>', method='POST')
@custom_auth_basic(check_credentials)
def edit_series(no):
    authorize()
    ref = request.environ['HTTP_REFERER']

    lang = request.forms.getall('languages')
    if len(lang) > 0:
        pass
    else:
        lang = 'None'

    single_language = get_general_settings()[7]
    if single_language is True:
        if str(lang) == "['None']":
            lang = 'None'
        else:
            lang = str(lang)
    else:
        if str(lang) == "['']":
            lang = '[]'

    hi = request.forms.get('hearing_impaired')

    if hi == "on":
        hi = "True"
    else:
        hi = "False"

    conn = sqlite3.connect(os.path.join(config_dir, 'db/bazarr.db'), timeout=30)
    c = conn.cursor()
    c.execute("UPDATE table_shows SET languages = ?, hearing_impaired = ? WHERE sonarrSeriesId LIKE ?", (str(lang), hi, no))
    conn.commit()
    c.close()

    list_missing_subtitles(no)

    redirect(ref)

@route(base_url + 'edit_serieseditor', method='POST')
@custom_auth_basic(check_credentials)
def edit_serieseditor():
    authorize()
    ref = request.environ['HTTP_REFERER']

    series = request.forms.get('series')
    series = ast.literal_eval(str('[' + series + ']'))
    lang = request.forms.getall('languages')
    hi = request.forms.get('hearing_impaired')

    conn = sqlite3.connect(os.path.join(config_dir, 'db/bazarr.db'), timeout=30)
    c = conn.cursor()

    for serie in series:
        if str(lang) != "[]" and str(lang) != "['']":
            if str(lang) == "['None']":
                lang = 'None'
            else:
                lang = str(lang)
            c.execute("UPDATE table_shows SET languages = ? WHERE sonarrSeriesId LIKE ?", (lang, serie))
        if hi != '':
            c.execute("UPDATE table_shows SET hearing_impaired = ? WHERE sonarrSeriesId LIKE ?", (hi, serie))

    conn.commit()
    c.close()

    for serie in series:
        list_missing_subtitles(serie)

    redirect(ref)

@route(base_url + 'episodes/<no:int>', method='GET')
@custom_auth_basic(check_credentials)
def episodes(no):
    authorize()
    # single_language = get_general_settings()[7]
    url_sonarr_short = get_sonarr_settings()[7]

    conn = sqlite3.connect(os.path.join(config_dir, 'db/bazarr.db'), timeout=30)
    conn.create_function("path_substitution", 1, path_replace)
    c = conn.cursor()

    series_details = []
    series_details = c.execute("SELECT title, overview, poster, fanart, hearing_impaired, tvdbid, audio_language, languages, path_substitution(path) FROM table_shows WHERE sonarrSeriesId LIKE ?", (str(no),)).fetchone()
    tvdbid = series_details[5]

    episodes = c.execute("SELECT title, path_substitution(path), season, episode, subtitles, sonarrSeriesId, missing_subtitles, sonarrEpisodeId, scene_name, monitored FROM table_episodes WHERE sonarrSeriesId LIKE ? ORDER BY episode ASC", (str(no),)).fetchall()
    number = len(episodes)
    languages = c.execute("SELECT code2, name FROM table_settings_languages WHERE enabled = 1").fetchall()
    c.close()
    episodes = reversed(sorted(episodes, key=operator.itemgetter(2)))
    seasons_list = []
    for key, season in itertools.groupby(episodes,operator.itemgetter(2)):
        seasons_list.append(list(season))

    return template('episodes', __file__=__file__, bazarr_version=bazarr_version, no=no, details=series_details, languages=languages, seasons=seasons_list, url_sonarr_short=url_sonarr_short, base_url=base_url, tvdbid=tvdbid, number=number)

@route(base_url + 'movies')
@custom_auth_basic(check_credentials)
def movies():
    authorize()
    single_language = get_general_settings()[7]

    db = sqlite3.connect(os.path.join(config_dir, 'db/bazarr.db'), timeout=30)
    db.create_function("path_substitution", 1, path_replace_movie)
    c = db.cursor()

    c.execute("SELECT COUNT(*) FROM table_movies")
    missing_count = c.fetchone()
    missing_count = missing_count[0]
    page = request.GET.page
    if page == "":
        page = "1"
    page_size = int(get_general_settings()[21])
    offset = (int(page) - 1) * page_size
    max_page = int(math.ceil(missing_count / (page_size + 0.0)))

    c.execute("SELECT tmdbId, title, path_substitution(path), languages, hearing_impaired, radarrId, poster, audio_language, monitored FROM table_movies ORDER BY title ASC LIMIT ? OFFSET ?", (page_size, offset,))
    data = c.fetchall()
    c.execute("SELECT code2, name FROM table_settings_languages WHERE enabled = 1")
    languages = c.fetchall()
    c.close()
    output = template('movies', __file__=__file__, bazarr_version=bazarr_version, rows=data, languages=languages, missing_count=missing_count, page=page, max_page=max_page, base_url=base_url, single_language=single_language, page_size=page_size)
    return output

@route(base_url + 'movieseditor')
@custom_auth_basic(check_credentials)
def movieseditor():
    authorize()
    single_language = get_general_settings()[7]

    db = sqlite3.connect(os.path.join(config_dir, 'db/bazarr.db'), timeout=30)
    db.create_function("path_substitution", 1, path_replace_movie)
    c = db.cursor()

    c.execute("SELECT COUNT(*) FROM table_movies")
    missing_count = c.fetchone()
    missing_count = missing_count[0]

    c.execute("SELECT tmdbId, title, path_substitution(path), languages, hearing_impaired, radarrId, poster, audio_language FROM table_movies ORDER BY title ASC")
    data = c.fetchall()
    c.execute("SELECT code2, name FROM table_settings_languages WHERE enabled = 1")
    languages = c.fetchall()
    c.close()
    output = template('movieseditor', __file__=__file__, bazarr_version=bazarr_version, rows=data, languages=languages, missing_count=missing_count, base_url=base_url, single_language=single_language)
    return output

@route(base_url + 'edit_movieseditor', method='POST')
@custom_auth_basic(check_credentials)
def edit_movieseditor():
    authorize()
    ref = request.environ['HTTP_REFERER']

    movies = request.forms.get('movies')
    movies = ast.literal_eval(str('[' + movies + ']'))
    lang = request.forms.getall('languages')
    hi = request.forms.get('hearing_impaired')

    conn = sqlite3.connect(os.path.join(config_dir, 'db/bazarr.db'), timeout=30)
    c = conn.cursor()

    for movie in movies:
        if str(lang) != "[]" and str(lang) != "['']":
            if str(lang) == "['None']":
                lang = 'None'
            else:
                lang = str(lang)
            c.execute("UPDATE table_movies SET languages = ? WHERE radarrId LIKE ?", (lang, movie))
        if hi != '':
            c.execute("UPDATE table_movies SET hearing_impaired = ? WHERE radarrId LIKE ?", (hi, movie))

    conn.commit()
    c.close()

    for movie in movies:
        list_missing_subtitles_movies(movie)

    redirect(ref)

@route(base_url + 'edit_movie/<no:int>', method='POST')
@custom_auth_basic(check_credentials)
def edit_movie(no):
    authorize()
    ref = request.environ['HTTP_REFERER']

    lang = request.forms.getall('languages')
    if len(lang) > 0:
        pass
    else:
        lang = 'None'

    if str(lang) == "['']":
        lang = '[]'

    hi = request.forms.get('hearing_impaired')

    if hi == "on":
        hi = "True"
    else:
        hi = "False"

    conn = sqlite3.connect(os.path.join(config_dir, 'db/bazarr.db'), timeout=30)
    c = conn.cursor()
    c.execute("UPDATE table_movies SET languages = ?, hearing_impaired = ? WHERE radarrId LIKE ?", (str(lang), hi, no))
    conn.commit()
    c.close()

    list_missing_subtitles_movies(no)

    redirect(ref)

@route(base_url + 'movie/<no:int>', method='GET')
@custom_auth_basic(check_credentials)
def movie(no):
    authorize()
    # single_language = get_general_settings()[7]
    url_radarr_short = get_radarr_settings()[7]

    conn = sqlite3.connect(os.path.join(config_dir, 'db/bazarr.db'), timeout=30)
    conn.create_function("path_substitution", 1, path_replace_movie)
    c = conn.cursor()

    movies_details = []
    movies_details = c.execute("SELECT title, overview, poster, fanart, hearing_impaired, tmdbid, audio_language, languages, path_substitution(path), subtitles, radarrId, missing_subtitles, sceneName, monitored FROM table_movies WHERE radarrId LIKE ?", (str(no),)).fetchone()
    tmdbid = movies_details[5]

    languages = c.execute("SELECT code2, name FROM table_settings_languages WHERE enabled = 1").fetchall()
    c.close()

    return template('movie', __file__=__file__, bazarr_version=bazarr_version, no=no, details=movies_details, languages=languages, url_radarr_short=url_radarr_short, base_url=base_url, tmdbid=tmdbid)

@route(base_url + 'scan_disk/<no:int>', method='GET')
@custom_auth_basic(check_credentials)
def scan_disk(no):
    authorize()
    ref = request.environ['HTTP_REFERER']

    series_scan_subtitles(no)

    redirect(ref)

@route(base_url + 'scan_disk_movie/<no:int>', method='GET')
@custom_auth_basic(check_credentials)
def scan_disk_movie(no):
    authorize()
    ref = request.environ['HTTP_REFERER']

    movies_scan_subtitles(no)

    redirect(ref)

@route(base_url + 'search_missing_subtitles/<no:int>', method='GET')
@custom_auth_basic(check_credentials)
def search_missing_subtitles(no):
    authorize()
    ref = request.environ['HTTP_REFERER']

    series_download_subtitles(no)

    redirect(ref)

@route(base_url + 'search_missing_subtitles_movie/<no:int>', method='GET')
@custom_auth_basic(check_credentials)
def search_missing_subtitles_movie(no):
    authorize()
    ref = request.environ['HTTP_REFERER']

    movies_download_subtitles(no)

    redirect(ref)

@route(base_url + 'history')
@custom_auth_basic(check_credentials)
def history():
    authorize()
    return template('history', __file__=__file__, bazarr_version=bazarr_version, base_url=base_url)

@route(base_url + 'historyseries')
@custom_auth_basic(check_credentials)
def historyseries():
    authorize()
    db = sqlite3.connect(os.path.join(config_dir, 'db/bazarr.db'), timeout=30)
    c = db.cursor()

    c.execute("SELECT COUNT(*) FROM table_history")
    row_count = c.fetchone()
    row_count = row_count[0]
    page = request.GET.page
    if page == "":
        page = "1"
    page_size = int(get_general_settings()[21])
    offset = (int(page) - 1) * page_size
    max_page = int(math.ceil(row_count / (page_size + 0.0)))

    now = datetime.now()
    today = []
    thisweek = []
    thisyear = []
    stats = c.execute("SELECT timestamp FROM table_history WHERE action LIKE '1'").fetchall()
    total = len(stats)
    for stat in stats:
        if now - timedelta(hours=24) <= datetime.fromtimestamp(stat[0]) <= now:
            today.append(datetime.fromtimestamp(stat[0]).date())
        if now - timedelta(weeks=1) <= datetime.fromtimestamp(stat[0]) <= now:
            thisweek.append(datetime.fromtimestamp(stat[0]).date())
        if now - timedelta(weeks=52) <= datetime.fromtimestamp(stat[0]) <= now:
            thisyear.append(datetime.fromtimestamp(stat[0]).date())
    stats = [len(today), len(thisweek), len(thisyear), total]

    c.execute("SELECT table_history.action, table_shows.title, table_episodes.season || 'x' || table_episodes.episode, table_episodes.title, table_history.timestamp, table_history.description, table_history.sonarrSeriesId FROM table_history LEFT JOIN table_shows on table_shows.sonarrSeriesId = table_history.sonarrSeriesId LEFT JOIN table_episodes on table_episodes.sonarrEpisodeId = table_history.sonarrEpisodeId ORDER BY id DESC LIMIT ? OFFSET ?", (page_size, offset,))
    data = c.fetchall()
    c.close()
    data = reversed(sorted(data, key=operator.itemgetter(4)))
    return template('historyseries', __file__=__file__, bazarr_version=bazarr_version, rows=data, row_count=row_count, page=page, max_page=max_page, stats=stats, base_url=base_url, page_size=page_size)

@route(base_url + 'historymovies')
@custom_auth_basic(check_credentials)
def historymovies():
    authorize()
    db = sqlite3.connect(os.path.join(config_dir, 'db/bazarr.db'), timeout=30)
    c = db.cursor()

    c.execute("SELECT COUNT(*) FROM table_history_movie")
    row_count = c.fetchone()
    row_count = row_count[0]
    page = request.GET.page
    if page == "":
        page = "1"
    page_size = int(get_general_settings()[21])
    offset = (int(page) - 1) * page_size
    max_page = int(math.ceil(row_count / (page_size + 0.0)))

    now = datetime.now()
    today = []
    thisweek = []
    thisyear = []
    stats = c.execute("SELECT timestamp FROM table_history_movie WHERE action LIKE '1'").fetchall()
    total = len(stats)
    for stat in stats:
        if now - timedelta(hours=24) <= datetime.fromtimestamp(stat[0]) <= now:
            today.append(datetime.fromtimestamp(stat[0]).date())
        if now - timedelta(weeks=1) <= datetime.fromtimestamp(stat[0]) <= now:
            thisweek.append(datetime.fromtimestamp(stat[0]).date())
        if now - timedelta(weeks=52) <= datetime.fromtimestamp(stat[0]) <= now:
            thisyear.append(datetime.fromtimestamp(stat[0]).date())
    stats = [len(today), len(thisweek), len(thisyear), total]

    c.execute("SELECT table_history_movie.action, table_movies.title, table_history_movie.timestamp, table_history_movie.description, table_history_movie.radarrId FROM table_history_movie LEFT JOIN table_movies on table_movies.radarrId = table_history_movie.radarrId ORDER BY id DESC LIMIT ? OFFSET ?", (page_size, offset,))
    data = c.fetchall()
    c.close()
    data = reversed(sorted(data, key=operator.itemgetter(2)))
    return template('historymovies', __file__=__file__, bazarr_version=bazarr_version, rows=data, row_count=row_count, page=page, max_page=max_page, stats=stats, base_url=base_url, page_size=page_size)

@route(base_url + 'wanted')
@custom_auth_basic(check_credentials)
def wanted():
    authorize()
    return template('wanted', __file__=__file__, bazarr_version=bazarr_version, base_url=base_url)

@route(base_url + 'wantedseries')
@custom_auth_basic(check_credentials)
def wantedseries():
    authorize()
    db = sqlite3.connect(os.path.join(config_dir, 'db/bazarr.db'), timeout=30)
    db.create_function("path_substitution", 1, path_replace)
    c = db.cursor()

    if get_general_settings()[24] is True:
        monitored_only_query_string = ' AND monitored = "True"'
    else:
        monitored_only_query_string = ""

    c.execute("SELECT COUNT(*) FROM table_episodes WHERE missing_subtitles != '[]'" + monitored_only_query_string)
    missing_count = c.fetchone()
    missing_count = missing_count[0]
    page = request.GET.page
    if page == "":
        page = "1"
    page_size = int(get_general_settings()[21])
    offset = (int(page) - 1) * page_size
    max_page = int(math.ceil(missing_count / (page_size + 0.0)))

    c.execute("SELECT table_shows.title, table_episodes.season || 'x' || table_episodes.episode, table_episodes.title, table_episodes.missing_subtitles, table_episodes.sonarrSeriesId, path_substitution(table_episodes.path), table_shows.hearing_impaired, table_episodes.sonarrEpisodeId, table_episodes.scene_name FROM table_episodes INNER JOIN table_shows on table_shows.sonarrSeriesId = table_episodes.sonarrSeriesId WHERE table_episodes.missing_subtitles != '[]'" + monitored_only_query_string + " ORDER BY table_episodes._rowid_ DESC LIMIT ? OFFSET ?", (page_size, offset,))
    data = c.fetchall()
    c.close()
    return template('wantedseries', __file__=__file__, bazarr_version=bazarr_version, rows=data, missing_count=missing_count, page=page, max_page=max_page, base_url=base_url, page_size=page_size)

@route(base_url + 'wantedmovies')
@custom_auth_basic(check_credentials)
def wantedmovies():
    authorize()
    db = sqlite3.connect(os.path.join(config_dir, 'db/bazarr.db'), timeout=30)
    db.create_function("path_substitution", 1, path_replace_movie)
    c = db.cursor()

    if get_general_settings()[24] is True:
        monitored_only_query_string = ' AND monitored = "True"'
    else:
        monitored_only_query_string = ""

    c.execute("SELECT COUNT(*) FROM table_movies WHERE missing_subtitles != '[]'" + monitored_only_query_string)
    missing_count = c.fetchone()
    missing_count = missing_count[0]
    page = request.GET.page
    if page == "":
        page = "1"
    page_size = int(get_general_settings()[21])
    offset = (int(page) - 1) * page_size
    max_page = int(math.ceil(missing_count / (page_size + 0.0)))

    c.execute("SELECT title, missing_subtitles, radarrId, path_substitution(path), hearing_impaired, sceneName FROM table_movies WHERE missing_subtitles != '[]'" + monitored_only_query_string + " ORDER BY _rowid_ DESC LIMIT ? OFFSET ?", (page_size, offset,))
    data = c.fetchall()
    c.close()
    return template('wantedmovies', __file__=__file__, bazarr_version=bazarr_version, rows=data, missing_count=missing_count, page=page, max_page=max_page, base_url=base_url, page_size=page_size)

@route(base_url + 'wanted_search_missing_subtitles')
@custom_auth_basic(check_credentials)
def wanted_search_missing_subtitles_list():
    authorize()
    ref = request.environ['HTTP_REFERER']

    wanted_search_missing_subtitles()

    redirect(ref)

@route(base_url + 'settings')
@custom_auth_basic(check_credentials)
def settings():
    authorize()
    db = sqlite3.connect(os.path.join(config_dir, 'db/bazarr.db'), timeout=30)
    c = db.cursor()
    c.execute("SELECT * FROM table_settings_languages ORDER BY name")
    settings_languages = c.fetchall()
    c.execute("SELECT * FROM table_settings_providers ORDER BY name")
    settings_providers = c.fetchall()
    c.execute("SELECT * FROM table_settings_notifier ORDER BY name")
    settings_notifier = c.fetchall()
    c.close()
<<<<<<< HEAD
    from get_settings import get_general_settings, get_proxy_settings, get_auth_settings, get_radarr_settings, get_sonarr_settings
=======

    from get_settings import get_general_settings, get_auth_settings, get_radarr_settings, get_sonarr_settings
>>>>>>> e42d1e2d
    settings_general = get_general_settings()
    settings_proxy = get_proxy_settings()
    settings_auth = get_auth_settings()
    settings_sonarr = get_sonarr_settings()
    settings_radarr = get_radarr_settings()

    return template('settings', __file__=__file__, bazarr_version=bazarr_version, settings_general=settings_general, settings_proxy=settings_proxy, settings_auth=settings_auth, settings_languages=settings_languages, settings_providers=settings_providers, settings_sonarr=settings_sonarr, settings_radarr=settings_radarr, settings_notifier=settings_notifier, base_url=base_url)

@route(base_url + 'save_settings', method='POST')
@custom_auth_basic(check_credentials)
def save_settings():
    authorize()
    ref = request.environ['HTTP_REFERER']

    conn = sqlite3.connect(os.path.join(config_dir, 'db/bazarr.db'), timeout=30)
    c = conn.cursor()

    settings_general_ip = request.forms.get('settings_general_ip')
    settings_general_port = request.forms.get('settings_general_port')
    settings_general_baseurl = request.forms.get('settings_general_baseurl')
    settings_general_loglevel = request.forms.get('settings_general_loglevel')
    settings_general_sourcepath = request.forms.getall('settings_general_sourcepath')
    settings_general_destpath = request.forms.getall('settings_general_destpath')
    settings_general_pathmapping = []
    settings_general_pathmapping.extend([list(a) for a in zip(settings_general_sourcepath, settings_general_destpath)])
    settings_general_sourcepath_movie = request.forms.getall('settings_general_sourcepath_movie')
    settings_general_destpath_movie = request.forms.getall('settings_general_destpath_movie')
    settings_general_pathmapping_movie = []
    settings_general_pathmapping_movie.extend([list(a) for a in zip(settings_general_sourcepath_movie, settings_general_destpath_movie)])
    settings_general_branch = request.forms.get('settings_general_branch')
    settings_general_automatic = request.forms.get('settings_general_automatic')
    if settings_general_automatic is None:
        settings_general_automatic = 'False'
    else:
        settings_general_automatic = 'True'
    settings_general_single_language = request.forms.get('settings_general_single_language')
    if settings_general_single_language is None:
        settings_general_single_language = 'False'
    else:
        settings_general_single_language = 'True'
    settings_general_scenename = request.forms.get('settings_general_scenename')
    if settings_general_scenename is None:
        settings_general_scenename = 'False'
    else:
        settings_general_scenename = 'True'
    settings_general_embedded = request.forms.get('settings_general_embedded')
    if settings_general_embedded is None:
        settings_general_embedded = 'False'
    else:
        settings_general_embedded = 'True'
    settings_general_only_monitored = request.forms.get('settings_general_only_monitored')
    if settings_general_only_monitored is None:
        settings_general_only_monitored = 'False'
    else:
        settings_general_only_monitored = 'True'
    settings_general_adaptive_searching = request.forms.get('settings_general_adaptive_searching')
    if settings_general_adaptive_searching is None:
        settings_general_adaptive_searching = 'False'
    else:
        settings_general_adaptive_searching = 'True'
    settings_general_minimum_score = request.forms.get('settings_general_minimum_score')
    settings_general_minimum_score_movies = request.forms.get('settings_general_minimum_score_movies')
    settings_general_use_postprocessing = request.forms.get('settings_general_use_postprocessing')
    if settings_general_use_postprocessing is None:
        settings_general_use_postprocessing = 'False'
    else:
        settings_general_use_postprocessing = 'True'
    settings_general_postprocessing_cmd = request.forms.get('settings_general_postprocessing_cmd')
    settings_general_use_sonarr = request.forms.get('settings_general_use_sonarr')
    if settings_general_use_sonarr is None:
        settings_general_use_sonarr = 'False'
    else:
        settings_general_use_sonarr = 'True'
    settings_general_use_radarr = request.forms.get('settings_general_use_radarr')
    if settings_general_use_radarr is None:
        settings_general_use_radarr = 'False'
    else:
        settings_general_use_radarr = 'True'
    settings_page_size = request.forms.get('settings_page_size')

    settings_general = get_general_settings()

    before = (unicode(settings_general[0]), int(settings_general[1]), unicode(settings_general[2]), unicode(settings_general[4]), unicode(settings_general[3]), unicode(settings_general[12]), unicode(settings_general[13]), unicode(settings_general[14]))
    after = (unicode(settings_general_ip), int(settings_general_port), unicode(settings_general_baseurl), unicode(settings_general_loglevel), unicode(settings_general_pathmapping), unicode(settings_general_use_sonarr), unicode(settings_general_use_radarr), unicode(settings_general_pathmapping_movie))
    from six import text_type

    cfg = ConfigParser()

    with open(config_file, 'r') as f:
        cfg.read_file(f)

    cfg.set('general', 'ip', text_type(settings_general_ip))
    cfg.set('general', 'port', text_type(settings_general_port))
    cfg.set('general', 'base_url', text_type(settings_general_baseurl))
    cfg.set('general', 'path_mappings', text_type(settings_general_pathmapping))
    cfg.set('general', 'log_level', text_type(settings_general_loglevel))
    cfg.set('general', 'branch', text_type(settings_general_branch))
    cfg.set('general', 'auto_update', text_type(settings_general_automatic))
    cfg.set('general', 'single_language', text_type(settings_general_single_language))
    cfg.set('general', 'minimum_score', text_type(settings_general_minimum_score))
    cfg.set('general', 'use_scenename', text_type(settings_general_scenename))
    cfg.set('general', 'use_postprocessing', text_type(settings_general_use_postprocessing))
    cfg.set('general', 'postprocessing_cmd', text_type(settings_general_postprocessing_cmd))
    cfg.set('general', 'use_sonarr', text_type(settings_general_use_sonarr))
    cfg.set('general', 'use_radarr', text_type(settings_general_use_radarr))
    cfg.set('general', 'path_mappings_movie', text_type(settings_general_pathmapping_movie))
    cfg.set('general', 'page_size', text_type(settings_page_size))
    cfg.set('general', 'minimum_score_movie', text_type(settings_general_minimum_score_movies))
    cfg.set('general', 'use_embedded_subs', text_type(settings_general_embedded))
    cfg.set('general', 'only_monitored', text_type(settings_general_only_monitored))
    cfg.set('general', 'adaptive_searching', text_type(settings_general_adaptive_searching))

    if after != before:
        configured()
    get_general_settings()
    
    settings_proxy = get_proxy_settings()

    if not cfg.has_section('proxy'):
        cfg.add_section('proxy')
        
    settings_proxy_enabled = request.forms.get('settings_proxy_enabled')
    if settings_proxy_enabled is None:
        settings_proxy_enabled = 'False'
    else:
        settings_proxy_enabled = 'True'
    settings_proxy_type = request.forms.get('settings_proxy_type')
    settings_proxy_url = request.forms.get('settings_proxy_url')
    settings_proxy_port = request.forms.get('settings_proxy_port')
    settings_proxy_username = request.forms.get('settings_proxy_username')
    settings_proxy_password = request.forms.get('settings_proxy_password')
    settings_proxy_exclude = request.forms.get('settings_proxy_exclude')
    
    before_proxy_password = (unicode(settings_proxy[0]), unicode(settings_proxy[5]))
    if before_proxy_password[0] != settings_proxy_enabled:
        configured()
    if before_proxy_password[1] == settings_proxy_password:
        cfg.set('proxy', 'enabled', text_type(settings_proxy_enabled))
        cfg.set('proxy', 'type', text_type(settings_proxy_type))
        cfg.set('proxy', 'url', text_type(settings_proxy_url))
        cfg.set('proxy', 'port', text_type(settings_proxy_port))
        cfg.set('proxy', 'username', text_type(settings_proxy_username))
        cfg.set('proxy', 'exclude', text_type(settings_proxy_exclude))
    else:
        cfg.set('proxy', 'enabled', text_type(settings_proxy_enabled))
        cfg.set('proxy', 'type', text_type(settings_proxy_type))
        cfg.set('proxy', 'url', text_type(settings_proxy_url))
        cfg.set('proxy', 'port', text_type(settings_proxy_port))
        cfg.set('proxy', 'username', text_type(settings_proxy_username))
        cfg.set('proxy', 'password', text_type(settings_proxy_password))
        cfg.set('proxy', 'exclude', text_type(settings_proxy_exclude))

    settings_auth = get_auth_settings()

<<<<<<< HEAD
    settings_auth_enabled = request.forms.get('settings_auth_enabled')
    if settings_auth_enabled is None:
        settings_auth_enabled = 'False'
    else:
        settings_auth_enabled = 'True'
    settings_auth_username = request.forms.get('settings_auth_username')
    settings_auth_password = request.forms.get('settings_auth_password')
    
    before_auth_password = (unicode(settings_auth[0]), unicode(settings_auth[2]))
    if before_auth_password[0] != settings_auth_enabled:
        configured()
    if before_auth_password[1] == settings_auth_password:
        cfg.set('auth', 'enabled', text_type(settings_auth_enabled))
        cfg.set('auth', 'username', text_type(settings_auth_username))
    else:
        cfg.set('auth', 'enabled', text_type(settings_auth_enabled))
        cfg.set('auth', 'username', text_type(settings_auth_username))
        cfg.set('auth', 'password', hashlib.md5(settings_auth_password).hexdigest())
=======
    settings_auth_type = request.forms.get('settings_auth_type')
    settings_auth_username = request.forms.get('settings_auth_username')
    settings_auth_password = request.forms.get('settings_auth_password')

    if get_auth_settings()[0] != settings_auth_type:
        configured()
    if settings_auth[2] == settings_auth_password:
        cfg.set('auth', 'type', text_type(settings_auth_type))
        cfg.set('auth', 'username', text_type(settings_auth_username))
    else:
        cfg.set('auth', 'type', text_type(settings_auth_type))
        cfg.set('auth', 'username', text_type(settings_auth_username))
        cfg.set('auth', 'password', hashlib.md5(settings_auth_password).hexdigest())
    if settings_auth_username not in aaa._store.users:
        cork = Cork(os.path.normpath(os.path.join(config_dir, 'config')), initialize=True)
        cork._store.roles[''] = 100
        cork._store.save_roles()
        cork._store.users[settings_auth_username] = {
            'role': '',
            'hash': cork._hash(settings_auth_username, settings_auth_password),
            'email_addr': '',
            'desc': '',
            'creation_date': time.time()
        }
        cork._store.save_users()
        if settings_auth_type == 'basic' or settings_auth_type == 'None':
            pass
        else:
            aaa._beaker_session.delete()
    else:
        if settings_auth[2] != settings_auth_password:
            aaa.user(settings_auth_username).update(role='', pwd=settings_auth_password)
            if settings_auth_type == 'basic' or settings_auth_type == 'None':
                pass
            else:
                aaa._beaker_session.delete()
>>>>>>> e42d1e2d

    settings_sonarr_ip = request.forms.get('settings_sonarr_ip')
    settings_sonarr_port = request.forms.get('settings_sonarr_port')
    settings_sonarr_baseurl = request.forms.get('settings_sonarr_baseurl')
    settings_sonarr_ssl = request.forms.get('settings_sonarr_ssl')
    if settings_sonarr_ssl is None:
        settings_sonarr_ssl = 'False'
    else:
        settings_sonarr_ssl = 'True'
    settings_sonarr_apikey = request.forms.get('settings_sonarr_apikey')
    settings_sonarr_sync = request.forms.get('settings_sonarr_sync')

    cfg.set('sonarr', 'ip', text_type(settings_sonarr_ip))
    cfg.set('sonarr', 'port', text_type(settings_sonarr_port))
    cfg.set('sonarr', 'base_url', text_type(settings_sonarr_baseurl))
    cfg.set('sonarr', 'ssl', text_type(settings_sonarr_ssl))
    cfg.set('sonarr', 'apikey', text_type(settings_sonarr_apikey))
    cfg.set('sonarr', 'full_update', text_type(settings_sonarr_sync))

    settings_radarr_ip = request.forms.get('settings_radarr_ip')
    settings_radarr_port = request.forms.get('settings_radarr_port')
    settings_radarr_baseurl = request.forms.get('settings_radarr_baseurl')
    settings_radarr_ssl = request.forms.get('settings_radarr_ssl')
    if settings_radarr_ssl is None:
        settings_radarr_ssl = 'False'
    else:
        settings_radarr_ssl = 'True'
    settings_radarr_apikey = request.forms.get('settings_radarr_apikey')
    settings_radarr_sync = request.forms.get('settings_radarr_sync')

    cfg.set('radarr', 'ip', text_type(settings_radarr_ip))
    cfg.set('radarr', 'port', text_type(settings_radarr_port))
    cfg.set('radarr', 'base_url', text_type(settings_radarr_baseurl))
    cfg.set('radarr', 'ssl', text_type(settings_radarr_ssl))
    cfg.set('radarr', 'apikey', text_type(settings_radarr_apikey))
    cfg.set('radarr', 'full_update', text_type(settings_radarr_sync))

    settings_subliminal_providers = request.forms.getall('settings_subliminal_providers')
    c.execute("UPDATE table_settings_providers SET enabled = 0")
    for item in settings_subliminal_providers:
        c.execute("UPDATE table_settings_providers SET enabled = '1' WHERE name = ?", (item,))

    settings_addic7ed_username = request.forms.get('settings_addic7ed_username')
    settings_addic7ed_password = request.forms.get('settings_addic7ed_password')
    c.execute("UPDATE table_settings_providers SET username = ?, password = ? WHERE name = 'addic7ed'", (settings_addic7ed_username, settings_addic7ed_password))
    settings_legendastv_username = request.forms.get('settings_legendastv_username')
    settings_legendastv_password = request.forms.get('settings_legendastv_password')
    c.execute("UPDATE table_settings_providers SET username = ?, password = ? WHERE name = 'legendastv'", (settings_legendastv_username, settings_legendastv_password))
    settings_opensubtitles_username = request.forms.get('settings_opensubtitles_username')
    settings_opensubtitles_password = request.forms.get('settings_opensubtitles_password')
    c.execute("UPDATE table_settings_providers SET username = ?, password = ? WHERE name = 'opensubtitles'", (settings_opensubtitles_username, settings_opensubtitles_password))

    settings_subliminal_languages = request.forms.getall('settings_subliminal_languages')
    c.execute("UPDATE table_settings_languages SET enabled = 0")
    for item in settings_subliminal_languages:
        c.execute("UPDATE table_settings_languages SET enabled = '1' WHERE code2 = ?", (item,))

    settings_serie_default_enabled = request.forms.get('settings_serie_default_enabled')
    if settings_serie_default_enabled is None:
        settings_serie_default_enabled = 'False'
    else:
        settings_serie_default_enabled = 'True'
    cfg.set('general', 'serie_default_enabled', text_type(settings_serie_default_enabled))

    settings_serie_default_languages = str(request.forms.getall('settings_serie_default_languages'))
    if settings_serie_default_languages == "['None']":
        settings_serie_default_languages = 'None'
    cfg.set('general', 'serie_default_language', text_type(settings_serie_default_languages))

    settings_serie_default_hi = request.forms.get('settings_serie_default_hi')
    if settings_serie_default_hi is None:
        settings_serie_default_hi = 'False'
    else:
        settings_serie_default_hi = 'True'
    cfg.set('general', 'serie_default_hi', text_type(settings_serie_default_hi))

    settings_movie_default_enabled = request.forms.get('settings_movie_default_enabled')
    if settings_movie_default_enabled is None:
        settings_movie_default_enabled = 'False'
    else:
        settings_movie_default_enabled = 'True'
    cfg.set('general', 'movie_default_enabled', text_type(settings_movie_default_enabled))

    settings_movie_default_languages = str(request.forms.getall('settings_movie_default_languages'))
    if settings_movie_default_languages == "['None']":
        settings_movie_default_languages = 'None'
    cfg.set('general', 'movie_default_language', text_type(settings_movie_default_languages))

    settings_movie_default_hi = request.forms.get('settings_movie_default_hi')
    if settings_movie_default_hi is None:
        settings_movie_default_hi = 'False'
    else:
        settings_movie_default_hi = 'True'
    cfg.set('general', 'movie_default_hi', text_type(settings_movie_default_hi))

    with open(config_file, 'wb') as f:
        cfg.write(f)

    settings_notifier_Boxcar_enabled = request.forms.get('settings_notifier_Boxcar_enabled')
    if settings_notifier_Boxcar_enabled == 'on':
        settings_notifier_Boxcar_enabled = 1
    else:
        settings_notifier_Boxcar_enabled = 0
    settings_notifier_Boxcar_url = request.forms.get('settings_notifier_Boxcar_url')
    c.execute("UPDATE table_settings_notifier SET enabled = ?, url = ? WHERE name = 'Boxcar'", (settings_notifier_Boxcar_enabled, settings_notifier_Boxcar_url))

    settings_notifier_Faast_enabled = request.forms.get('settings_notifier_Faast_enabled')
    if settings_notifier_Faast_enabled == 'on':
        settings_notifier_Faast_enabled = 1
    else:
        settings_notifier_Faast_enabled = 0
    settings_notifier_Faast_url = request.forms.get('settings_notifier_Faast_url')
    c.execute("UPDATE table_settings_notifier SET enabled = ?, url = ? WHERE name = 'Faast'", (settings_notifier_Faast_enabled, settings_notifier_Faast_url))

    settings_notifier_Growl_enabled = request.forms.get('settings_notifier_Growl_enabled')
    if settings_notifier_Growl_enabled == 'on':
        settings_notifier_Growl_enabled = 1
    else:
        settings_notifier_Growl_enabled = 0
    settings_notifier_Growl_url = request.forms.get('settings_notifier_Growl_url')
    c.execute("UPDATE table_settings_notifier SET enabled = ?, url = ? WHERE name = 'Growl'", (settings_notifier_Growl_enabled, settings_notifier_Growl_url))

    settings_notifier_Join_enabled = request.forms.get('settings_notifier_Join_enabled')
    if settings_notifier_Join_enabled == 'on':
        settings_notifier_Join_enabled = 1
    else:
        settings_notifier_Join_enabled = 0
    settings_notifier_Join_url = request.forms.get('settings_notifier_Join_url')
    c.execute("UPDATE table_settings_notifier SET enabled = ?, url = ? WHERE name = 'Join'", (settings_notifier_Join_enabled, settings_notifier_Join_url))

    settings_notifier_KODI_enabled = request.forms.get('settings_notifier_KODI_enabled')
    if settings_notifier_KODI_enabled == 'on':
        settings_notifier_KODI_enabled = 1
    else:
        settings_notifier_KODI_enabled = 0
    settings_notifier_KODI_url = request.forms.get('settings_notifier_KODI_url')
    c.execute("UPDATE table_settings_notifier SET enabled = ?, url = ? WHERE name = 'KODI'", (settings_notifier_KODI_enabled, settings_notifier_KODI_url))

    settings_notifier_Mattermost_enabled = request.forms.get('settings_notifier_Mattermost_enabled')
    if settings_notifier_Mattermost_enabled == 'on':
        settings_notifier_Mattermost_enabled = 1
    else:
        settings_notifier_Mattermost_enabled = 0
    settings_notifier_Mattermost_url = request.forms.get('settings_notifier_Mattermost_url')
    c.execute("UPDATE table_settings_notifier SET enabled = ?, url = ? WHERE name = 'Mattermost'", (settings_notifier_Mattermost_enabled, settings_notifier_Mattermost_url))

    settings_notifier_NMA_enabled = request.forms.get('settings_notifier_Notify My Android_enabled')
    if settings_notifier_NMA_enabled == 'on':
        settings_notifier_NMA_enabled = 1
    else:
        settings_notifier_NMA_enabled = 0
    settings_notifier_NMA_url = request.forms.get('settings_notifier_Notify My Android_url')
    c.execute("UPDATE table_settings_notifier SET enabled = ?, url = ? WHERE name = 'Notify My Android'", (settings_notifier_NMA_enabled, settings_notifier_NMA_url))

    settings_notifier_Prowl_enabled = request.forms.get('settings_notifier_Prowl_enabled')
    if settings_notifier_Prowl_enabled == 'on':
        settings_notifier_Prowl_enabled = 1
    else:
        settings_notifier_Prowl_enabled = 0
    settings_notifier_Prowl_url = request.forms.get('settings_notifier_Prowl_url')
    c.execute("UPDATE table_settings_notifier SET enabled = ?, url = ? WHERE name = 'Prowl'", (settings_notifier_Prowl_enabled, settings_notifier_Prowl_url))

    settings_notifier_Pushalot_enabled = request.forms.get('settings_notifier_Pushalot_enabled')
    if settings_notifier_Pushalot_enabled == 'on':
        settings_notifier_Pushalot_enabled = 1
    else:
        settings_notifier_Pushalot_enabled = 0
    settings_notifier_Pushalot_url = request.forms.get('settings_notifier_Pushalot_url')
    c.execute("UPDATE table_settings_notifier SET enabled = ?, url = ? WHERE name = 'Pushalot'", (settings_notifier_Pushalot_enabled, settings_notifier_Pushalot_url))

    settings_notifier_PushBullet_enabled = request.forms.get('settings_notifier_PushBullet_enabled')
    if settings_notifier_PushBullet_enabled == 'on':
        settings_notifier_PushBullet_enabled = 1
    else:
        settings_notifier_PushBullet_enabled = 0
    settings_notifier_PushBullet_url = request.forms.get('settings_notifier_PushBullet_url')
    c.execute("UPDATE table_settings_notifier SET enabled = ?, url = ? WHERE name = 'PushBullet'", (settings_notifier_PushBullet_enabled, settings_notifier_PushBullet_url))

    settings_notifier_Pushjet_enabled = request.forms.get('settings_notifier_Pushjet_enabled')
    if settings_notifier_Pushjet_enabled == 'on':
        settings_notifier_Pushjet_enabled = 1
    else:
        settings_notifier_Pushjet_enabled = 0
    settings_notifier_Pushjet_url = request.forms.get('settings_notifier_Pushjet_url')
    c.execute("UPDATE table_settings_notifier SET enabled = ?, url = ? WHERE name = 'Pushjet'", (settings_notifier_Pushjet_enabled, settings_notifier_Pushjet_url))

    settings_notifier_Pushover_enabled = request.forms.get('settings_notifier_Pushover_enabled')
    if settings_notifier_Pushover_enabled == 'on':
        settings_notifier_Pushover_enabled = 1
    else:
        settings_notifier_Pushover_enabled = 0
    settings_notifier_Pushover_url = request.forms.get('settings_notifier_Pushover_url')
    c.execute("UPDATE table_settings_notifier SET enabled = ?, url = ? WHERE name = 'Pushover'", (settings_notifier_Pushover_enabled, settings_notifier_Pushover_url))

    settings_notifier_RocketChat_enabled = request.forms.get('settings_notifier_Rocket.Chat_enabled')
    if settings_notifier_RocketChat_enabled == 'on':
        settings_notifier_RocketChat_enabled = 1
    else:
        settings_notifier_RocketChat_enabled = 0
    settings_notifier_RocketChat_url = request.forms.get('settings_notifier_Rocket.Chat_url')
    c.execute("UPDATE table_settings_notifier SET enabled = ?, url = ? WHERE name = 'Rocket.Chat'", (settings_notifier_RocketChat_enabled, settings_notifier_RocketChat_url))

    settings_notifier_Slack_enabled = request.forms.get('settings_notifier_Slack_enabled')
    if settings_notifier_Slack_enabled == 'on':
        settings_notifier_Slack_enabled = 1
    else:
        settings_notifier_Slack_enabled = 0
    settings_notifier_Slack_url = request.forms.get('settings_notifier_Slack_url')
    c.execute("UPDATE table_settings_notifier SET enabled = ?, url = ? WHERE name = 'Slack'", (settings_notifier_Slack_enabled, settings_notifier_Slack_url))

    settings_notifier_SuperToasty_enabled = request.forms.get('settings_notifier_Super Toasty_enabled')
    if settings_notifier_SuperToasty_enabled == 'on':
        settings_notifier_SuperToasty_enabled = 1
    else:
        settings_notifier_SuperToasty_enabled = 0
    settings_notifier_SuperToasty_url = request.forms.get('settings_notifier_Super Toasty_url')
    c.execute("UPDATE table_settings_notifier SET enabled = ?, url = ? WHERE name = 'Super Toasty'", (settings_notifier_SuperToasty_enabled, settings_notifier_SuperToasty_url))

    settings_notifier_Telegram_enabled = request.forms.get('settings_notifier_Telegram_enabled')
    if settings_notifier_Telegram_enabled == 'on':
        settings_notifier_Telegram_enabled = 1
    else:
        settings_notifier_Telegram_enabled = 0
    settings_notifier_Telegram_url = request.forms.get('settings_notifier_Telegram_url')
    c.execute("UPDATE table_settings_notifier SET enabled = ?, url = ? WHERE name = 'Telegram'", (settings_notifier_Telegram_enabled, settings_notifier_Telegram_url))

    settings_notifier_Twitter_enabled = request.forms.get('settings_notifier_Twitter_enabled')
    if settings_notifier_Twitter_enabled == 'on':
        settings_notifier_Twitter_enabled = 1
    else:
        settings_notifier_Twitter_enabled = 0
    settings_notifier_Twitter_url = request.forms.get('settings_notifier_Twitter_url')
    c.execute("UPDATE table_settings_notifier SET enabled = ?, url = ? WHERE name = 'Twitter'", (settings_notifier_Twitter_enabled, settings_notifier_Twitter_url))

    settings_notifier_XBMC_enabled = request.forms.get('settings_notifier_XBMC_enabled')
    if settings_notifier_XBMC_enabled == 'on':
        settings_notifier_XBMC_enabled = 1
    else:
        settings_notifier_XBMC_enabled = 0
    settings_notifier_XBMC_url = request.forms.get('settings_notifier_XBMC_url')
    c.execute("UPDATE table_settings_notifier SET enabled = ?, url = ? WHERE name = 'XBMC'", (settings_notifier_XBMC_enabled, settings_notifier_XBMC_url))

    settings_notifier_Discord_enabled = request.forms.get('settings_notifier_Discord_enabled')
    if settings_notifier_Discord_enabled == 'on':
        settings_notifier_Discord_enabled = 1
    else:
        settings_notifier_Discord_enabled = 0
    settings_notifier_Discord_url = request.forms.get('settings_notifier_Discord_url')
    c.execute("UPDATE table_settings_notifier SET enabled = ?, url = ? WHERE name = 'Discord'", (settings_notifier_Discord_enabled, settings_notifier_Discord_url))

    settings_notifier_E_Mail_enabled = request.forms.get('settings_notifier_E-Mail_enabled')
    if settings_notifier_E_Mail_enabled == 'on':
        settings_notifier_E_Mail_enabled = 1
    else:
        settings_notifier_E_Mail_enabled = 0
    settings_notifier_E_Mail_url = request.forms.get('settings_notifier_E-Mail_url')
    c.execute("UPDATE table_settings_notifier SET enabled = ?, url = ? WHERE name = 'E-Mail'", (settings_notifier_E_Mail_enabled, settings_notifier_E_Mail_url))

    settings_notifier_Emby_enabled = request.forms.get('settings_notifier_Emby_enabled')
    if settings_notifier_Emby_enabled == 'on':
        settings_notifier_Emby_enabled = 1
    else:
        settings_notifier_Emby_enabled = 0
    settings_notifier_Emby_url = request.forms.get('settings_notifier_Emby_url')
    c.execute("UPDATE table_settings_notifier SET enabled = ?, url = ? WHERE name = 'Emby'", (settings_notifier_Emby_enabled, settings_notifier_Emby_url))

    settings_notifier_IFTTT_enabled = request.forms.get('settings_notifier_IFTTT_enabled')
    if settings_notifier_IFTTT_enabled == 'on':
        settings_notifier_IFTTT_enabled = 1
    else:
        settings_notifier_IFTTT_enabled = 0
    settings_notifier_IFTTT_url = request.forms.get('settings_notifier_IFTTT_url')
    c.execute("UPDATE table_settings_notifier SET enabled = ?, url = ? WHERE name = 'IFTTT'", (settings_notifier_IFTTT_enabled, settings_notifier_IFTTT_url))

    settings_notifier_Stride_enabled = request.forms.get('settings_notifier_Stride_enabled')
    if settings_notifier_Stride_enabled == 'on':
        settings_notifier_Stride_enabled = 1
    else:
        settings_notifier_Stride_enabled = 0
    settings_notifier_Stride_url = request.forms.get('settings_notifier_Stride_url')
    c.execute("UPDATE table_settings_notifier SET enabled = ?, url = ? WHERE name = 'Stride'", (settings_notifier_Stride_enabled, settings_notifier_Stride_url))

    settings_notifier_Windows_enabled = request.forms.get('settings_notifier_Windows_enabled')
    if settings_notifier_Windows_enabled == 'on':
        settings_notifier_Windows_enabled = 1
    else:
        settings_notifier_Windows_enabled = 0
    settings_notifier_Windows_url = request.forms.get('settings_notifier_Windows_url')
    c.execute("UPDATE table_settings_notifier SET enabled = ?, url = ? WHERE name = 'Windows'", (settings_notifier_Windows_enabled, settings_notifier_Windows_url))

    conn.commit()
    c.close()

    sonarr_full_update()
    radarr_full_update()

    logging.info('Settings saved succesfully.')

    # reschedule full update task according to settings
    sonarr_full_update()

    redirect(ref)

@route(base_url + 'check_update')
@custom_auth_basic(check_credentials)
def check_update():
    authorize()
    ref = request.environ['HTTP_REFERER']

    check_and_apply_update()

    redirect(ref)

@route(base_url + 'system')
@custom_auth_basic(check_credentials)
def system():
    authorize()
    def get_time_from_interval(interval):
        interval_clean = interval.split('[')
        interval_clean = interval_clean[1][:-1]
        interval_split = interval_clean.split(':')

        hour = interval_split[0]
        minute = interval_split[1].lstrip("0")
        second = interval_split[2].lstrip("0")

        text = "every "
        if hour != "0":
            text = text + hour
            if hour == "1":
                text = text + " hour"
            else:
                text = text + " hours"

            if minute != "" and second != "":
                text = text + ", "
            elif minute == "" and second != "":
                text = text + " and "
            elif minute != "" and second == "":
                text = text + " and "
        if minute != "":
            text = text + minute
            if minute == "1":
                text = text + " minute"
            else:
                text = text + " minutes"

            if second != "":
                text = text + " and "
        if second != "":
            text = text + second
            if second == "1":
                text = text + " second"
            else:
                text = text + " seconds"

        return text

    def get_time_from_cron(cron):
        text = "at "
        hour = str(cron[5])
        minute = str(cron[6])
        second = str(cron[7])

        if hour != "0" and hour != "*":
            text = text + hour
            if hour == "0" or hour == "1":
                text = text + " hour"
            else:
                text = text + " hours"

            if minute != "*" and second != "0":
                text = text + ", "
            elif minute == "*" and second != "0":
                text = text + " and "
            elif minute != "0" and minute != "*" and second == "0":
                text = text + " and "
        if minute != "0" and minute != "*":
            text = text + minute
            if minute == "0" or minute == "1":
                text = text + " minute"
            else:
                text = text + " minutes"

            if second != "0" and second != "*":
                text = text + " and "
        if second != "0" and second != "*":
            text = text + second
            if second == "0" or second == "1":
                text = text + " second"
            else:
                text = text + " seconds"

        return text


    task_list = []
    for job in scheduler.get_jobs():
        if job.next_run_time is not None:
            next_run = pretty.date(job.next_run_time.replace(tzinfo=None))
        else:
            next_run = "Never"

        if job.trigger.__str__().startswith('interval'):
            task_list.append([job.name, get_time_from_interval(str(job.trigger)), next_run, job.id])
        elif job.trigger.__str__().startswith('cron'):
            task_list.append([job.name, get_time_from_cron(job.trigger.fields), next_run, job.id])

    i = 0
    with open(os.path.join(config_dir, 'log/bazarr.log')) as f:
        for i, l in enumerate(f, 1):
            pass
        row_count = i
        page_size = int(get_general_settings()[21])
        max_page = int(math.ceil(row_count / (page_size + 0.0)))

    releases = []
    url_releases = 'https://api.github.com/repos/morpheus65535/Bazarr/releases'
    try:
        r = requests.get(url_releases, timeout=15)
        r.raise_for_status()
    except requests.exceptions.HTTPError as errh:
        logging.exception("Error trying to get releases from Github. Http error.")
    except requests.exceptions.ConnectionError as errc:
        logging.exception("Error trying to get releases from Github. Connection Error.")
    except requests.exceptions.Timeout as errt:
        logging.exception("Error trying to get releases from Github. Timeout Error.")
    except requests.exceptions.RequestException as err:
        logging.exception("Error trying to get releases from Github.")
    else:
        for release in r.json():
            releases.append([release['name'],release['body']])

    return template('system', __file__=__file__, bazarr_version=bazarr_version, base_url=base_url, task_list=task_list, row_count=row_count, max_page=max_page, page_size=page_size, releases=releases)

@route(base_url + 'logs/<page:int>')
@custom_auth_basic(check_credentials)
def get_logs(page):
    authorize()
    page_size = int(get_general_settings()[21])
    begin = (page * page_size) - page_size
    end = (page * page_size) - 1
    logs_complete = []
    for line in reversed(open(os.path.join(config_dir, 'log/bazarr.log')).readlines()):
        logs_complete.append(line.rstrip())
    logs = logs_complete[begin:end]

    return template('logs', logs=logs, base_url=base_url)

@route(base_url + 'execute/<taskid>')
@custom_auth_basic(check_credentials)
def execute_task(taskid):
    authorize()
    ref = request.environ['HTTP_REFERER']

    execute_now(taskid)

    redirect(ref)


@route(base_url + 'remove_subtitles', method='POST')
@custom_auth_basic(check_credentials)
def remove_subtitles():
    authorize()
    episodePath = request.forms.get('episodePath')
    language = request.forms.get('language')
    subtitlesPath = request.forms.get('subtitlesPath')
    sonarrSeriesId = request.forms.get('sonarrSeriesId')
    sonarrEpisodeId = request.forms.get('sonarrEpisodeId')

    try:
        os.remove(subtitlesPath)
        result = language_from_alpha3(language) + " subtitles deleted from disk."
        history_log(0, sonarrSeriesId, sonarrEpisodeId, result)
    except OSError:
        pass
    store_subtitles(unicode(episodePath))
    list_missing_subtitles(sonarrSeriesId)


@route(base_url + 'remove_subtitles_movie', method='POST')
@custom_auth_basic(check_credentials)
def remove_subtitles_movie():
    authorize()
    moviePath = request.forms.get('moviePath')
    language = request.forms.get('language')
    subtitlesPath = request.forms.get('subtitlesPath')
    radarrId = request.forms.get('radarrId')

    try:
        os.remove(subtitlesPath)
        result = language_from_alpha3(language) + " subtitles deleted from disk."
        history_log_movie(0, radarrId, result)
    except OSError:
        pass
    store_subtitles_movie(unicode(moviePath))
    list_missing_subtitles_movies(radarrId)


@route(base_url + 'get_subtitle', method='POST')
@custom_auth_basic(check_credentials)
def get_subtitle():
    authorize()
    ref = request.environ['HTTP_REFERER']

    episodePath = request.forms.get('episodePath')
    sceneName = request.forms.get('sceneName')
    language = request.forms.get('language')
    hi = request.forms.get('hi')
    sonarrSeriesId = request.forms.get('sonarrSeriesId')
    sonarrEpisodeId = request.forms.get('sonarrEpisodeId')
    # tvdbid = request.forms.get('tvdbid')

    db = sqlite3.connect(os.path.join(config_dir, 'db/bazarr.db'), timeout=30)
    c = db.cursor()
    c.execute("SELECT * FROM table_settings_providers WHERE enabled = 1")
    enabled_providers = c.fetchall()
    c.close()

    providers_list = []
    providers_auth = {}
    if len(enabled_providers) > 0:
        for provider in enabled_providers:
            providers_list.append(provider[0])
            try:
                if provider[2] is not '' and provider[3] is not '':
                    provider_auth = providers_auth.append(provider[0])
                    provider_auth.update({'username':providers[2], 'password':providers[3]})
                else:
                    providers_auth = None
            except:
                providers_auth = None
    else:
        providers_list = None
        providers_auth = None

    try:
        result = download_subtitle(episodePath, language, hi, providers_list, providers_auth, sceneName, 'series')
        if result is not None:
            history_log(1, sonarrSeriesId, sonarrEpisodeId, result)
            send_notifications(sonarrSeriesId, sonarrEpisodeId, result)
            store_subtitles(unicode(episodePath))
            list_missing_subtitles(sonarrSeriesId)
        redirect(ref)
    except OSError:
        pass

@route(base_url + 'manual_search', method='POST')
@custom_auth_basic(check_credentials)
def manual_search_json():
    authorize()
    ref = request.environ['HTTP_REFERER']

    episodePath = request.forms.get('episodePath')
    sceneName = request.forms.get('sceneName')
    language = request.forms.get('language')
    hi = request.forms.get('hi')

    db = sqlite3.connect(os.path.join(config_dir, 'db/bazarr.db'), timeout=30)
    c = db.cursor()
    c.execute("SELECT * FROM table_settings_providers WHERE enabled = 1")
    enabled_providers = c.fetchall()
    c.close()

    providers_list = []
    providers_auth = {}
    if len(enabled_providers) > 0:
        for provider in enabled_providers:
            providers_list.append(provider[0])
            try:
                if provider[2] is not '' and provider[3] is not '':
                    provider_auth = providers_auth.append(provider[0])
                    provider_auth.update({'username':providers[2], 'password':providers[3]})
                else:
                    providers_auth = None
            except:
                providers_auth = None
    else:
        providers_list = None
        providers_auth = None

    data = manual_search(episodePath, language, hi, providers_list, providers_auth, sceneName, 'series')
    return dict(data=data)

@route(base_url + 'manual_get_subtitle', method='POST')
@custom_auth_basic(check_credentials)
def manual_get_subtitle():
    authorize()
    ref = request.environ['HTTP_REFERER']

    episodePath = request.forms.get('episodePath')
    sceneName = request.forms.get('sceneName')
    language = request.forms.get('language')
    hi = request.forms.get('hi')
    selected_provider = request.forms.get('provider')
    subtitle = request.forms.get('subtitle')
    sonarrSeriesId = request.forms.get('sonarrSeriesId')
    sonarrEpisodeId = request.forms.get('sonarrEpisodeId')

    db = sqlite3.connect(os.path.join(config_dir, 'db/bazarr.db'), timeout=30)
    c = db.cursor()
    provider = c.execute("SELECT * FROM table_settings_providers WHERE name = ?",(selected_provider,)).fetchone()
    c.close()
    providers_auth = {}
    try:
        if provider[2] is not '' and provider[3] is not '':
            provider_auth = providers_auth.append(provider[0])
            provider_auth.update({'username':providers[2], 'password':providers[3]})
        else:
            providers_auth = None
    except:
        providers_auth = None

    try:
        result = manual_download_subtitle(episodePath, language, hi, subtitle, selected_provider, providers_auth, sceneName, 'series')
        if result is not None:
            history_log(1, sonarrSeriesId, sonarrEpisodeId, result)
            send_notifications(sonarrSeriesId, sonarrEpisodeId, result)
            store_subtitles(unicode(episodePath))
            list_missing_subtitles(sonarrSeriesId)
        redirect(ref)
    except OSError:
        pass

@route(base_url + 'get_subtitle_movie', method='POST')
@custom_auth_basic(check_credentials)
def get_subtitle_movie():
    authorize()
    ref = request.environ['HTTP_REFERER']

    moviePath = request.forms.get('moviePath')
    sceneName = request.forms.get('sceneName')
    language = request.forms.get('language')
    hi = request.forms.get('hi')
    radarrId = request.forms.get('radarrId')
    # tmdbid = request.forms.get('tmdbid')

    db = sqlite3.connect(os.path.join(config_dir, 'db/bazarr.db'), timeout=30)
    c = db.cursor()
    c.execute("SELECT * FROM table_settings_providers WHERE enabled = 1")
    enabled_providers = c.fetchall()
    c.close()

    providers_list = []
    providers_auth = {}
    if len(enabled_providers) > 0:
        for provider in enabled_providers:
            providers_list.append(provider[0])
            try:
                if provider[2] is not '' and provider[3] is not '':
                    provider_auth = providers_auth.append(provider[0])
                    provider_auth.update({'username':providers[2], 'password':providers[3]})
                else:
                    providers_auth = None
            except:
                providers_auth = None
    else:
        providers_list = None
        providers_auth = None

    try:
        result = download_subtitle(moviePath, language, hi, providers_list, providers_auth, sceneName, 'movie')
        if result is not None:
            history_log_movie(1, radarrId, result)
            send_notifications_movie(radarrId, result)
            store_subtitles_movie(unicode(moviePath))
            list_missing_subtitles_movies(radarrId)
        redirect(ref)
    except OSError:
        pass

@route(base_url + 'manual_search_movie', method='POST')
@custom_auth_basic(check_credentials)
def manual_search_movie_json():
    authorize()
    ref = request.environ['HTTP_REFERER']

    moviePath = request.forms.get('moviePath')
    sceneName = request.forms.get('sceneName')
    language = request.forms.get('language')
    hi = request.forms.get('hi')

    db = sqlite3.connect(os.path.join(config_dir, 'db/bazarr.db'), timeout=30)
    c = db.cursor()
    c.execute("SELECT * FROM table_settings_providers WHERE enabled = 1")
    enabled_providers = c.fetchall()
    c.close()

    providers_list = []
    providers_auth = {}
    if len(enabled_providers) > 0:
        for provider in enabled_providers:
            providers_list.append(provider[0])
            try:
                if provider[2] is not '' and provider[3] is not '':
                    provider_auth = providers_auth.append(provider[0])
                    provider_auth.update({'username':providers[2], 'password':providers[3]})
                else:
                    providers_auth = None
            except:
                providers_auth = None
    else:
        providers_list = None
        providers_auth = None

    data = manual_search(moviePath, language, hi, providers_list, providers_auth, sceneName, 'movie')
    return dict(data=data)

@route(base_url + 'manual_get_subtitle_movie', method='POST')
@custom_auth_basic(check_credentials)
def manual_get_subtitle_movie():
    authorize()
    ref = request.environ['HTTP_REFERER']

    moviePath = request.forms.get('moviePath')
    sceneName = request.forms.get('sceneName')
    language = request.forms.get('language')
    hi = request.forms.get('hi')
    selected_provider = request.forms.get('provider')
    subtitle = request.forms.get('subtitle')
    radarrId = request.forms.get('radarrId')

    db = sqlite3.connect(os.path.join(config_dir, 'db/bazarr.db'), timeout=30)
    c = db.cursor()
    provider = c.execute("SELECT * FROM table_settings_providers WHERE name = ?",(selected_provider,)).fetchone()
    c.close()
    providers_auth = {}
    try:
        if provider[2] is not '' and provider[3] is not '':
            provider_auth = providers_auth.append(provider[0])
            provider_auth.update({'username':providers[2], 'password':providers[3]})
        else:
            providers_auth = None
    except:
        providers_auth = None

    try:
        result = manual_download_subtitle(moviePath, language, hi, subtitle, selected_provider, providers_auth, sceneName, 'movie')
        if result is not None:
            history_log_movie(1, radarrId, result)
            send_notifications_movie(radarrId, result)
            store_subtitles_movie(unicode(moviePath))
            list_missing_subtitles_movies(radarrId)
        redirect(ref)
    except OSError:
        pass

def configured():
    conn = sqlite3.connect(os.path.join(config_dir, 'db/bazarr.db'), timeout=30)
    c = conn.cursor()
    c.execute("UPDATE system SET configured = 1")
    conn.commit()
    c.close()

@route(base_url + 'api/wanted')
def api_wanted():
    db = sqlite3.connect(os.path.join(config_dir, 'db/bazarr.db'), timeout=30)
    c = db.cursor()
    data = c.execute("SELECT table_shows.title, table_episodes.season || 'x' || table_episodes.episode, table_episodes.title, table_episodes.missing_subtitles FROM table_episodes INNER JOIN table_shows on table_shows.sonarrSeriesId = table_episodes.sonarrSeriesId WHERE table_episodes.missing_subtitles != '[]' ORDER BY table_episodes._rowid_ DESC").fetchall()
    c.close()
    return dict(subtitles=data)

@route(base_url + 'api/history')
def api_history():
    db = sqlite3.connect(os.path.join(config_dir, 'db/bazarr.db'), timeout=30)
    c = db.cursor()
    data = c.execute("SELECT table_shows.title, table_episodes.season || 'x' || table_episodes.episode, table_episodes.title, strftime('%Y-%m-%d', datetime(table_history.timestamp, 'unixepoch')), table_history.description FROM table_history INNER JOIN table_shows on table_shows.sonarrSeriesId = table_history.sonarrSeriesId INNER JOIN table_episodes on table_episodes.sonarrEpisodeId = table_history.sonarrEpisodeId WHERE table_history.action = '1' ORDER BY id DESC").fetchall()
    c.close()
    return dict(subtitles=data)

@route(base_url + 'test_url/<protocol>/<url:path>', method='GET')
@custom_auth_basic(check_credentials)
def test_url(protocol, url):
    try:
        result = requests.get(protocol + "://" + url).json()['version']
    except:
        return dict(status=False)
    else:
        return dict(status=True, version=result)


logging.info('Bazarr is started and waiting for request on http://' + str(ip) + ':' + str(port) + str(base_url))
run(host=ip, port=port, server='waitress', app=app)
logging.info('Bazarr has been stopped.')<|MERGE_RESOLUTION|>--- conflicted
+++ resolved
@@ -56,7 +56,6 @@
 
 configure_logging()
 
-<<<<<<< HEAD
 import requests
 if get_proxy_settings()[0] is True:
     if get_proxy_settings()[4] != '' and get_proxy_settings()[5] != '':
@@ -68,10 +67,7 @@
     os.environ['HTTPS_PROXY'] = str(proxy)
     os.environ['NO_PROXY'] = get_proxy_settings()[6]
 
-from bottle import route, run, template, static_file, request, redirect, response, HTTPError
-=======
 from bottle import route, run, template, static_file, request, redirect, response, HTTPError, app
->>>>>>> e42d1e2d
 import bottle
 bottle.TEMPLATE_PATH.insert(0, os.path.join(os.path.dirname(__file__), 'views/'))
 bottle.debug(True)
@@ -779,12 +775,8 @@
     c.execute("SELECT * FROM table_settings_notifier ORDER BY name")
     settings_notifier = c.fetchall()
     c.close()
-<<<<<<< HEAD
+
     from get_settings import get_general_settings, get_proxy_settings, get_auth_settings, get_radarr_settings, get_sonarr_settings
-=======
-
-    from get_settings import get_general_settings, get_auth_settings, get_radarr_settings, get_sonarr_settings
->>>>>>> e42d1e2d
     settings_general = get_general_settings()
     settings_proxy = get_proxy_settings()
     settings_auth = get_auth_settings()
@@ -939,8 +931,12 @@
 
     settings_auth = get_auth_settings()
 
-<<<<<<< HEAD
-    settings_auth_enabled = request.forms.get('settings_auth_enabled')
+    settings_auth_type = request.forms.get('settings_auth_type')
+    settings_auth_username = request.forms.get('settings_auth_username')
+    settings_auth_password = request.forms.get('settings_auth_password')
+
+    if get_auth_settings()[0] != settings_auth_type:
+        settings_auth_enabled = request.forms.get('settings_auth_enabled')
     if settings_auth_enabled is None:
         settings_auth_enabled = 'False'
     else:
@@ -948,22 +944,7 @@
     settings_auth_username = request.forms.get('settings_auth_username')
     settings_auth_password = request.forms.get('settings_auth_password')
     
-    before_auth_password = (unicode(settings_auth[0]), unicode(settings_auth[2]))
-    if before_auth_password[0] != settings_auth_enabled:
-        configured()
-    if before_auth_password[1] == settings_auth_password:
-        cfg.set('auth', 'enabled', text_type(settings_auth_enabled))
-        cfg.set('auth', 'username', text_type(settings_auth_username))
-    else:
-        cfg.set('auth', 'enabled', text_type(settings_auth_enabled))
-        cfg.set('auth', 'username', text_type(settings_auth_username))
-        cfg.set('auth', 'password', hashlib.md5(settings_auth_password).hexdigest())
-=======
-    settings_auth_type = request.forms.get('settings_auth_type')
-    settings_auth_username = request.forms.get('settings_auth_username')
-    settings_auth_password = request.forms.get('settings_auth_password')
-
-    if get_auth_settings()[0] != settings_auth_type:
+    if settings_auth[0] != settings_auth_enabled:
         configured()
     if settings_auth[2] == settings_auth_password:
         cfg.set('auth', 'type', text_type(settings_auth_type))
@@ -995,7 +976,6 @@
                 pass
             else:
                 aaa._beaker_session.delete()
->>>>>>> e42d1e2d
 
     settings_sonarr_ip = request.forms.get('settings_sonarr_ip')
     settings_sonarr_port = request.forms.get('settings_sonarr_port')
