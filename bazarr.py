bazarr_version = '0.6.2'

import gc
gc.enable()

from get_argv import config_dir, no_update

import os
import sys
reload(sys)
sys.setdefaultencoding('utf8')
sys.path.insert(0, os.path.join(os.path.dirname(__file__), 'libs/'))

import sqlite3
<<<<<<< HEAD
# from update_modules import *
=======
if no_update is False:
    from update_modules import *
>>>>>>> 26ac1225
from init import *
from update_db import *


from get_settings import get_general_settings
import logging
from logging.handlers import TimedRotatingFileHandler

logger = logging.getLogger('waitress')
log_level = get_general_settings()[4]
if log_level is None:
    log_level = "INFO"

class OneLineExceptionFormatter(logging.Formatter):
    def formatException(self, exc_info):
        """
        Format an exception so that it prints on a single line.
        """
        result = super(OneLineExceptionFormatter, self).formatException(exc_info)
        return repr(result) # or format into one line however you want to

    def format(self, record):
        s = super(OneLineExceptionFormatter, self).format(record)
        if record.exc_text:
            s = s.replace('\n', '') + '|'
        return s

def configure_logging():
    global fh
    fh = TimedRotatingFileHandler(os.path.join(config_dir, 'log/bazarr.log'), when="midnight", interval=1, backupCount=7)
    f = OneLineExceptionFormatter('%(asctime)s|%(levelname)s|%(message)s|',
                                  '%d/%m/%Y %H:%M:%S')
    fh.setFormatter(f)
    logging.getLogger("enzyme").setLevel(logging.CRITICAL)
    logging.getLogger("apscheduler").setLevel(logging.WARNING)
    logging.getLogger("subliminal").setLevel(logging.CRITICAL)
    logging.getLogger("stevedore.extension").setLevel(logging.CRITICAL)
    root = logging.getLogger()
    root.setLevel(log_level)
    root.addHandler(fh)

configure_logging()

from bottle import route, run, template, static_file, request, redirect, response, HTTPError, app
import bottle
bottle.TEMPLATE_PATH.insert(0, os.path.join(os.path.dirname(__file__), 'views/'))
bottle.debug(True)
bottle.TEMPLATES.clear()

from beaker.middleware import SessionMiddleware
from cork import Cork
from json import dumps
import itertools
import operator
import requests
import pretty
from datetime import datetime, timedelta
from io import BytesIO
import math
import ast
import hashlib
import time

from get_languages import load_language_in_db, language_from_alpha3
from get_providers import *

from get_series import *
from get_episodes import *
from get_settings import base_url, ip, port, path_replace, path_replace_movie
if no_update is False:
    from check_update import check_and_apply_update
from list_subtitles import store_subtitles, store_subtitles_movie, series_scan_subtitles, movies_scan_subtitles, list_missing_subtitles, list_missing_subtitles_movies
from get_subtitle import download_subtitle, series_download_subtitles, movies_download_subtitles, wanted_download_subtitles, wanted_search_missing_subtitles, manual_search, manual_download_subtitle
from utils import history_log, history_log_movie
from scheduler import *
from notifier import send_notifications, send_notifications_movie

# Reset restart required warning on start
conn = sqlite3.connect(os.path.join(config_dir, 'db/bazarr.db'), timeout=30)
c = conn.cursor()
c.execute("UPDATE system SET configured = 0, updated = 0")
conn.commit()
c.close()

# Load languages in database
load_language_in_db()

from get_settings import get_auth_settings

aaa = Cork(os.path.normpath(os.path.join(config_dir, 'config')))

app = app()
session_opts = {
    'session.cookie_expires': True,
    'session.key': 'Bazarr',
    'session.httponly': True,
    'session.timeout': 3600 * 24,  # 1 day
    'session.type': 'cookie',
    'session.validate_key': True
}
app = SessionMiddleware(app, session_opts)
login_auth = get_auth_settings()[0]


def custom_auth_basic(check):
    def decorator(func):
        def wrapper(*a, **ka):
            if get_auth_settings()[0] == 'basic':
                user, password = request.auth or (None, None)
                if user is None or not check(user, password):
                    err = HTTPError(401, "Access denied")
                    err.add_header('WWW-Authenticate', 'Basic realm="Bazarr"')
                    return err
                return func(*a, **ka)
            else:
                return func(*a, **ka)

        return wrapper
    return decorator

def check_credentials(user, pw):
    from get_settings import get_auth_settings

    username = get_auth_settings()[1]
    password = get_auth_settings()[2]
    if hashlib.md5(pw).hexdigest() == password and user == username:
        return True
    return False


def authorize():
    if login_auth == 'form':
        aaa = Cork(os.path.normpath(os.path.join(config_dir, 'config')))
        aaa.require(fail_redirect=(base_url + 'login'))


def post_get(name, default=''):
    return request.POST.get(name, default).strip()


@route(base_url + 'login')
def login_form():
    msg = bottle.request.query.get('msg', '')
    return template('login', base_url=base_url, msg=msg)


@route(base_url + 'login', method='POST')
def login():
    aaa = Cork(os.path.normpath(os.path.join(config_dir, 'config')))
    username = post_get('username')
    password = post_get('password')
    aaa.login(username, password, success_redirect=base_url, fail_redirect=(base_url + 'login?msg=fail'))


@route(base_url + 'logout')
def logout():
    aaa.logout(success_redirect=(base_url + 'login'))


@route('/')
@custom_auth_basic(check_credentials)
def redirect_root():
    authorize()
    redirect (base_url)

@route(base_url + 'static/:path#.+#', name='static')
@custom_auth_basic(check_credentials)
def static(path):
    return static_file(path, root=os.path.join(os.path.dirname(__file__), 'static'))

@route(base_url + 'emptylog')
@custom_auth_basic(check_credentials)
def emptylog():
    authorize()
    ref = request.environ['HTTP_REFERER']

    fh.doRollover()
    logging.info('Log file emptied')

    redirect(ref)

@route(base_url + 'bazarr.log')
@custom_auth_basic(check_credentials)
def download_log():
    authorize()
    return static_file('bazarr.log', root=os.path.join(config_dir, 'log/'), download='bazarr.log')

@route(base_url + 'image_proxy/<url:path>', method='GET')
@custom_auth_basic(check_credentials)
def image_proxy(url):
    authorize()
    url_sonarr = get_sonarr_settings()[6]
    url_sonarr_short = get_sonarr_settings()[7]
    apikey = get_sonarr_settings()[4]
    url_image = url_sonarr_short + '/' + url + '?apikey=' + apikey
    try:
        image_buffer = BytesIO(requests.get(url_sonarr + '/api' + url_image.split(url_sonarr)[1], timeout=15, verify=False).content)
    except:
        return None
    else:
        image_buffer.seek(0)
        bytes = image_buffer.read()
        response.set_header('Content-type', 'image/jpeg')
        return bytes

@route(base_url + 'image_proxy_movies/<url:path>', method='GET')
@custom_auth_basic(check_credentials)
def image_proxy_movies(url):
    authorize()
    url_radarr = get_radarr_settings()[6]
    url_radarr_short = get_radarr_settings()[7]
    apikey = get_radarr_settings()[4]
    try:
        url_image = (url_radarr_short + '/' + url + '?apikey=' + apikey).replace('/fanart.jpg', '/banner.jpg')
        image_buffer = BytesIO(requests.get(url_radarr + '/api' + url_image.split(url_radarr)[1], timeout=15, verify=False).content)
    except:
        url_image = url_radarr_short + '/' + url + '?apikey=' + apikey
        image_buffer = BytesIO(requests.get(url_radarr + '/api' + url_image.split(url_radarr)[1], timeout=15, verify=False).content)
    else:
        image_buffer.seek(0)
        bytes = image_buffer.read()
        response.set_header('Content-type', 'image/jpeg')
        return bytes


@route(base_url)
@custom_auth_basic(check_credentials)
def redirect_root():
    authorize()
    if get_general_settings()[12] is True:
        redirect(base_url + 'series')
    elif get_general_settings()[13] is True:
        redirect(base_url + 'movies')
    else:
        redirect(base_url + 'settings')


@route(base_url + 'series')
@custom_auth_basic(check_credentials)
def series():
    authorize()
    single_language = get_general_settings()[7]

    db = sqlite3.connect(os.path.join(config_dir, 'db/bazarr.db'), timeout=30)
    db.create_function("path_substitution", 1, path_replace)
    c = db.cursor()

    c.execute("SELECT COUNT(*) FROM table_shows")
    missing_count = c.fetchone()
    missing_count = missing_count[0]
    page = request.GET.page
    if page == "":
        page = "1"
    page_size = int(get_general_settings()[21])
    offset = (int(page) - 1) * page_size
    max_page = int(math.ceil(missing_count / (page_size + 0.0)))

    c.execute("SELECT tvdbId, title, path_substitution(path), languages, hearing_impaired, sonarrSeriesId, poster, audio_language FROM table_shows ORDER BY sortTitle ASC LIMIT ? OFFSET ?", (page_size, offset,))
    data = c.fetchall()
    c.execute("SELECT code2, name FROM table_settings_languages WHERE enabled = 1")
    languages = c.fetchall()
    c.execute("SELECT table_shows.sonarrSeriesId, COUNT(table_episodes.missing_subtitles) FROM table_shows LEFT JOIN table_episodes ON table_shows.sonarrSeriesId=table_episodes.sonarrSeriesId WHERE table_shows.languages IS NOT 'None' AND table_episodes.missing_subtitles IS NOT '[]' GROUP BY table_shows.sonarrSeriesId")
    missing_subtitles_list = c.fetchall()
    c.execute("SELECT table_shows.sonarrSeriesId, COUNT(table_episodes.missing_subtitles) FROM table_shows LEFT JOIN table_episodes ON table_shows.sonarrSeriesId=table_episodes.sonarrSeriesId WHERE table_shows.languages IS NOT 'None' GROUP BY table_shows.sonarrSeriesId")
    total_subtitles_list = c.fetchall()
    c.close()
    output = template('series', __file__=__file__, bazarr_version=bazarr_version, rows=data, missing_subtitles_list=missing_subtitles_list, total_subtitles_list=total_subtitles_list, languages=languages, missing_count=missing_count, page=page, max_page=max_page, base_url=base_url, single_language=single_language, page_size=page_size)
    return output

@route(base_url + 'serieseditor')
@custom_auth_basic(check_credentials)
def serieseditor():
    authorize()
    single_language = get_general_settings()[7]

    db = sqlite3.connect(os.path.join(config_dir, 'db/bazarr.db'), timeout=30)
    db.create_function("path_substitution", 1, path_replace)
    c = db.cursor()

    c.execute("SELECT COUNT(*) FROM table_shows")
    missing_count = c.fetchone()
    missing_count = missing_count[0]

    c.execute("SELECT tvdbId, title, path_substitution(path), languages, hearing_impaired, sonarrSeriesId, poster, audio_language FROM table_shows ORDER BY title ASC")
    data = c.fetchall()
    c.execute("SELECT code2, name FROM table_settings_languages WHERE enabled = 1")
    languages = c.fetchall()
    c.close()
    output = template('serieseditor', __file__=__file__, bazarr_version=bazarr_version, rows=data, languages=languages, missing_count=missing_count, base_url=base_url, single_language=single_language)
    return output

@route(base_url + 'search_json/<query>', method='GET')
@custom_auth_basic(check_credentials)
def search_json(query):
    authorize()
    db = sqlite3.connect(os.path.join(config_dir, 'db/bazarr.db'), timeout=30)
    c = db.cursor()

    c.execute("SELECT title, sonarrSeriesId FROM table_shows WHERE title LIKE ? ORDER BY title", ('%'+query+'%',))
    series = c.fetchall()

    c.execute("SELECT title, radarrId FROM table_movies WHERE title LIKE ? ORDER BY title", ('%' + query + '%',))
    movies = c.fetchall()

    search_list = []
    for serie in series:
        search_list.append(dict([('name', serie[0]), ('url', base_url + 'episodes/' + str(serie[1]))]))

    for movie in movies:
        search_list.append(dict([('name', movie[0]), ('url', base_url + 'movie/' + str(movie[1]))]))

    response.content_type = 'application/json'
    return dict(items=search_list)


@route(base_url + 'edit_series/<no:int>', method='POST')
@custom_auth_basic(check_credentials)
def edit_series(no):
    authorize()
    ref = request.environ['HTTP_REFERER']

    lang = request.forms.getall('languages')
    if len(lang) > 0:
        pass
    else:
        lang = 'None'

    single_language = get_general_settings()[7]
    if single_language is True:
        if str(lang) == "['None']":
            lang = 'None'
        else:
            lang = str(lang)
    else:
        if str(lang) == "['']":
            lang = '[]'

    hi = request.forms.get('hearing_impaired')

    if hi == "on":
        hi = "True"
    else:
        hi = "False"

    conn = sqlite3.connect(os.path.join(config_dir, 'db/bazarr.db'), timeout=30)
    c = conn.cursor()
    c.execute("UPDATE table_shows SET languages = ?, hearing_impaired = ? WHERE sonarrSeriesId LIKE ?", (str(lang), hi, no))
    conn.commit()
    c.close()

    list_missing_subtitles(no)

    redirect(ref)

@route(base_url + 'edit_serieseditor', method='POST')
@custom_auth_basic(check_credentials)
def edit_serieseditor():
    authorize()
    ref = request.environ['HTTP_REFERER']

    series = request.forms.get('series')
    series = ast.literal_eval(str('[' + series + ']'))
    lang = request.forms.getall('languages')
    hi = request.forms.get('hearing_impaired')

    conn = sqlite3.connect(os.path.join(config_dir, 'db/bazarr.db'), timeout=30)
    c = conn.cursor()

    for serie in series:
        if str(lang) != "[]" and str(lang) != "['']":
            if str(lang) == "['None']":
                lang = 'None'
            else:
                lang = str(lang)
            c.execute("UPDATE table_shows SET languages = ? WHERE sonarrSeriesId LIKE ?", (lang, serie))
        if hi != '':
            c.execute("UPDATE table_shows SET hearing_impaired = ? WHERE sonarrSeriesId LIKE ?", (hi, serie))

    conn.commit()
    c.close()

    for serie in series:
        list_missing_subtitles(serie)

    redirect(ref)

@route(base_url + 'episodes/<no:int>', method='GET')
@custom_auth_basic(check_credentials)
def episodes(no):
    authorize()
    # single_language = get_general_settings()[7]
    url_sonarr_short = get_sonarr_settings()[7]

    conn = sqlite3.connect(os.path.join(config_dir, 'db/bazarr.db'), timeout=30)
    conn.create_function("path_substitution", 1, path_replace)
    c = conn.cursor()

    series_details = []
    series_details = c.execute("SELECT title, overview, poster, fanart, hearing_impaired, tvdbid, audio_language, languages, path_substitution(path) FROM table_shows WHERE sonarrSeriesId LIKE ?", (str(no),)).fetchone()
    tvdbid = series_details[5]

    episodes = c.execute("SELECT title, path_substitution(path), season, episode, subtitles, sonarrSeriesId, missing_subtitles, sonarrEpisodeId, scene_name, monitored FROM table_episodes WHERE sonarrSeriesId LIKE ? ORDER BY episode ASC", (str(no),)).fetchall()
    number = len(episodes)
    languages = c.execute("SELECT code2, name FROM table_settings_languages WHERE enabled = 1").fetchall()
    c.close()
    episodes = reversed(sorted(episodes, key=operator.itemgetter(2)))
    seasons_list = []
    for key, season in itertools.groupby(episodes,operator.itemgetter(2)):
        seasons_list.append(list(season))

    return template('episodes', __file__=__file__, bazarr_version=bazarr_version, no=no, details=series_details, languages=languages, seasons=seasons_list, url_sonarr_short=url_sonarr_short, base_url=base_url, tvdbid=tvdbid, number=number)

@route(base_url + 'movies')
@custom_auth_basic(check_credentials)
def movies():
    authorize()
    single_language = get_general_settings()[7]

    db = sqlite3.connect(os.path.join(config_dir, 'db/bazarr.db'), timeout=30)
    db.create_function("path_substitution", 1, path_replace_movie)
    c = db.cursor()

    c.execute("SELECT COUNT(*) FROM table_movies")
    missing_count = c.fetchone()
    missing_count = missing_count[0]
    page = request.GET.page
    if page == "":
        page = "1"
    page_size = int(get_general_settings()[21])
    offset = (int(page) - 1) * page_size
    max_page = int(math.ceil(missing_count / (page_size + 0.0)))

    c.execute("SELECT tmdbId, title, path_substitution(path), languages, hearing_impaired, radarrId, poster, audio_language, monitored FROM table_movies ORDER BY title ASC LIMIT ? OFFSET ?", (page_size, offset,))
    data = c.fetchall()
    c.execute("SELECT code2, name FROM table_settings_languages WHERE enabled = 1")
    languages = c.fetchall()
    c.close()
    output = template('movies', __file__=__file__, bazarr_version=bazarr_version, rows=data, languages=languages, missing_count=missing_count, page=page, max_page=max_page, base_url=base_url, single_language=single_language, page_size=page_size)
    return output

@route(base_url + 'movieseditor')
@custom_auth_basic(check_credentials)
def movieseditor():
    authorize()
    single_language = get_general_settings()[7]

    db = sqlite3.connect(os.path.join(config_dir, 'db/bazarr.db'), timeout=30)
    db.create_function("path_substitution", 1, path_replace_movie)
    c = db.cursor()

    c.execute("SELECT COUNT(*) FROM table_movies")
    missing_count = c.fetchone()
    missing_count = missing_count[0]

    c.execute("SELECT tmdbId, title, path_substitution(path), languages, hearing_impaired, radarrId, poster, audio_language FROM table_movies ORDER BY title ASC")
    data = c.fetchall()
    c.execute("SELECT code2, name FROM table_settings_languages WHERE enabled = 1")
    languages = c.fetchall()
    c.close()
    output = template('movieseditor', __file__=__file__, bazarr_version=bazarr_version, rows=data, languages=languages, missing_count=missing_count, base_url=base_url, single_language=single_language)
    return output

@route(base_url + 'edit_movieseditor', method='POST')
@custom_auth_basic(check_credentials)
def edit_movieseditor():
    authorize()
    ref = request.environ['HTTP_REFERER']

    movies = request.forms.get('movies')
    movies = ast.literal_eval(str('[' + movies + ']'))
    lang = request.forms.getall('languages')
    hi = request.forms.get('hearing_impaired')

    conn = sqlite3.connect(os.path.join(config_dir, 'db/bazarr.db'), timeout=30)
    c = conn.cursor()

    for movie in movies:
        if str(lang) != "[]" and str(lang) != "['']":
            if str(lang) == "['None']":
                lang = 'None'
            else:
                lang = str(lang)
            c.execute("UPDATE table_movies SET languages = ? WHERE radarrId LIKE ?", (lang, movie))
        if hi != '':
            c.execute("UPDATE table_movies SET hearing_impaired = ? WHERE radarrId LIKE ?", (hi, movie))

    conn.commit()
    c.close()

    for movie in movies:
        list_missing_subtitles_movies(movie)

    redirect(ref)

@route(base_url + 'edit_movie/<no:int>', method='POST')
@custom_auth_basic(check_credentials)
def edit_movie(no):
    authorize()
    ref = request.environ['HTTP_REFERER']

    lang = request.forms.getall('languages')
    if len(lang) > 0:
        pass
    else:
        lang = 'None'

    if str(lang) == "['']":
        lang = '[]'

    hi = request.forms.get('hearing_impaired')

    if hi == "on":
        hi = "True"
    else:
        hi = "False"

    conn = sqlite3.connect(os.path.join(config_dir, 'db/bazarr.db'), timeout=30)
    c = conn.cursor()
    c.execute("UPDATE table_movies SET languages = ?, hearing_impaired = ? WHERE radarrId LIKE ?", (str(lang), hi, no))
    conn.commit()
    c.close()

    list_missing_subtitles_movies(no)

    redirect(ref)

@route(base_url + 'movie/<no:int>', method='GET')
@custom_auth_basic(check_credentials)
def movie(no):
    authorize()
    # single_language = get_general_settings()[7]
    url_radarr_short = get_radarr_settings()[7]

    conn = sqlite3.connect(os.path.join(config_dir, 'db/bazarr.db'), timeout=30)
    conn.create_function("path_substitution", 1, path_replace_movie)
    c = conn.cursor()

    movies_details = []
    movies_details = c.execute("SELECT title, overview, poster, fanart, hearing_impaired, tmdbid, audio_language, languages, path_substitution(path), subtitles, radarrId, missing_subtitles, sceneName, monitored FROM table_movies WHERE radarrId LIKE ?", (str(no),)).fetchone()
    tmdbid = movies_details[5]

    languages = c.execute("SELECT code2, name FROM table_settings_languages WHERE enabled = 1").fetchall()
    c.close()

    return template('movie', __file__=__file__, bazarr_version=bazarr_version, no=no, details=movies_details, languages=languages, url_radarr_short=url_radarr_short, base_url=base_url, tmdbid=tmdbid)

@route(base_url + 'scan_disk/<no:int>', method='GET')
@custom_auth_basic(check_credentials)
def scan_disk(no):
    authorize()
    ref = request.environ['HTTP_REFERER']

    series_scan_subtitles(no)

    redirect(ref)

@route(base_url + 'scan_disk_movie/<no:int>', method='GET')
@custom_auth_basic(check_credentials)
def scan_disk_movie(no):
    authorize()
    ref = request.environ['HTTP_REFERER']

    movies_scan_subtitles(no)

    redirect(ref)

@route(base_url + 'search_missing_subtitles/<no:int>', method='GET')
@custom_auth_basic(check_credentials)
def search_missing_subtitles(no):
    authorize()
    ref = request.environ['HTTP_REFERER']

    series_download_subtitles(no)

    redirect(ref)

@route(base_url + 'search_missing_subtitles_movie/<no:int>', method='GET')
@custom_auth_basic(check_credentials)
def search_missing_subtitles_movie(no):
    authorize()
    ref = request.environ['HTTP_REFERER']

    movies_download_subtitles(no)

    redirect(ref)

@route(base_url + 'history')
@custom_auth_basic(check_credentials)
def history():
    authorize()
    return template('history', __file__=__file__, bazarr_version=bazarr_version, base_url=base_url)

@route(base_url + 'historyseries')
@custom_auth_basic(check_credentials)
def historyseries():
    authorize()
    db = sqlite3.connect(os.path.join(config_dir, 'db/bazarr.db'), timeout=30)
    c = db.cursor()

    c.execute("SELECT COUNT(*) FROM table_history")
    row_count = c.fetchone()
    row_count = row_count[0]
    page = request.GET.page
    if page == "":
        page = "1"
    page_size = int(get_general_settings()[21])
    offset = (int(page) - 1) * page_size
    max_page = int(math.ceil(row_count / (page_size + 0.0)))

    now = datetime.now()
    today = []
    thisweek = []
    thisyear = []
    stats = c.execute("SELECT timestamp FROM table_history WHERE action LIKE '1'").fetchall()
    total = len(stats)
    for stat in stats:
        if now - timedelta(hours=24) <= datetime.fromtimestamp(stat[0]) <= now:
            today.append(datetime.fromtimestamp(stat[0]).date())
        if now - timedelta(weeks=1) <= datetime.fromtimestamp(stat[0]) <= now:
            thisweek.append(datetime.fromtimestamp(stat[0]).date())
        if now - timedelta(weeks=52) <= datetime.fromtimestamp(stat[0]) <= now:
            thisyear.append(datetime.fromtimestamp(stat[0]).date())
    stats = [len(today), len(thisweek), len(thisyear), total]

    c.execute("SELECT table_history.action, table_shows.title, table_episodes.season || 'x' || table_episodes.episode, table_episodes.title, table_history.timestamp, table_history.description, table_history.sonarrSeriesId FROM table_history LEFT JOIN table_shows on table_shows.sonarrSeriesId = table_history.sonarrSeriesId LEFT JOIN table_episodes on table_episodes.sonarrEpisodeId = table_history.sonarrEpisodeId ORDER BY id DESC LIMIT ? OFFSET ?", (page_size, offset,))
    data = c.fetchall()
    c.close()
    data = reversed(sorted(data, key=operator.itemgetter(4)))
    return template('historyseries', __file__=__file__, bazarr_version=bazarr_version, rows=data, row_count=row_count, page=page, max_page=max_page, stats=stats, base_url=base_url, page_size=page_size)

@route(base_url + 'historymovies')
@custom_auth_basic(check_credentials)
def historymovies():
    authorize()
    db = sqlite3.connect(os.path.join(config_dir, 'db/bazarr.db'), timeout=30)
    c = db.cursor()

    c.execute("SELECT COUNT(*) FROM table_history_movie")
    row_count = c.fetchone()
    row_count = row_count[0]
    page = request.GET.page
    if page == "":
        page = "1"
    page_size = int(get_general_settings()[21])
    offset = (int(page) - 1) * page_size
    max_page = int(math.ceil(row_count / (page_size + 0.0)))

    now = datetime.now()
    today = []
    thisweek = []
    thisyear = []
    stats = c.execute("SELECT timestamp FROM table_history_movie WHERE action LIKE '1'").fetchall()
    total = len(stats)
    for stat in stats:
        if now - timedelta(hours=24) <= datetime.fromtimestamp(stat[0]) <= now:
            today.append(datetime.fromtimestamp(stat[0]).date())
        if now - timedelta(weeks=1) <= datetime.fromtimestamp(stat[0]) <= now:
            thisweek.append(datetime.fromtimestamp(stat[0]).date())
        if now - timedelta(weeks=52) <= datetime.fromtimestamp(stat[0]) <= now:
            thisyear.append(datetime.fromtimestamp(stat[0]).date())
    stats = [len(today), len(thisweek), len(thisyear), total]

    c.execute("SELECT table_history_movie.action, table_movies.title, table_history_movie.timestamp, table_history_movie.description, table_history_movie.radarrId FROM table_history_movie LEFT JOIN table_movies on table_movies.radarrId = table_history_movie.radarrId ORDER BY id DESC LIMIT ? OFFSET ?", (page_size, offset,))
    data = c.fetchall()
    c.close()
    data = reversed(sorted(data, key=operator.itemgetter(2)))
    return template('historymovies', __file__=__file__, bazarr_version=bazarr_version, rows=data, row_count=row_count, page=page, max_page=max_page, stats=stats, base_url=base_url, page_size=page_size)

@route(base_url + 'wanted')
@custom_auth_basic(check_credentials)
def wanted():
    authorize()
    return template('wanted', __file__=__file__, bazarr_version=bazarr_version, base_url=base_url)

@route(base_url + 'wantedseries')
@custom_auth_basic(check_credentials)
def wantedseries():
    authorize()
    db = sqlite3.connect(os.path.join(config_dir, 'db/bazarr.db'), timeout=30)
    db.create_function("path_substitution", 1, path_replace)
    c = db.cursor()

    if get_general_settings()[24] is True:
        monitored_only_query_string = ' AND monitored = "True"'
    else:
        monitored_only_query_string = ""

    c.execute("SELECT COUNT(*) FROM table_episodes WHERE missing_subtitles != '[]'" + monitored_only_query_string)
    missing_count = c.fetchone()
    missing_count = missing_count[0]
    page = request.GET.page
    if page == "":
        page = "1"
    page_size = int(get_general_settings()[21])
    offset = (int(page) - 1) * page_size
    max_page = int(math.ceil(missing_count / (page_size + 0.0)))

    c.execute("SELECT table_shows.title, table_episodes.season || 'x' || table_episodes.episode, table_episodes.title, table_episodes.missing_subtitles, table_episodes.sonarrSeriesId, path_substitution(table_episodes.path), table_shows.hearing_impaired, table_episodes.sonarrEpisodeId, table_episodes.scene_name FROM table_episodes INNER JOIN table_shows on table_shows.sonarrSeriesId = table_episodes.sonarrSeriesId WHERE table_episodes.missing_subtitles != '[]'" + monitored_only_query_string + " ORDER BY table_episodes._rowid_ DESC LIMIT ? OFFSET ?", (page_size, offset,))
    data = c.fetchall()
    c.close()
    return template('wantedseries', __file__=__file__, bazarr_version=bazarr_version, rows=data, missing_count=missing_count, page=page, max_page=max_page, base_url=base_url, page_size=page_size)

@route(base_url + 'wantedmovies')
@custom_auth_basic(check_credentials)
def wantedmovies():
    authorize()
    db = sqlite3.connect(os.path.join(config_dir, 'db/bazarr.db'), timeout=30)
    db.create_function("path_substitution", 1, path_replace_movie)
    c = db.cursor()

    if get_general_settings()[24] is True:
        monitored_only_query_string = ' AND monitored = "True"'
    else:
        monitored_only_query_string = ""

    c.execute("SELECT COUNT(*) FROM table_movies WHERE missing_subtitles != '[]'" + monitored_only_query_string)
    missing_count = c.fetchone()
    missing_count = missing_count[0]
    page = request.GET.page
    if page == "":
        page = "1"
    page_size = int(get_general_settings()[21])
    offset = (int(page) - 1) * page_size
    max_page = int(math.ceil(missing_count / (page_size + 0.0)))

    c.execute("SELECT title, missing_subtitles, radarrId, path_substitution(path), hearing_impaired, sceneName FROM table_movies WHERE missing_subtitles != '[]'" + monitored_only_query_string + " ORDER BY _rowid_ DESC LIMIT ? OFFSET ?", (page_size, offset,))
    data = c.fetchall()
    c.close()
    return template('wantedmovies', __file__=__file__, bazarr_version=bazarr_version, rows=data, missing_count=missing_count, page=page, max_page=max_page, base_url=base_url, page_size=page_size)

@route(base_url + 'wanted_search_missing_subtitles')
@custom_auth_basic(check_credentials)
def wanted_search_missing_subtitles_list():
    authorize()
    ref = request.environ['HTTP_REFERER']

    wanted_search_missing_subtitles()

    redirect(ref)

@route(base_url + 'settings')
@custom_auth_basic(check_credentials)
def settings():
    authorize()
    db = sqlite3.connect(os.path.join(config_dir, 'db/bazarr.db'), timeout=30)
    c = db.cursor()
    c.execute("SELECT * FROM table_settings_languages ORDER BY name")
    settings_languages = c.fetchall()
    c.execute("SELECT * FROM table_settings_providers ORDER BY name")
    settings_providers = c.fetchall()
    c.execute("SELECT * FROM table_settings_notifier ORDER BY name")
    settings_notifier = c.fetchall()
    c.close()

    from get_settings import get_general_settings, get_auth_settings, get_radarr_settings, get_sonarr_settings
    settings_general = get_general_settings()
    settings_auth = get_auth_settings()
    settings_sonarr = get_sonarr_settings()
    settings_radarr = get_radarr_settings()

    return template('settings', __file__=__file__, bazarr_version=bazarr_version, settings_general=settings_general, settings_auth=settings_auth, settings_languages=settings_languages, settings_providers=settings_providers, settings_sonarr=settings_sonarr, settings_radarr=settings_radarr, settings_notifier=settings_notifier, base_url=base_url)

@route(base_url + 'save_settings', method='POST')
@custom_auth_basic(check_credentials)
def save_settings():
    authorize()
    ref = request.environ['HTTP_REFERER']

    conn = sqlite3.connect(os.path.join(config_dir, 'db/bazarr.db'), timeout=30)
    c = conn.cursor()

    settings_general_ip = request.forms.get('settings_general_ip')
    settings_general_port = request.forms.get('settings_general_port')
    settings_general_baseurl = request.forms.get('settings_general_baseurl')
    settings_general_loglevel = request.forms.get('settings_general_loglevel')
    settings_general_sourcepath = request.forms.getall('settings_general_sourcepath')
    settings_general_destpath = request.forms.getall('settings_general_destpath')
    settings_general_pathmapping = []
    settings_general_pathmapping.extend([list(a) for a in zip(settings_general_sourcepath, settings_general_destpath)])
    settings_general_sourcepath_movie = request.forms.getall('settings_general_sourcepath_movie')
    settings_general_destpath_movie = request.forms.getall('settings_general_destpath_movie')
    settings_general_pathmapping_movie = []
    settings_general_pathmapping_movie.extend([list(a) for a in zip(settings_general_sourcepath_movie, settings_general_destpath_movie)])
    settings_general_branch = request.forms.get('settings_general_branch')
    settings_general_automatic = request.forms.get('settings_general_automatic')
    if settings_general_automatic is None:
        settings_general_automatic = 'False'
    else:
        settings_general_automatic = 'True'
    settings_general_single_language = request.forms.get('settings_general_single_language')
    if settings_general_single_language is None:
        settings_general_single_language = 'False'
    else:
        settings_general_single_language = 'True'
    settings_general_scenename = request.forms.get('settings_general_scenename')
    if settings_general_scenename is None:
        settings_general_scenename = 'False'
    else:
        settings_general_scenename = 'True'
    settings_general_embedded = request.forms.get('settings_general_embedded')
    if settings_general_embedded is None:
        settings_general_embedded = 'False'
    else:
        settings_general_embedded = 'True'
    settings_general_only_monitored = request.forms.get('settings_general_only_monitored')
    if settings_general_only_monitored is None:
        settings_general_only_monitored = 'False'
    else:
        settings_general_only_monitored = 'True'
    settings_general_adaptive_searching = request.forms.get('settings_general_adaptive_searching')
    if settings_general_adaptive_searching is None:
        settings_general_adaptive_searching = 'False'
    else:
        settings_general_adaptive_searching = 'True'
    settings_general_minimum_score = request.forms.get('settings_general_minimum_score')
    settings_general_minimum_score_movies = request.forms.get('settings_general_minimum_score_movies')
    settings_general_use_postprocessing = request.forms.get('settings_general_use_postprocessing')
    if settings_general_use_postprocessing is None:
        settings_general_use_postprocessing = 'False'
    else:
        settings_general_use_postprocessing = 'True'
    settings_general_postprocessing_cmd = request.forms.get('settings_general_postprocessing_cmd')
    settings_general_use_sonarr = request.forms.get('settings_general_use_sonarr')
    if settings_general_use_sonarr is None:
        settings_general_use_sonarr = 'False'
    else:
        settings_general_use_sonarr = 'True'
    settings_general_use_radarr = request.forms.get('settings_general_use_radarr')
    if settings_general_use_radarr is None:
        settings_general_use_radarr = 'False'
    else:
        settings_general_use_radarr = 'True'
    settings_page_size = request.forms.get('settings_page_size')

    settings_general = get_general_settings()

    before = (unicode(settings_general[0]), int(settings_general[1]), unicode(settings_general[2]), unicode(settings_general[4]), unicode(settings_general[3]), unicode(settings_general[12]), unicode(settings_general[13]), unicode(settings_general[14]))
    after = (unicode(settings_general_ip), int(settings_general_port), unicode(settings_general_baseurl), unicode(settings_general_loglevel), unicode(settings_general_pathmapping), unicode(settings_general_use_sonarr), unicode(settings_general_use_radarr), unicode(settings_general_pathmapping_movie))
    from six import text_type

    cfg = ConfigParser()

    with open(config_file, 'r') as f:
        cfg.read_file(f)

    cfg.set('general', 'ip', text_type(settings_general_ip))
    cfg.set('general', 'port', text_type(settings_general_port))
    cfg.set('general', 'base_url', text_type(settings_general_baseurl))
    cfg.set('general', 'path_mappings', text_type(settings_general_pathmapping))
    cfg.set('general', 'log_level', text_type(settings_general_loglevel))
    cfg.set('general', 'branch', text_type(settings_general_branch))
    cfg.set('general', 'auto_update', text_type(settings_general_automatic))
    cfg.set('general', 'single_language', text_type(settings_general_single_language))
    cfg.set('general', 'minimum_score', text_type(settings_general_minimum_score))
    cfg.set('general', 'use_scenename', text_type(settings_general_scenename))
    cfg.set('general', 'use_postprocessing', text_type(settings_general_use_postprocessing))
    cfg.set('general', 'postprocessing_cmd', text_type(settings_general_postprocessing_cmd))
    cfg.set('general', 'use_sonarr', text_type(settings_general_use_sonarr))
    cfg.set('general', 'use_radarr', text_type(settings_general_use_radarr))
    cfg.set('general', 'path_mappings_movie', text_type(settings_general_pathmapping_movie))
    cfg.set('general', 'page_size', text_type(settings_page_size))
    cfg.set('general', 'minimum_score_movie', text_type(settings_general_minimum_score_movies))
    cfg.set('general', 'use_embedded_subs', text_type(settings_general_embedded))
    cfg.set('general', 'only_monitored', text_type(settings_general_only_monitored))
    cfg.set('general', 'adaptive_searching', text_type(settings_general_adaptive_searching))

    if after != before:
        configured()
    get_general_settings()

    settings_auth = get_auth_settings()

    settings_auth_type = request.forms.get('settings_auth_type')
    settings_auth_username = request.forms.get('settings_auth_username')
    settings_auth_password = request.forms.get('settings_auth_password')

    if get_auth_settings()[0] != settings_auth_type:
        configured()
    if settings_auth[2] == settings_auth_password:
        cfg.set('auth', 'type', text_type(settings_auth_type))
        cfg.set('auth', 'username', text_type(settings_auth_username))
    else:
        cfg.set('auth', 'type', text_type(settings_auth_type))
        cfg.set('auth', 'username', text_type(settings_auth_username))
        cfg.set('auth', 'password', hashlib.md5(settings_auth_password).hexdigest())
    if settings_auth_username not in aaa._store.users:
        cork = Cork(os.path.normpath(os.path.join(config_dir, 'config')), initialize=True)
        cork._store.roles[''] = 100
        cork._store.save_roles()
        cork._store.users[settings_auth_username] = {
            'role': '',
            'hash': cork._hash(settings_auth_username, settings_auth_password),
            'email_addr': '',
            'desc': '',
            'creation_date': time.time()
        }
        cork._store.save_users()
        if settings_auth_type == 'basic' or settings_auth_type == 'None':
            pass
        else:
            aaa._beaker_session.delete()
    else:
        if settings_auth[2] != settings_auth_password:
            aaa.user(settings_auth_username).update(role='', pwd=settings_auth_password)
            if settings_auth_type == 'basic' or settings_auth_type == 'None':
                pass
            else:
                aaa._beaker_session.delete()

    settings_sonarr_ip = request.forms.get('settings_sonarr_ip')
    settings_sonarr_port = request.forms.get('settings_sonarr_port')
    settings_sonarr_baseurl = request.forms.get('settings_sonarr_baseurl')
    settings_sonarr_ssl = request.forms.get('settings_sonarr_ssl')
    if settings_sonarr_ssl is None:
        settings_sonarr_ssl = 'False'
    else:
        settings_sonarr_ssl = 'True'
    settings_sonarr_apikey = request.forms.get('settings_sonarr_apikey')
    settings_sonarr_sync = request.forms.get('settings_sonarr_sync')

    cfg.set('sonarr', 'ip', text_type(settings_sonarr_ip))
    cfg.set('sonarr', 'port', text_type(settings_sonarr_port))
    cfg.set('sonarr', 'base_url', text_type(settings_sonarr_baseurl))
    cfg.set('sonarr', 'ssl', text_type(settings_sonarr_ssl))
    cfg.set('sonarr', 'apikey', text_type(settings_sonarr_apikey))
    cfg.set('sonarr', 'full_update', text_type(settings_sonarr_sync))

    settings_radarr_ip = request.forms.get('settings_radarr_ip')
    settings_radarr_port = request.forms.get('settings_radarr_port')
    settings_radarr_baseurl = request.forms.get('settings_radarr_baseurl')
    settings_radarr_ssl = request.forms.get('settings_radarr_ssl')
    if settings_radarr_ssl is None:
        settings_radarr_ssl = 'False'
    else:
        settings_radarr_ssl = 'True'
    settings_radarr_apikey = request.forms.get('settings_radarr_apikey')
    settings_radarr_sync = request.forms.get('settings_radarr_sync')

    cfg.set('radarr', 'ip', text_type(settings_radarr_ip))
    cfg.set('radarr', 'port', text_type(settings_radarr_port))
    cfg.set('radarr', 'base_url', text_type(settings_radarr_baseurl))
    cfg.set('radarr', 'ssl', text_type(settings_radarr_ssl))
    cfg.set('radarr', 'apikey', text_type(settings_radarr_apikey))
    cfg.set('radarr', 'full_update', text_type(settings_radarr_sync))

    settings_subliminal_providers = request.forms.getall('settings_subliminal_providers')
    c.execute("UPDATE table_settings_providers SET enabled = 0")
    for item in settings_subliminal_providers:
        c.execute("UPDATE table_settings_providers SET enabled = '1' WHERE name = ?", (item,))

    settings_addic7ed_username = request.forms.get('settings_addic7ed_username')
    settings_addic7ed_password = request.forms.get('settings_addic7ed_password')
    c.execute("UPDATE table_settings_providers SET username = ?, password = ? WHERE name = 'addic7ed'", (settings_addic7ed_username, settings_addic7ed_password))
    settings_legendastv_username = request.forms.get('settings_legendastv_username')
    settings_legendastv_password = request.forms.get('settings_legendastv_password')
    c.execute("UPDATE table_settings_providers SET username = ?, password = ? WHERE name = 'legendastv'", (settings_legendastv_username, settings_legendastv_password))
    settings_opensubtitles_username = request.forms.get('settings_opensubtitles_username')
    settings_opensubtitles_password = request.forms.get('settings_opensubtitles_password')
    c.execute("UPDATE table_settings_providers SET username = ?, password = ? WHERE name = 'opensubtitles'", (settings_opensubtitles_username, settings_opensubtitles_password))

    settings_subliminal_languages = request.forms.getall('settings_subliminal_languages')
    c.execute("UPDATE table_settings_languages SET enabled = 0")
    for item in settings_subliminal_languages:
        c.execute("UPDATE table_settings_languages SET enabled = '1' WHERE code2 = ?", (item,))

    settings_serie_default_enabled = request.forms.get('settings_serie_default_enabled')
    if settings_serie_default_enabled is None:
        settings_serie_default_enabled = 'False'
    else:
        settings_serie_default_enabled = 'True'
    cfg.set('general', 'serie_default_enabled', text_type(settings_serie_default_enabled))

    settings_serie_default_languages = str(request.forms.getall('settings_serie_default_languages'))
    if settings_serie_default_languages == "['None']":
        settings_serie_default_languages = 'None'
    cfg.set('general', 'serie_default_language', text_type(settings_serie_default_languages))

    settings_serie_default_hi = request.forms.get('settings_serie_default_hi')
    if settings_serie_default_hi is None:
        settings_serie_default_hi = 'False'
    else:
        settings_serie_default_hi = 'True'
    cfg.set('general', 'serie_default_hi', text_type(settings_serie_default_hi))

    settings_movie_default_enabled = request.forms.get('settings_movie_default_enabled')
    if settings_movie_default_enabled is None:
        settings_movie_default_enabled = 'False'
    else:
        settings_movie_default_enabled = 'True'
    cfg.set('general', 'movie_default_enabled', text_type(settings_movie_default_enabled))

    settings_movie_default_languages = str(request.forms.getall('settings_movie_default_languages'))
    if settings_movie_default_languages == "['None']":
        settings_movie_default_languages = 'None'
    cfg.set('general', 'movie_default_language', text_type(settings_movie_default_languages))

    settings_movie_default_hi = request.forms.get('settings_movie_default_hi')
    if settings_movie_default_hi is None:
        settings_movie_default_hi = 'False'
    else:
        settings_movie_default_hi = 'True'
    cfg.set('general', 'movie_default_hi', text_type(settings_movie_default_hi))

    with open(config_file, 'wb') as f:
        cfg.write(f)

    settings_notifier_Boxcar_enabled = request.forms.get('settings_notifier_Boxcar_enabled')
    if settings_notifier_Boxcar_enabled == 'on':
        settings_notifier_Boxcar_enabled = 1
    else:
        settings_notifier_Boxcar_enabled = 0
    settings_notifier_Boxcar_url = request.forms.get('settings_notifier_Boxcar_url')
    c.execute("UPDATE table_settings_notifier SET enabled = ?, url = ? WHERE name = 'Boxcar'", (settings_notifier_Boxcar_enabled, settings_notifier_Boxcar_url))

    settings_notifier_Faast_enabled = request.forms.get('settings_notifier_Faast_enabled')
    if settings_notifier_Faast_enabled == 'on':
        settings_notifier_Faast_enabled = 1
    else:
        settings_notifier_Faast_enabled = 0
    settings_notifier_Faast_url = request.forms.get('settings_notifier_Faast_url')
    c.execute("UPDATE table_settings_notifier SET enabled = ?, url = ? WHERE name = 'Faast'", (settings_notifier_Faast_enabled, settings_notifier_Faast_url))

    settings_notifier_Growl_enabled = request.forms.get('settings_notifier_Growl_enabled')
    if settings_notifier_Growl_enabled == 'on':
        settings_notifier_Growl_enabled = 1
    else:
        settings_notifier_Growl_enabled = 0
    settings_notifier_Growl_url = request.forms.get('settings_notifier_Growl_url')
    c.execute("UPDATE table_settings_notifier SET enabled = ?, url = ? WHERE name = 'Growl'", (settings_notifier_Growl_enabled, settings_notifier_Growl_url))

    settings_notifier_Join_enabled = request.forms.get('settings_notifier_Join_enabled')
    if settings_notifier_Join_enabled == 'on':
        settings_notifier_Join_enabled = 1
    else:
        settings_notifier_Join_enabled = 0
    settings_notifier_Join_url = request.forms.get('settings_notifier_Join_url')
    c.execute("UPDATE table_settings_notifier SET enabled = ?, url = ? WHERE name = 'Join'", (settings_notifier_Join_enabled, settings_notifier_Join_url))

    settings_notifier_KODI_enabled = request.forms.get('settings_notifier_KODI_enabled')
    if settings_notifier_KODI_enabled == 'on':
        settings_notifier_KODI_enabled = 1
    else:
        settings_notifier_KODI_enabled = 0
    settings_notifier_KODI_url = request.forms.get('settings_notifier_KODI_url')
    c.execute("UPDATE table_settings_notifier SET enabled = ?, url = ? WHERE name = 'KODI'", (settings_notifier_KODI_enabled, settings_notifier_KODI_url))

    settings_notifier_Mattermost_enabled = request.forms.get('settings_notifier_Mattermost_enabled')
    if settings_notifier_Mattermost_enabled == 'on':
        settings_notifier_Mattermost_enabled = 1
    else:
        settings_notifier_Mattermost_enabled = 0
    settings_notifier_Mattermost_url = request.forms.get('settings_notifier_Mattermost_url')
    c.execute("UPDATE table_settings_notifier SET enabled = ?, url = ? WHERE name = 'Mattermost'", (settings_notifier_Mattermost_enabled, settings_notifier_Mattermost_url))

    settings_notifier_NMA_enabled = request.forms.get('settings_notifier_Notify My Android_enabled')
    if settings_notifier_NMA_enabled == 'on':
        settings_notifier_NMA_enabled = 1
    else:
        settings_notifier_NMA_enabled = 0
    settings_notifier_NMA_url = request.forms.get('settings_notifier_Notify My Android_url')
    c.execute("UPDATE table_settings_notifier SET enabled = ?, url = ? WHERE name = 'Notify My Android'", (settings_notifier_NMA_enabled, settings_notifier_NMA_url))

    settings_notifier_Prowl_enabled = request.forms.get('settings_notifier_Prowl_enabled')
    if settings_notifier_Prowl_enabled == 'on':
        settings_notifier_Prowl_enabled = 1
    else:
        settings_notifier_Prowl_enabled = 0
    settings_notifier_Prowl_url = request.forms.get('settings_notifier_Prowl_url')
    c.execute("UPDATE table_settings_notifier SET enabled = ?, url = ? WHERE name = 'Prowl'", (settings_notifier_Prowl_enabled, settings_notifier_Prowl_url))

    settings_notifier_Pushalot_enabled = request.forms.get('settings_notifier_Pushalot_enabled')
    if settings_notifier_Pushalot_enabled == 'on':
        settings_notifier_Pushalot_enabled = 1
    else:
        settings_notifier_Pushalot_enabled = 0
    settings_notifier_Pushalot_url = request.forms.get('settings_notifier_Pushalot_url')
    c.execute("UPDATE table_settings_notifier SET enabled = ?, url = ? WHERE name = 'Pushalot'", (settings_notifier_Pushalot_enabled, settings_notifier_Pushalot_url))

    settings_notifier_PushBullet_enabled = request.forms.get('settings_notifier_PushBullet_enabled')
    if settings_notifier_PushBullet_enabled == 'on':
        settings_notifier_PushBullet_enabled = 1
    else:
        settings_notifier_PushBullet_enabled = 0
    settings_notifier_PushBullet_url = request.forms.get('settings_notifier_PushBullet_url')
    c.execute("UPDATE table_settings_notifier SET enabled = ?, url = ? WHERE name = 'PushBullet'", (settings_notifier_PushBullet_enabled, settings_notifier_PushBullet_url))

    settings_notifier_Pushjet_enabled = request.forms.get('settings_notifier_Pushjet_enabled')
    if settings_notifier_Pushjet_enabled == 'on':
        settings_notifier_Pushjet_enabled = 1
    else:
        settings_notifier_Pushjet_enabled = 0
    settings_notifier_Pushjet_url = request.forms.get('settings_notifier_Pushjet_url')
    c.execute("UPDATE table_settings_notifier SET enabled = ?, url = ? WHERE name = 'Pushjet'", (settings_notifier_Pushjet_enabled, settings_notifier_Pushjet_url))

    settings_notifier_Pushover_enabled = request.forms.get('settings_notifier_Pushover_enabled')
    if settings_notifier_Pushover_enabled == 'on':
        settings_notifier_Pushover_enabled = 1
    else:
        settings_notifier_Pushover_enabled = 0
    settings_notifier_Pushover_url = request.forms.get('settings_notifier_Pushover_url')
    c.execute("UPDATE table_settings_notifier SET enabled = ?, url = ? WHERE name = 'Pushover'", (settings_notifier_Pushover_enabled, settings_notifier_Pushover_url))

    settings_notifier_RocketChat_enabled = request.forms.get('settings_notifier_Rocket.Chat_enabled')
    if settings_notifier_RocketChat_enabled == 'on':
        settings_notifier_RocketChat_enabled = 1
    else:
        settings_notifier_RocketChat_enabled = 0
    settings_notifier_RocketChat_url = request.forms.get('settings_notifier_Rocket.Chat_url')
    c.execute("UPDATE table_settings_notifier SET enabled = ?, url = ? WHERE name = 'Rocket.Chat'", (settings_notifier_RocketChat_enabled, settings_notifier_RocketChat_url))

    settings_notifier_Slack_enabled = request.forms.get('settings_notifier_Slack_enabled')
    if settings_notifier_Slack_enabled == 'on':
        settings_notifier_Slack_enabled = 1
    else:
        settings_notifier_Slack_enabled = 0
    settings_notifier_Slack_url = request.forms.get('settings_notifier_Slack_url')
    c.execute("UPDATE table_settings_notifier SET enabled = ?, url = ? WHERE name = 'Slack'", (settings_notifier_Slack_enabled, settings_notifier_Slack_url))

    settings_notifier_SuperToasty_enabled = request.forms.get('settings_notifier_Super Toasty_enabled')
    if settings_notifier_SuperToasty_enabled == 'on':
        settings_notifier_SuperToasty_enabled = 1
    else:
        settings_notifier_SuperToasty_enabled = 0
    settings_notifier_SuperToasty_url = request.forms.get('settings_notifier_Super Toasty_url')
    c.execute("UPDATE table_settings_notifier SET enabled = ?, url = ? WHERE name = 'Super Toasty'", (settings_notifier_SuperToasty_enabled, settings_notifier_SuperToasty_url))

    settings_notifier_Telegram_enabled = request.forms.get('settings_notifier_Telegram_enabled')
    if settings_notifier_Telegram_enabled == 'on':
        settings_notifier_Telegram_enabled = 1
    else:
        settings_notifier_Telegram_enabled = 0
    settings_notifier_Telegram_url = request.forms.get('settings_notifier_Telegram_url')
    c.execute("UPDATE table_settings_notifier SET enabled = ?, url = ? WHERE name = 'Telegram'", (settings_notifier_Telegram_enabled, settings_notifier_Telegram_url))

    settings_notifier_Twitter_enabled = request.forms.get('settings_notifier_Twitter_enabled')
    if settings_notifier_Twitter_enabled == 'on':
        settings_notifier_Twitter_enabled = 1
    else:
        settings_notifier_Twitter_enabled = 0
    settings_notifier_Twitter_url = request.forms.get('settings_notifier_Twitter_url')
    c.execute("UPDATE table_settings_notifier SET enabled = ?, url = ? WHERE name = 'Twitter'", (settings_notifier_Twitter_enabled, settings_notifier_Twitter_url))

    settings_notifier_XBMC_enabled = request.forms.get('settings_notifier_XBMC_enabled')
    if settings_notifier_XBMC_enabled == 'on':
        settings_notifier_XBMC_enabled = 1
    else:
        settings_notifier_XBMC_enabled = 0
    settings_notifier_XBMC_url = request.forms.get('settings_notifier_XBMC_url')
    c.execute("UPDATE table_settings_notifier SET enabled = ?, url = ? WHERE name = 'XBMC'", (settings_notifier_XBMC_enabled, settings_notifier_XBMC_url))

    settings_notifier_Discord_enabled = request.forms.get('settings_notifier_Discord_enabled')
    if settings_notifier_Discord_enabled == 'on':
        settings_notifier_Discord_enabled = 1
    else:
        settings_notifier_Discord_enabled = 0
    settings_notifier_Discord_url = request.forms.get('settings_notifier_Discord_url')
    c.execute("UPDATE table_settings_notifier SET enabled = ?, url = ? WHERE name = 'Discord'", (settings_notifier_Discord_enabled, settings_notifier_Discord_url))

    settings_notifier_E_Mail_enabled = request.forms.get('settings_notifier_E-Mail_enabled')
    if settings_notifier_E_Mail_enabled == 'on':
        settings_notifier_E_Mail_enabled = 1
    else:
        settings_notifier_E_Mail_enabled = 0
    settings_notifier_E_Mail_url = request.forms.get('settings_notifier_E-Mail_url')
    c.execute("UPDATE table_settings_notifier SET enabled = ?, url = ? WHERE name = 'E-Mail'", (settings_notifier_E_Mail_enabled, settings_notifier_E_Mail_url))

    settings_notifier_Emby_enabled = request.forms.get('settings_notifier_Emby_enabled')
    if settings_notifier_Emby_enabled == 'on':
        settings_notifier_Emby_enabled = 1
    else:
        settings_notifier_Emby_enabled = 0
    settings_notifier_Emby_url = request.forms.get('settings_notifier_Emby_url')
    c.execute("UPDATE table_settings_notifier SET enabled = ?, url = ? WHERE name = 'Emby'", (settings_notifier_Emby_enabled, settings_notifier_Emby_url))

    settings_notifier_IFTTT_enabled = request.forms.get('settings_notifier_IFTTT_enabled')
    if settings_notifier_IFTTT_enabled == 'on':
        settings_notifier_IFTTT_enabled = 1
    else:
        settings_notifier_IFTTT_enabled = 0
    settings_notifier_IFTTT_url = request.forms.get('settings_notifier_IFTTT_url')
    c.execute("UPDATE table_settings_notifier SET enabled = ?, url = ? WHERE name = 'IFTTT'", (settings_notifier_IFTTT_enabled, settings_notifier_IFTTT_url))

    settings_notifier_Stride_enabled = request.forms.get('settings_notifier_Stride_enabled')
    if settings_notifier_Stride_enabled == 'on':
        settings_notifier_Stride_enabled = 1
    else:
        settings_notifier_Stride_enabled = 0
    settings_notifier_Stride_url = request.forms.get('settings_notifier_Stride_url')
    c.execute("UPDATE table_settings_notifier SET enabled = ?, url = ? WHERE name = 'Stride'", (settings_notifier_Stride_enabled, settings_notifier_Stride_url))

    settings_notifier_Windows_enabled = request.forms.get('settings_notifier_Windows_enabled')
    if settings_notifier_Windows_enabled == 'on':
        settings_notifier_Windows_enabled = 1
    else:
        settings_notifier_Windows_enabled = 0
    settings_notifier_Windows_url = request.forms.get('settings_notifier_Windows_url')
    c.execute("UPDATE table_settings_notifier SET enabled = ?, url = ? WHERE name = 'Windows'", (settings_notifier_Windows_enabled, settings_notifier_Windows_url))

    conn.commit()
    c.close()

    sonarr_full_update()
    radarr_full_update()

    logging.info('Settings saved succesfully.')

    # reschedule full update task according to settings
    sonarr_full_update()

    redirect(ref)

@route(base_url + 'check_update')
@custom_auth_basic(check_credentials)
def check_update():
    authorize()
    ref = request.environ['HTTP_REFERER']

    if no_update is False:
        check_and_apply_update()

    redirect(ref)

@route(base_url + 'system')
@custom_auth_basic(check_credentials)
def system():
    authorize()
    def get_time_from_interval(interval):
        interval_clean = interval.split('[')
        interval_clean = interval_clean[1][:-1]
        interval_split = interval_clean.split(':')

        hour = interval_split[0]
        minute = interval_split[1].lstrip("0")
        second = interval_split[2].lstrip("0")

        text = "every "
        if hour != "0":
            text = text + hour
            if hour == "1":
                text = text + " hour"
            else:
                text = text + " hours"

            if minute != "" and second != "":
                text = text + ", "
            elif minute == "" and second != "":
                text = text + " and "
            elif minute != "" and second == "":
                text = text + " and "
        if minute != "":
            text = text + minute
            if minute == "1":
                text = text + " minute"
            else:
                text = text + " minutes"

            if second != "":
                text = text + " and "
        if second != "":
            text = text + second
            if second == "1":
                text = text + " second"
            else:
                text = text + " seconds"

        return text

    def get_time_from_cron(cron):
        text = "at "
        hour = str(cron[5])
        minute = str(cron[6])
        second = str(cron[7])

        if hour != "0" and hour != "*":
            text = text + hour
            if hour == "0" or hour == "1":
                text = text + " hour"
            else:
                text = text + " hours"

            if minute != "*" and second != "0":
                text = text + ", "
            elif minute == "*" and second != "0":
                text = text + " and "
            elif minute != "0" and minute != "*" and second == "0":
                text = text + " and "
        if minute != "0" and minute != "*":
            text = text + minute
            if minute == "0" or minute == "1":
                text = text + " minute"
            else:
                text = text + " minutes"

            if second != "0" and second != "*":
                text = text + " and "
        if second != "0" and second != "*":
            text = text + second
            if second == "0" or second == "1":
                text = text + " second"
            else:
                text = text + " seconds"

        return text


    task_list = []
    for job in scheduler.get_jobs():
        if job.next_run_time is not None:
            next_run = pretty.date(job.next_run_time.replace(tzinfo=None))
        else:
            next_run = "Never"

        if job.trigger.__str__().startswith('interval'):
            task_list.append([job.name, get_time_from_interval(str(job.trigger)), next_run, job.id])
        elif job.trigger.__str__().startswith('cron'):
            task_list.append([job.name, get_time_from_cron(job.trigger.fields), next_run, job.id])

    i = 0
    with open(os.path.join(config_dir, 'log/bazarr.log')) as f:
        for i, l in enumerate(f, 1):
            pass
        row_count = i
        page_size = int(get_general_settings()[21])
        max_page = int(math.ceil(row_count / (page_size + 0.0)))

    releases = []
    url_releases = 'https://api.github.com/repos/morpheus65535/Bazarr/releases'
    try:
        r = requests.get(url_releases, timeout=15)
        r.raise_for_status()
    except requests.exceptions.HTTPError as errh:
        logging.exception("Error trying to get releases from Github. Http error.")
    except requests.exceptions.ConnectionError as errc:
        logging.exception("Error trying to get releases from Github. Connection Error.")
    except requests.exceptions.Timeout as errt:
        logging.exception("Error trying to get releases from Github. Timeout Error.")
    except requests.exceptions.RequestException as err:
        logging.exception("Error trying to get releases from Github.")
    else:
        for release in r.json():
            releases.append([release['name'],release['body']])

    return template('system', __file__=__file__, bazarr_version=bazarr_version, base_url=base_url, task_list=task_list, row_count=row_count, max_page=max_page, page_size=page_size, releases=releases)

@route(base_url + 'logs/<page:int>')
@custom_auth_basic(check_credentials)
def get_logs(page):
    authorize()
    page_size = int(get_general_settings()[21])
    begin = (page * page_size) - page_size
    end = (page * page_size) - 1
    logs_complete = []
    for line in reversed(open(os.path.join(config_dir, 'log/bazarr.log')).readlines()):
        logs_complete.append(line.rstrip())
    logs = logs_complete[begin:end]

    return template('logs', logs=logs, base_url=base_url)

@route(base_url + 'execute/<taskid>')
@custom_auth_basic(check_credentials)
def execute_task(taskid):
    authorize()
    ref = request.environ['HTTP_REFERER']

    execute_now(taskid)

    redirect(ref)


@route(base_url + 'remove_subtitles', method='POST')
@custom_auth_basic(check_credentials)
def remove_subtitles():
    authorize()
    episodePath = request.forms.get('episodePath')
    language = request.forms.get('language')
    subtitlesPath = request.forms.get('subtitlesPath')
    sonarrSeriesId = request.forms.get('sonarrSeriesId')
    sonarrEpisodeId = request.forms.get('sonarrEpisodeId')

    try:
        os.remove(subtitlesPath)
        result = language_from_alpha3(language) + " subtitles deleted from disk."
        history_log(0, sonarrSeriesId, sonarrEpisodeId, result)
    except OSError:
        pass
    store_subtitles(unicode(episodePath))
    list_missing_subtitles(sonarrSeriesId)


@route(base_url + 'remove_subtitles_movie', method='POST')
@custom_auth_basic(check_credentials)
def remove_subtitles_movie():
    authorize()
    moviePath = request.forms.get('moviePath')
    language = request.forms.get('language')
    subtitlesPath = request.forms.get('subtitlesPath')
    radarrId = request.forms.get('radarrId')

    try:
        os.remove(subtitlesPath)
        result = language_from_alpha3(language) + " subtitles deleted from disk."
        history_log_movie(0, radarrId, result)
    except OSError:
        pass
    store_subtitles_movie(unicode(moviePath))
    list_missing_subtitles_movies(radarrId)


@route(base_url + 'get_subtitle', method='POST')
@custom_auth_basic(check_credentials)
def get_subtitle():
    authorize()
    ref = request.environ['HTTP_REFERER']

    episodePath = request.forms.get('episodePath')
    sceneName = request.forms.get('sceneName')
    language = request.forms.get('language')
    hi = request.forms.get('hi')
    sonarrSeriesId = request.forms.get('sonarrSeriesId')
    sonarrEpisodeId = request.forms.get('sonarrEpisodeId')
    # tvdbid = request.forms.get('tvdbid')

    db = sqlite3.connect(os.path.join(config_dir, 'db/bazarr.db'), timeout=30)
    c = db.cursor()
    c.execute("SELECT * FROM table_settings_providers WHERE enabled = 1")
    enabled_providers = c.fetchall()
    c.close()

    providers_list = []
    providers_auth = {}
    if len(enabled_providers) > 0:
        for provider in enabled_providers:
            providers_list.append(provider[0])
            try:
                if provider[2] is not '' and provider[3] is not '':
                    provider_auth = providers_auth.append(provider[0])
                    provider_auth.update({'username':providers[2], 'password':providers[3]})
                else:
                    providers_auth = None
            except:
                providers_auth = None
    else:
        providers_list = None
        providers_auth = None

    try:
        result = download_subtitle(episodePath, language, hi, providers_list, providers_auth, sceneName, 'series')
        if result is not None:
            history_log(1, sonarrSeriesId, sonarrEpisodeId, result)
            send_notifications(sonarrSeriesId, sonarrEpisodeId, result)
            store_subtitles(unicode(episodePath))
            list_missing_subtitles(sonarrSeriesId)
        redirect(ref)
    except OSError:
        pass

@route(base_url + 'manual_search', method='POST')
@custom_auth_basic(check_credentials)
def manual_search_json():
    authorize()
    ref = request.environ['HTTP_REFERER']

    episodePath = request.forms.get('episodePath')
    sceneName = request.forms.get('sceneName')
    language = request.forms.get('language')
    hi = request.forms.get('hi')

    db = sqlite3.connect(os.path.join(config_dir, 'db/bazarr.db'), timeout=30)
    c = db.cursor()
    c.execute("SELECT * FROM table_settings_providers WHERE enabled = 1")
    enabled_providers = c.fetchall()
    c.close()

    providers_list = []
    providers_auth = {}
    if len(enabled_providers) > 0:
        for provider in enabled_providers:
            providers_list.append(provider[0])
            try:
                if provider[2] is not '' and provider[3] is not '':
                    provider_auth = providers_auth.append(provider[0])
                    provider_auth.update({'username':providers[2], 'password':providers[3]})
                else:
                    providers_auth = None
            except:
                providers_auth = None
    else:
        providers_list = None
        providers_auth = None

    data = manual_search(episodePath, language, hi, providers_list, providers_auth, sceneName, 'series')
    return dict(data=data)

@route(base_url + 'manual_get_subtitle', method='POST')
@custom_auth_basic(check_credentials)
def manual_get_subtitle():
    authorize()
    ref = request.environ['HTTP_REFERER']

    episodePath = request.forms.get('episodePath')
    sceneName = request.forms.get('sceneName')
    language = request.forms.get('language')
    hi = request.forms.get('hi')
    selected_provider = request.forms.get('provider')
    subtitle = request.forms.get('subtitle')
    sonarrSeriesId = request.forms.get('sonarrSeriesId')
    sonarrEpisodeId = request.forms.get('sonarrEpisodeId')

    db = sqlite3.connect(os.path.join(config_dir, 'db/bazarr.db'), timeout=30)
    c = db.cursor()
    provider = c.execute("SELECT * FROM table_settings_providers WHERE name = ?",(selected_provider,)).fetchone()
    c.close()
    providers_auth = {}
    try:
        if provider[2] is not '' and provider[3] is not '':
            provider_auth = providers_auth.append(provider[0])
            provider_auth.update({'username':providers[2], 'password':providers[3]})
        else:
            providers_auth = None
    except:
        providers_auth = None

    try:
        result = manual_download_subtitle(episodePath, language, hi, subtitle, selected_provider, providers_auth, sceneName, 'series')
        if result is not None:
            history_log(1, sonarrSeriesId, sonarrEpisodeId, result)
            send_notifications(sonarrSeriesId, sonarrEpisodeId, result)
            store_subtitles(unicode(episodePath))
            list_missing_subtitles(sonarrSeriesId)
        redirect(ref)
    except OSError:
        pass

@route(base_url + 'get_subtitle_movie', method='POST')
@custom_auth_basic(check_credentials)
def get_subtitle_movie():
    authorize()
    ref = request.environ['HTTP_REFERER']

    moviePath = request.forms.get('moviePath')
    sceneName = request.forms.get('sceneName')
    language = request.forms.get('language')
    hi = request.forms.get('hi')
    radarrId = request.forms.get('radarrId')
    # tmdbid = request.forms.get('tmdbid')

    db = sqlite3.connect(os.path.join(config_dir, 'db/bazarr.db'), timeout=30)
    c = db.cursor()
    c.execute("SELECT * FROM table_settings_providers WHERE enabled = 1")
    enabled_providers = c.fetchall()
    c.close()

    providers_list = []
    providers_auth = {}
    if len(enabled_providers) > 0:
        for provider in enabled_providers:
            providers_list.append(provider[0])
            try:
                if provider[2] is not '' and provider[3] is not '':
                    provider_auth = providers_auth.append(provider[0])
                    provider_auth.update({'username':providers[2], 'password':providers[3]})
                else:
                    providers_auth = None
            except:
                providers_auth = None
    else:
        providers_list = None
        providers_auth = None

    try:
        result = download_subtitle(moviePath, language, hi, providers_list, providers_auth, sceneName, 'movie')
        if result is not None:
            history_log_movie(1, radarrId, result)
            send_notifications_movie(radarrId, result)
            store_subtitles_movie(unicode(moviePath))
            list_missing_subtitles_movies(radarrId)
        redirect(ref)
    except OSError:
        pass

@route(base_url + 'manual_search_movie', method='POST')
@custom_auth_basic(check_credentials)
def manual_search_movie_json():
    authorize()
    ref = request.environ['HTTP_REFERER']

    moviePath = request.forms.get('moviePath')
    sceneName = request.forms.get('sceneName')
    language = request.forms.get('language')
    hi = request.forms.get('hi')

    db = sqlite3.connect(os.path.join(config_dir, 'db/bazarr.db'), timeout=30)
    c = db.cursor()
    c.execute("SELECT * FROM table_settings_providers WHERE enabled = 1")
    enabled_providers = c.fetchall()
    c.close()

    providers_list = []
    providers_auth = {}
    if len(enabled_providers) > 0:
        for provider in enabled_providers:
            providers_list.append(provider[0])
            try:
                if provider[2] is not '' and provider[3] is not '':
                    provider_auth = providers_auth.append(provider[0])
                    provider_auth.update({'username':providers[2], 'password':providers[3]})
                else:
                    providers_auth = None
            except:
                providers_auth = None
    else:
        providers_list = None
        providers_auth = None

    data = manual_search(moviePath, language, hi, providers_list, providers_auth, sceneName, 'movie')
    return dict(data=data)

@route(base_url + 'manual_get_subtitle_movie', method='POST')
@custom_auth_basic(check_credentials)
def manual_get_subtitle_movie():
    authorize()
    ref = request.environ['HTTP_REFERER']

    moviePath = request.forms.get('moviePath')
    sceneName = request.forms.get('sceneName')
    language = request.forms.get('language')
    hi = request.forms.get('hi')
    selected_provider = request.forms.get('provider')
    subtitle = request.forms.get('subtitle')
    radarrId = request.forms.get('radarrId')

    db = sqlite3.connect(os.path.join(config_dir, 'db/bazarr.db'), timeout=30)
    c = db.cursor()
    provider = c.execute("SELECT * FROM table_settings_providers WHERE name = ?",(selected_provider,)).fetchone()
    c.close()
    providers_auth = {}
    try:
        if provider[2] is not '' and provider[3] is not '':
            provider_auth = providers_auth.append(provider[0])
            provider_auth.update({'username':providers[2], 'password':providers[3]})
        else:
            providers_auth = None
    except:
        providers_auth = None

    try:
        result = manual_download_subtitle(moviePath, language, hi, subtitle, selected_provider, providers_auth, sceneName, 'movie')
        if result is not None:
            history_log_movie(1, radarrId, result)
            send_notifications_movie(radarrId, result)
            store_subtitles_movie(unicode(moviePath))
            list_missing_subtitles_movies(radarrId)
        redirect(ref)
    except OSError:
        pass

def configured():
    conn = sqlite3.connect(os.path.join(config_dir, 'db/bazarr.db'), timeout=30)
    c = conn.cursor()
    c.execute("UPDATE system SET configured = 1")
    conn.commit()
    c.close()

@route(base_url + 'api/series/wanted')
def api_wanted():
    db = sqlite3.connect(os.path.join(config_dir, 'db/bazarr.db'), timeout=30)
    c = db.cursor()
    data = c.execute("SELECT table_shows.title, table_episodes.season || 'x' || table_episodes.episode, table_episodes.title, table_episodes.missing_subtitles FROM table_episodes INNER JOIN table_shows on table_shows.sonarrSeriesId = table_episodes.sonarrSeriesId WHERE table_episodes.missing_subtitles != '[]' ORDER BY table_episodes._rowid_ DESC").fetchall()
    c.close()
    return dict(subtitles=data)

@route(base_url + 'api/series/history')
def api_history():
    db = sqlite3.connect(os.path.join(config_dir, 'db/bazarr.db'), timeout=30)
    c = db.cursor()
    data = c.execute("SELECT table_shows.title, table_episodes.season || 'x' || table_episodes.episode, table_episodes.title, strftime('%Y-%m-%d', datetime(table_history.timestamp, 'unixepoch')), table_history.description FROM table_history INNER JOIN table_shows on table_shows.sonarrSeriesId = table_history.sonarrSeriesId INNER JOIN table_episodes on table_episodes.sonarrEpisodeId = table_history.sonarrEpisodeId WHERE table_history.action = '1' ORDER BY id DESC").fetchall()
    c.close()
    return dict(subtitles=data)

@route(base_url + 'api/movies/wanted')
def api_wanted():
    db = sqlite3.connect(os.path.join(config_dir, 'db/bazarr.db'), timeout=30)
    c = db.cursor()
    data = c.execute("SELECT table_movies.title, table_movies.missing_subtitles FROM table_movies WHERE table_movies.missing_subtitles != '[]' ORDER BY table_movies._rowid_ DESC").fetchall()
    c.close()
    return dict(subtitles=data)

@route(base_url + 'api/movies/history')
def api_history():
    db = sqlite3.connect(os.path.join(config_dir, 'db/bazarr.db'), timeout=30)
    c = db.cursor()
    data = c.execute("SELECT table_movies.title, strftime('%Y-%m-%d', datetime(table_history_movie.timestamp, 'unixepoch')), table_history_movie.description FROM table_history_movie INNER JOIN table_movies on table_movies.radarrId = table_history_movie.radarrId WHERE table_history_movie.action = '1' ORDER BY id DESC").fetchall()
    c.close()
    return dict(subtitles=data)

@route(base_url + 'test_url/<protocol>/<url:path>', method='GET')
@custom_auth_basic(check_credentials)
def test_url(protocol, url):
    try:
        result = requests.get(protocol + "://" + url).json()['version']
    except:
        return dict(status=False)
    else:
        return dict(status=True, version=result)


logging.info('Bazarr is started and waiting for request on http://' + str(ip) + ':' + str(port) + str(base_url))
run(host=ip, port=port, server='waitress', app=app)
logging.info('Bazarr has been stopped.')<|MERGE_RESOLUTION|>--- conflicted
+++ resolved
@@ -12,12 +12,8 @@
 sys.path.insert(0, os.path.join(os.path.dirname(__file__), 'libs/'))
 
 import sqlite3
-<<<<<<< HEAD
-# from update_modules import *
-=======
 if no_update is False:
     from update_modules import *
->>>>>>> 26ac1225
 from init import *
 from update_db import *
 
