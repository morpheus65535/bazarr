--- conflicted
+++ resolved
@@ -1,4 +1,3 @@
-<<<<<<< HEAD
 bazarr_version = '0.6.2'
 
 import gc
@@ -57,12 +56,15 @@
 
 configure_logging()
 
-from bottle import route, run, template, static_file, request, redirect, response, HTTPError
+from bottle import route, run, template, static_file, request, redirect, response, HTTPError, app
 import bottle
 bottle.TEMPLATE_PATH.insert(0, os.path.join(os.path.dirname(__file__), 'views/'))
 bottle.debug(True)
 bottle.TEMPLATES.clear()
 
+from beaker.middleware import SessionMiddleware
+from cork import Cork
+from json import dumps
 import itertools
 import operator
 import requests
@@ -72,6 +74,7 @@
 import math
 import ast
 import hashlib
+import time
 
 from get_languages import load_language_in_db, language_from_alpha3
 from get_providers import *
@@ -98,10 +101,25 @@
 
 from get_settings import get_auth_settings
 
+aaa = Cork(os.path.normpath(os.path.join(config_dir, 'config')))
+
+app = app()
+session_opts = {
+    'session.cookie_expires': True,
+    'session.key': 'Bazarr',
+    'session.httponly': True,
+    'session.timeout': 3600 * 24,  # 1 day
+    'session.type': 'cookie',
+    'session.validate_key': True
+}
+app = SessionMiddleware(app, session_opts)
+login_auth = get_auth_settings()[0]
+
+
 def custom_auth_basic(check):
     def decorator(func):
         def wrapper(*a, **ka):
-            if get_auth_settings()[0] is True:
+            if get_auth_settings()[0] == 'basic':
                 user, password = request.auth or (None, None)
                 if user is None or not check(user, password):
                     err = HTTPError(401, "Access denied")
@@ -123,9 +141,40 @@
         return True
     return False
 
+
+def authorize():
+    if login_auth == 'form':
+        aaa = Cork(os.path.normpath(os.path.join(config_dir, 'config')))
+        aaa.require(fail_redirect=(base_url + 'login'))
+
+
+def post_get(name, default=''):
+    return request.POST.get(name, default).strip()
+
+
+@route(base_url + 'login')
+def login_form():
+    msg = bottle.request.query.get('msg', '')
+    return template('login', base_url=base_url, msg=msg)
+
+
+@route(base_url + 'login', method='POST')
+def login():
+    aaa = Cork(os.path.normpath(os.path.join(config_dir, 'config')))
+    username = post_get('username')
+    password = post_get('password')
+    aaa.login(username, password, success_redirect=base_url, fail_redirect=(base_url + 'login?msg=fail'))
+
+
+@route(base_url + 'logout')
+def logout():
+    aaa.logout(success_redirect=(base_url + 'login'))
+
+
 @route('/')
 @custom_auth_basic(check_credentials)
 def redirect_root():
+    authorize()
     redirect (base_url)
 
 @route(base_url + 'static/:path#.+#', name='static')
@@ -136,6 +185,7 @@
 @route(base_url + 'emptylog')
 @custom_auth_basic(check_credentials)
 def emptylog():
+    authorize()
     ref = request.environ['HTTP_REFERER']
 
     fh.doRollover()
@@ -146,11 +196,13 @@
 @route(base_url + 'bazarr.log')
 @custom_auth_basic(check_credentials)
 def download_log():
+    authorize()
     return static_file('bazarr.log', root=os.path.join(config_dir, 'log/'), download='bazarr.log')
 
 @route(base_url + 'image_proxy/<url:path>', method='GET')
 @custom_auth_basic(check_credentials)
 def image_proxy(url):
+    authorize()
     url_sonarr = get_sonarr_settings()[6]
     url_sonarr_short = get_sonarr_settings()[7]
     apikey = get_sonarr_settings()[4]
@@ -168,6 +220,7 @@
 @route(base_url + 'image_proxy_movies/<url:path>', method='GET')
 @custom_auth_basic(check_credentials)
 def image_proxy_movies(url):
+    authorize()
     url_radarr = get_radarr_settings()[6]
     url_radarr_short = get_radarr_settings()[7]
     apikey = get_radarr_settings()[4]
@@ -187,7 +240,7 @@
 @route(base_url)
 @custom_auth_basic(check_credentials)
 def redirect_root():
-
+    authorize()
     if get_general_settings()[12] is True:
         redirect(base_url + 'series')
     elif get_general_settings()[13] is True:
@@ -199,6 +252,7 @@
 @route(base_url + 'series')
 @custom_auth_basic(check_credentials)
 def series():
+    authorize()
     single_language = get_general_settings()[7]
 
     db = sqlite3.connect(os.path.join(config_dir, 'db/bazarr.db'), timeout=30)
@@ -230,6 +284,7 @@
 @route(base_url + 'serieseditor')
 @custom_auth_basic(check_credentials)
 def serieseditor():
+    authorize()
     single_language = get_general_settings()[7]
 
     db = sqlite3.connect(os.path.join(config_dir, 'db/bazarr.db'), timeout=30)
@@ -251,6 +306,7 @@
 @route(base_url + 'search_json/<query>', method='GET')
 @custom_auth_basic(check_credentials)
 def search_json(query):
+    authorize()
     db = sqlite3.connect(os.path.join(config_dir, 'db/bazarr.db'), timeout=30)
     c = db.cursor()
 
@@ -274,6 +330,7 @@
 @route(base_url + 'edit_series/<no:int>', method='POST')
 @custom_auth_basic(check_credentials)
 def edit_series(no):
+    authorize()
     ref = request.environ['HTTP_REFERER']
 
     lang = request.forms.getall('languages')
@@ -312,6 +369,7 @@
 @route(base_url + 'edit_serieseditor', method='POST')
 @custom_auth_basic(check_credentials)
 def edit_serieseditor():
+    authorize()
     ref = request.environ['HTTP_REFERER']
 
     series = request.forms.get('series')
@@ -343,6 +401,7 @@
 @route(base_url + 'episodes/<no:int>', method='GET')
 @custom_auth_basic(check_credentials)
 def episodes(no):
+    authorize()
     # single_language = get_general_settings()[7]
     url_sonarr_short = get_sonarr_settings()[7]
 
@@ -368,6 +427,7 @@
 @route(base_url + 'movies')
 @custom_auth_basic(check_credentials)
 def movies():
+    authorize()
     single_language = get_general_settings()[7]
 
     db = sqlite3.connect(os.path.join(config_dir, 'db/bazarr.db'), timeout=30)
@@ -395,6 +455,7 @@
 @route(base_url + 'movieseditor')
 @custom_auth_basic(check_credentials)
 def movieseditor():
+    authorize()
     single_language = get_general_settings()[7]
 
     db = sqlite3.connect(os.path.join(config_dir, 'db/bazarr.db'), timeout=30)
@@ -416,6 +477,7 @@
 @route(base_url + 'edit_movieseditor', method='POST')
 @custom_auth_basic(check_credentials)
 def edit_movieseditor():
+    authorize()
     ref = request.environ['HTTP_REFERER']
 
     movies = request.forms.get('movies')
@@ -447,6 +509,7 @@
 @route(base_url + 'edit_movie/<no:int>', method='POST')
 @custom_auth_basic(check_credentials)
 def edit_movie(no):
+    authorize()
     ref = request.environ['HTTP_REFERER']
 
     lang = request.forms.getall('languages')
@@ -478,6 +541,7 @@
 @route(base_url + 'movie/<no:int>', method='GET')
 @custom_auth_basic(check_credentials)
 def movie(no):
+    authorize()
     # single_language = get_general_settings()[7]
     url_radarr_short = get_radarr_settings()[7]
 
@@ -497,6 +561,7 @@
 @route(base_url + 'scan_disk/<no:int>', method='GET')
 @custom_auth_basic(check_credentials)
 def scan_disk(no):
+    authorize()
     ref = request.environ['HTTP_REFERER']
 
     series_scan_subtitles(no)
@@ -506,6 +571,7 @@
 @route(base_url + 'scan_disk_movie/<no:int>', method='GET')
 @custom_auth_basic(check_credentials)
 def scan_disk_movie(no):
+    authorize()
     ref = request.environ['HTTP_REFERER']
 
     movies_scan_subtitles(no)
@@ -515,6 +581,7 @@
 @route(base_url + 'search_missing_subtitles/<no:int>', method='GET')
 @custom_auth_basic(check_credentials)
 def search_missing_subtitles(no):
+    authorize()
     ref = request.environ['HTTP_REFERER']
 
     series_download_subtitles(no)
@@ -524,6 +591,7 @@
 @route(base_url + 'search_missing_subtitles_movie/<no:int>', method='GET')
 @custom_auth_basic(check_credentials)
 def search_missing_subtitles_movie(no):
+    authorize()
     ref = request.environ['HTTP_REFERER']
 
     movies_download_subtitles(no)
@@ -533,11 +601,13 @@
 @route(base_url + 'history')
 @custom_auth_basic(check_credentials)
 def history():
+    authorize()
     return template('history', __file__=__file__, bazarr_version=bazarr_version, base_url=base_url)
 
 @route(base_url + 'historyseries')
 @custom_auth_basic(check_credentials)
 def historyseries():
+    authorize()
     db = sqlite3.connect(os.path.join(config_dir, 'db/bazarr.db'), timeout=30)
     c = db.cursor()
 
@@ -575,6 +645,7 @@
 @route(base_url + 'historymovies')
 @custom_auth_basic(check_credentials)
 def historymovies():
+    authorize()
     db = sqlite3.connect(os.path.join(config_dir, 'db/bazarr.db'), timeout=30)
     c = db.cursor()
 
@@ -612,11 +683,13 @@
 @route(base_url + 'wanted')
 @custom_auth_basic(check_credentials)
 def wanted():
+    authorize()
     return template('wanted', __file__=__file__, bazarr_version=bazarr_version, base_url=base_url)
 
 @route(base_url + 'wantedseries')
 @custom_auth_basic(check_credentials)
 def wantedseries():
+    authorize()
     db = sqlite3.connect(os.path.join(config_dir, 'db/bazarr.db'), timeout=30)
     db.create_function("path_substitution", 1, path_replace)
     c = db.cursor()
@@ -644,6 +717,7 @@
 @route(base_url + 'wantedmovies')
 @custom_auth_basic(check_credentials)
 def wantedmovies():
+    authorize()
     db = sqlite3.connect(os.path.join(config_dir, 'db/bazarr.db'), timeout=30)
     db.create_function("path_substitution", 1, path_replace_movie)
     c = db.cursor()
@@ -671,6 +745,7 @@
 @route(base_url + 'wanted_search_missing_subtitles')
 @custom_auth_basic(check_credentials)
 def wanted_search_missing_subtitles_list():
+    authorize()
     ref = request.environ['HTTP_REFERER']
 
     wanted_search_missing_subtitles()
@@ -680,6 +755,7 @@
 @route(base_url + 'settings')
 @custom_auth_basic(check_credentials)
 def settings():
+    authorize()
     db = sqlite3.connect(os.path.join(config_dir, 'db/bazarr.db'), timeout=30)
     c = db.cursor()
     c.execute("SELECT * FROM table_settings_languages ORDER BY name")
@@ -689,6 +765,7 @@
     c.execute("SELECT * FROM table_settings_notifier ORDER BY name")
     settings_notifier = c.fetchall()
     c.close()
+
     from get_settings import get_general_settings, get_auth_settings, get_radarr_settings, get_sonarr_settings
     settings_general = get_general_settings()
     settings_auth = get_auth_settings()
@@ -700,6 +777,7 @@
 @route(base_url + 'save_settings', method='POST')
 @custom_auth_basic(check_credentials)
 def save_settings():
+    authorize()
     ref = request.environ['HTTP_REFERER']
 
     conn = sqlite3.connect(os.path.join(config_dir, 'db/bazarr.db'), timeout=30)
@@ -709,13 +787,6 @@
     settings_general_port = request.forms.get('settings_general_port')
     settings_general_baseurl = request.forms.get('settings_general_baseurl')
     settings_general_loglevel = request.forms.get('settings_general_loglevel')
-    settings_general_auth_enabled = request.forms.get('settings_general_auth_enabled')
-    if settings_general_auth_enabled is None:
-        settings_general_auth_enabled = 'False'
-    else:
-        settings_general_auth_enabled = 'True'
-    settings_general_auth_username = request.forms.get('settings_general_auth_username')
-    settings_general_auth_password = request.forms.get('settings_general_auth_password')
     settings_general_sourcepath = request.forms.getall('settings_general_sourcepath')
     settings_general_destpath = request.forms.getall('settings_general_destpath')
     settings_general_pathmapping = []
@@ -807,1681 +878,6 @@
     cfg.set('general', 'only_monitored', text_type(settings_general_only_monitored))
     cfg.set('general', 'adaptive_searching', text_type(settings_general_adaptive_searching))
 
-
-    if after != before:
-        configured()
-    get_general_settings()
-
-    settings_auth = get_auth_settings()
-
-    before_auth_password = (unicode(settings_auth[0]), unicode(settings_auth[2]))
-    if before_auth_password[0] != settings_general_auth_enabled:
-        configured()
-    if before_auth_password[1] == settings_general_auth_password:
-        cfg.set('auth', 'enabled', text_type(settings_general_auth_enabled))
-        cfg.set('auth', 'username', text_type(settings_general_auth_username))
-    else:
-        cfg.set('auth', 'enabled', text_type(settings_general_auth_enabled))
-        cfg.set('auth', 'username', text_type(settings_general_auth_username))
-        cfg.set('auth', 'password', hashlib.md5(settings_general_auth_password).hexdigest())
-
-    settings_sonarr_ip = request.forms.get('settings_sonarr_ip')
-    settings_sonarr_port = request.forms.get('settings_sonarr_port')
-    settings_sonarr_baseurl = request.forms.get('settings_sonarr_baseurl')
-    settings_sonarr_ssl = request.forms.get('settings_sonarr_ssl')
-    if settings_sonarr_ssl is None:
-        settings_sonarr_ssl = 'False'
-    else:
-        settings_sonarr_ssl = 'True'
-    settings_sonarr_apikey = request.forms.get('settings_sonarr_apikey')
-    settings_sonarr_sync = request.forms.get('settings_sonarr_sync')
-
-    cfg.set('sonarr', 'ip', text_type(settings_sonarr_ip))
-    cfg.set('sonarr', 'port', text_type(settings_sonarr_port))
-    cfg.set('sonarr', 'base_url', text_type(settings_sonarr_baseurl))
-    cfg.set('sonarr', 'ssl', text_type(settings_sonarr_ssl))
-    cfg.set('sonarr', 'apikey', text_type(settings_sonarr_apikey))
-    cfg.set('sonarr', 'full_update', text_type(settings_sonarr_sync))
-
-    settings_radarr_ip = request.forms.get('settings_radarr_ip')
-    settings_radarr_port = request.forms.get('settings_radarr_port')
-    settings_radarr_baseurl = request.forms.get('settings_radarr_baseurl')
-    settings_radarr_ssl = request.forms.get('settings_radarr_ssl')
-    if settings_radarr_ssl is None:
-        settings_radarr_ssl = 'False'
-    else:
-        settings_radarr_ssl = 'True'
-    settings_radarr_apikey = request.forms.get('settings_radarr_apikey')
-    settings_radarr_sync = request.forms.get('settings_radarr_sync')
-
-    cfg.set('radarr', 'ip', text_type(settings_radarr_ip))
-    cfg.set('radarr', 'port', text_type(settings_radarr_port))
-    cfg.set('radarr', 'base_url', text_type(settings_radarr_baseurl))
-    cfg.set('radarr', 'ssl', text_type(settings_radarr_ssl))
-    cfg.set('radarr', 'apikey', text_type(settings_radarr_apikey))
-    cfg.set('radarr', 'full_update', text_type(settings_radarr_sync))
-
-    settings_subliminal_providers = request.forms.getall('settings_subliminal_providers')
-    c.execute("UPDATE table_settings_providers SET enabled = 0")
-    for item in settings_subliminal_providers:
-        c.execute("UPDATE table_settings_providers SET enabled = '1' WHERE name = ?", (item,))
-
-    settings_addic7ed_username = request.forms.get('settings_addic7ed_username')
-    settings_addic7ed_password = request.forms.get('settings_addic7ed_password')
-    c.execute("UPDATE table_settings_providers SET username = ?, password = ? WHERE name = 'addic7ed'", (settings_addic7ed_username, settings_addic7ed_password))
-    settings_legendastv_username = request.forms.get('settings_legendastv_username')
-    settings_legendastv_password = request.forms.get('settings_legendastv_password')
-    c.execute("UPDATE table_settings_providers SET username = ?, password = ? WHERE name = 'legendastv'", (settings_legendastv_username, settings_legendastv_password))
-    settings_opensubtitles_username = request.forms.get('settings_opensubtitles_username')
-    settings_opensubtitles_password = request.forms.get('settings_opensubtitles_password')
-    c.execute("UPDATE table_settings_providers SET username = ?, password = ? WHERE name = 'opensubtitles'", (settings_opensubtitles_username, settings_opensubtitles_password))
-
-    settings_subliminal_languages = request.forms.getall('settings_subliminal_languages')
-    c.execute("UPDATE table_settings_languages SET enabled = 0")
-    for item in settings_subliminal_languages:
-        c.execute("UPDATE table_settings_languages SET enabled = '1' WHERE code2 = ?", (item,))
-
-    settings_serie_default_enabled = request.forms.get('settings_serie_default_enabled')
-    if settings_serie_default_enabled is None:
-        settings_serie_default_enabled = 'False'
-    else:
-        settings_serie_default_enabled = 'True'
-    cfg.set('general', 'serie_default_enabled', text_type(settings_serie_default_enabled))
-
-    settings_serie_default_languages = str(request.forms.getall('settings_serie_default_languages'))
-    if settings_serie_default_languages == "['None']":
-        settings_serie_default_languages = 'None'
-    cfg.set('general', 'serie_default_language', text_type(settings_serie_default_languages))
-
-    settings_serie_default_hi = request.forms.get('settings_serie_default_hi')
-    if settings_serie_default_hi is None:
-        settings_serie_default_hi = 'False'
-    else:
-        settings_serie_default_hi = 'True'
-    cfg.set('general', 'serie_default_hi', text_type(settings_serie_default_hi))
-
-    settings_movie_default_enabled = request.forms.get('settings_movie_default_enabled')
-    if settings_movie_default_enabled is None:
-        settings_movie_default_enabled = 'False'
-    else:
-        settings_movie_default_enabled = 'True'
-    cfg.set('general', 'movie_default_enabled', text_type(settings_movie_default_enabled))
-
-    settings_movie_default_languages = str(request.forms.getall('settings_movie_default_languages'))
-    if settings_movie_default_languages == "['None']":
-        settings_movie_default_languages = 'None'
-    cfg.set('general', 'movie_default_language', text_type(settings_movie_default_languages))
-
-    settings_movie_default_hi = request.forms.get('settings_movie_default_hi')
-    if settings_movie_default_hi is None:
-        settings_movie_default_hi = 'False'
-    else:
-        settings_movie_default_hi = 'True'
-    cfg.set('general', 'movie_default_hi', text_type(settings_movie_default_hi))
-
-    with open(config_file, 'wb') as f:
-        cfg.write(f)
-
-    settings_notifier_Boxcar_enabled = request.forms.get('settings_notifier_Boxcar_enabled')
-    if settings_notifier_Boxcar_enabled == 'on':
-        settings_notifier_Boxcar_enabled = 1
-    else:
-        settings_notifier_Boxcar_enabled = 0
-    settings_notifier_Boxcar_url = request.forms.get('settings_notifier_Boxcar_url')
-    c.execute("UPDATE table_settings_notifier SET enabled = ?, url = ? WHERE name = 'Boxcar'", (settings_notifier_Boxcar_enabled, settings_notifier_Boxcar_url))
-
-    settings_notifier_Faast_enabled = request.forms.get('settings_notifier_Faast_enabled')
-    if settings_notifier_Faast_enabled == 'on':
-        settings_notifier_Faast_enabled = 1
-    else:
-        settings_notifier_Faast_enabled = 0
-    settings_notifier_Faast_url = request.forms.get('settings_notifier_Faast_url')
-    c.execute("UPDATE table_settings_notifier SET enabled = ?, url = ? WHERE name = 'Faast'", (settings_notifier_Faast_enabled, settings_notifier_Faast_url))
-
-    settings_notifier_Growl_enabled = request.forms.get('settings_notifier_Growl_enabled')
-    if settings_notifier_Growl_enabled == 'on':
-        settings_notifier_Growl_enabled = 1
-    else:
-        settings_notifier_Growl_enabled = 0
-    settings_notifier_Growl_url = request.forms.get('settings_notifier_Growl_url')
-    c.execute("UPDATE table_settings_notifier SET enabled = ?, url = ? WHERE name = 'Growl'", (settings_notifier_Growl_enabled, settings_notifier_Growl_url))
-
-    settings_notifier_Join_enabled = request.forms.get('settings_notifier_Join_enabled')
-    if settings_notifier_Join_enabled == 'on':
-        settings_notifier_Join_enabled = 1
-    else:
-        settings_notifier_Join_enabled = 0
-    settings_notifier_Join_url = request.forms.get('settings_notifier_Join_url')
-    c.execute("UPDATE table_settings_notifier SET enabled = ?, url = ? WHERE name = 'Join'", (settings_notifier_Join_enabled, settings_notifier_Join_url))
-
-    settings_notifier_KODI_enabled = request.forms.get('settings_notifier_KODI_enabled')
-    if settings_notifier_KODI_enabled == 'on':
-        settings_notifier_KODI_enabled = 1
-    else:
-        settings_notifier_KODI_enabled = 0
-    settings_notifier_KODI_url = request.forms.get('settings_notifier_KODI_url')
-    c.execute("UPDATE table_settings_notifier SET enabled = ?, url = ? WHERE name = 'KODI'", (settings_notifier_KODI_enabled, settings_notifier_KODI_url))
-
-    settings_notifier_Mattermost_enabled = request.forms.get('settings_notifier_Mattermost_enabled')
-    if settings_notifier_Mattermost_enabled == 'on':
-        settings_notifier_Mattermost_enabled = 1
-    else:
-        settings_notifier_Mattermost_enabled = 0
-    settings_notifier_Mattermost_url = request.forms.get('settings_notifier_Mattermost_url')
-    c.execute("UPDATE table_settings_notifier SET enabled = ?, url = ? WHERE name = 'Mattermost'", (settings_notifier_Mattermost_enabled, settings_notifier_Mattermost_url))
-
-    settings_notifier_NMA_enabled = request.forms.get('settings_notifier_Notify My Android_enabled')
-    if settings_notifier_NMA_enabled == 'on':
-        settings_notifier_NMA_enabled = 1
-    else:
-        settings_notifier_NMA_enabled = 0
-    settings_notifier_NMA_url = request.forms.get('settings_notifier_Notify My Android_url')
-    c.execute("UPDATE table_settings_notifier SET enabled = ?, url = ? WHERE name = 'Notify My Android'", (settings_notifier_NMA_enabled, settings_notifier_NMA_url))
-
-    settings_notifier_Prowl_enabled = request.forms.get('settings_notifier_Prowl_enabled')
-    if settings_notifier_Prowl_enabled == 'on':
-        settings_notifier_Prowl_enabled = 1
-    else:
-        settings_notifier_Prowl_enabled = 0
-    settings_notifier_Prowl_url = request.forms.get('settings_notifier_Prowl_url')
-    c.execute("UPDATE table_settings_notifier SET enabled = ?, url = ? WHERE name = 'Prowl'", (settings_notifier_Prowl_enabled, settings_notifier_Prowl_url))
-
-    settings_notifier_Pushalot_enabled = request.forms.get('settings_notifier_Pushalot_enabled')
-    if settings_notifier_Pushalot_enabled == 'on':
-        settings_notifier_Pushalot_enabled = 1
-    else:
-        settings_notifier_Pushalot_enabled = 0
-    settings_notifier_Pushalot_url = request.forms.get('settings_notifier_Pushalot_url')
-    c.execute("UPDATE table_settings_notifier SET enabled = ?, url = ? WHERE name = 'Pushalot'", (settings_notifier_Pushalot_enabled, settings_notifier_Pushalot_url))
-
-    settings_notifier_PushBullet_enabled = request.forms.get('settings_notifier_PushBullet_enabled')
-    if settings_notifier_PushBullet_enabled == 'on':
-        settings_notifier_PushBullet_enabled = 1
-    else:
-        settings_notifier_PushBullet_enabled = 0
-    settings_notifier_PushBullet_url = request.forms.get('settings_notifier_PushBullet_url')
-    c.execute("UPDATE table_settings_notifier SET enabled = ?, url = ? WHERE name = 'PushBullet'", (settings_notifier_PushBullet_enabled, settings_notifier_PushBullet_url))
-
-    settings_notifier_Pushjet_enabled = request.forms.get('settings_notifier_Pushjet_enabled')
-    if settings_notifier_Pushjet_enabled == 'on':
-        settings_notifier_Pushjet_enabled = 1
-    else:
-        settings_notifier_Pushjet_enabled = 0
-    settings_notifier_Pushjet_url = request.forms.get('settings_notifier_Pushjet_url')
-    c.execute("UPDATE table_settings_notifier SET enabled = ?, url = ? WHERE name = 'Pushjet'", (settings_notifier_Pushjet_enabled, settings_notifier_Pushjet_url))
-
-    settings_notifier_Pushover_enabled = request.forms.get('settings_notifier_Pushover_enabled')
-    if settings_notifier_Pushover_enabled == 'on':
-        settings_notifier_Pushover_enabled = 1
-    else:
-        settings_notifier_Pushover_enabled = 0
-    settings_notifier_Pushover_url = request.forms.get('settings_notifier_Pushover_url')
-    c.execute("UPDATE table_settings_notifier SET enabled = ?, url = ? WHERE name = 'Pushover'", (settings_notifier_Pushover_enabled, settings_notifier_Pushover_url))
-
-    settings_notifier_RocketChat_enabled = request.forms.get('settings_notifier_Rocket.Chat_enabled')
-    if settings_notifier_RocketChat_enabled == 'on':
-        settings_notifier_RocketChat_enabled = 1
-    else:
-        settings_notifier_RocketChat_enabled = 0
-    settings_notifier_RocketChat_url = request.forms.get('settings_notifier_Rocket.Chat_url')
-    c.execute("UPDATE table_settings_notifier SET enabled = ?, url = ? WHERE name = 'Rocket.Chat'", (settings_notifier_RocketChat_enabled, settings_notifier_RocketChat_url))
-
-    settings_notifier_Slack_enabled = request.forms.get('settings_notifier_Slack_enabled')
-    if settings_notifier_Slack_enabled == 'on':
-        settings_notifier_Slack_enabled = 1
-    else:
-        settings_notifier_Slack_enabled = 0
-    settings_notifier_Slack_url = request.forms.get('settings_notifier_Slack_url')
-    c.execute("UPDATE table_settings_notifier SET enabled = ?, url = ? WHERE name = 'Slack'", (settings_notifier_Slack_enabled, settings_notifier_Slack_url))
-
-    settings_notifier_SuperToasty_enabled = request.forms.get('settings_notifier_Super Toasty_enabled')
-    if settings_notifier_SuperToasty_enabled == 'on':
-        settings_notifier_SuperToasty_enabled = 1
-    else:
-        settings_notifier_SuperToasty_enabled = 0
-    settings_notifier_SuperToasty_url = request.forms.get('settings_notifier_Super Toasty_url')
-    c.execute("UPDATE table_settings_notifier SET enabled = ?, url = ? WHERE name = 'Super Toasty'", (settings_notifier_SuperToasty_enabled, settings_notifier_SuperToasty_url))
-
-    settings_notifier_Telegram_enabled = request.forms.get('settings_notifier_Telegram_enabled')
-    if settings_notifier_Telegram_enabled == 'on':
-        settings_notifier_Telegram_enabled = 1
-    else:
-        settings_notifier_Telegram_enabled = 0
-    settings_notifier_Telegram_url = request.forms.get('settings_notifier_Telegram_url')
-    c.execute("UPDATE table_settings_notifier SET enabled = ?, url = ? WHERE name = 'Telegram'", (settings_notifier_Telegram_enabled, settings_notifier_Telegram_url))
-
-    settings_notifier_Twitter_enabled = request.forms.get('settings_notifier_Twitter_enabled')
-    if settings_notifier_Twitter_enabled == 'on':
-        settings_notifier_Twitter_enabled = 1
-    else:
-        settings_notifier_Twitter_enabled = 0
-    settings_notifier_Twitter_url = request.forms.get('settings_notifier_Twitter_url')
-    c.execute("UPDATE table_settings_notifier SET enabled = ?, url = ? WHERE name = 'Twitter'", (settings_notifier_Twitter_enabled, settings_notifier_Twitter_url))
-
-    settings_notifier_XBMC_enabled = request.forms.get('settings_notifier_XBMC_enabled')
-    if settings_notifier_XBMC_enabled == 'on':
-        settings_notifier_XBMC_enabled = 1
-    else:
-        settings_notifier_XBMC_enabled = 0
-    settings_notifier_XBMC_url = request.forms.get('settings_notifier_XBMC_url')
-    c.execute("UPDATE table_settings_notifier SET enabled = ?, url = ? WHERE name = 'XBMC'", (settings_notifier_XBMC_enabled, settings_notifier_XBMC_url))
-
-    settings_notifier_Discord_enabled = request.forms.get('settings_notifier_Discord_enabled')
-    if settings_notifier_Discord_enabled == 'on':
-        settings_notifier_Discord_enabled = 1
-    else:
-        settings_notifier_Discord_enabled = 0
-    settings_notifier_Discord_url = request.forms.get('settings_notifier_Discord_url')
-    c.execute("UPDATE table_settings_notifier SET enabled = ?, url = ? WHERE name = 'Discord'", (settings_notifier_Discord_enabled, settings_notifier_Discord_url))
-
-    settings_notifier_E_Mail_enabled = request.forms.get('settings_notifier_E-Mail_enabled')
-    if settings_notifier_E_Mail_enabled == 'on':
-        settings_notifier_E_Mail_enabled = 1
-    else:
-        settings_notifier_E_Mail_enabled = 0
-    settings_notifier_E_Mail_url = request.forms.get('settings_notifier_E-Mail_url')
-    c.execute("UPDATE table_settings_notifier SET enabled = ?, url = ? WHERE name = 'E-Mail'", (settings_notifier_E_Mail_enabled, settings_notifier_E_Mail_url))
-
-    settings_notifier_Emby_enabled = request.forms.get('settings_notifier_Emby_enabled')
-    if settings_notifier_Emby_enabled == 'on':
-        settings_notifier_Emby_enabled = 1
-    else:
-        settings_notifier_Emby_enabled = 0
-    settings_notifier_Emby_url = request.forms.get('settings_notifier_Emby_url')
-    c.execute("UPDATE table_settings_notifier SET enabled = ?, url = ? WHERE name = 'Emby'", (settings_notifier_Emby_enabled, settings_notifier_Emby_url))
-
-    settings_notifier_IFTTT_enabled = request.forms.get('settings_notifier_IFTTT_enabled')
-    if settings_notifier_IFTTT_enabled == 'on':
-        settings_notifier_IFTTT_enabled = 1
-    else:
-        settings_notifier_IFTTT_enabled = 0
-    settings_notifier_IFTTT_url = request.forms.get('settings_notifier_IFTTT_url')
-    c.execute("UPDATE table_settings_notifier SET enabled = ?, url = ? WHERE name = 'IFTTT'", (settings_notifier_IFTTT_enabled, settings_notifier_IFTTT_url))
-
-    settings_notifier_Stride_enabled = request.forms.get('settings_notifier_Stride_enabled')
-    if settings_notifier_Stride_enabled == 'on':
-        settings_notifier_Stride_enabled = 1
-    else:
-        settings_notifier_Stride_enabled = 0
-    settings_notifier_Stride_url = request.forms.get('settings_notifier_Stride_url')
-    c.execute("UPDATE table_settings_notifier SET enabled = ?, url = ? WHERE name = 'Stride'", (settings_notifier_Stride_enabled, settings_notifier_Stride_url))
-
-    settings_notifier_Windows_enabled = request.forms.get('settings_notifier_Windows_enabled')
-    if settings_notifier_Windows_enabled == 'on':
-        settings_notifier_Windows_enabled = 1
-    else:
-        settings_notifier_Windows_enabled = 0
-    settings_notifier_Windows_url = request.forms.get('settings_notifier_Windows_url')
-    c.execute("UPDATE table_settings_notifier SET enabled = ?, url = ? WHERE name = 'Windows'", (settings_notifier_Windows_enabled, settings_notifier_Windows_url))
-
-    conn.commit()
-    c.close()
-
-    sonarr_full_update()
-    radarr_full_update()
-
-    logging.info('Settings saved succesfully.')
-
-    # reschedule full update task according to settings
-    sonarr_full_update()
-
-    redirect(ref)
-
-@route(base_url + 'check_update')
-@custom_auth_basic(check_credentials)
-def check_update():
-    ref = request.environ['HTTP_REFERER']
-
-    check_and_apply_update()
-
-    redirect(ref)
-
-@route(base_url + 'system')
-@custom_auth_basic(check_credentials)
-def system():
-    def get_time_from_interval(interval):
-        interval_clean = interval.split('[')
-        interval_clean = interval_clean[1][:-1]
-        interval_split = interval_clean.split(':')
-
-        hour = interval_split[0]
-        minute = interval_split[1].lstrip("0")
-        second = interval_split[2].lstrip("0")
-
-        text = "every "
-        if hour != "0":
-            text = text + hour
-            if hour == "1":
-                text = text + " hour"
-            else:
-                text = text + " hours"
-
-            if minute != "" and second != "":
-                text = text + ", "
-            elif minute == "" and second != "":
-                text = text + " and "
-            elif minute != "" and second == "":
-                text = text + " and "
-        if minute != "":
-            text = text + minute
-            if minute == "1":
-                text = text + " minute"
-            else:
-                text = text + " minutes"
-
-            if second != "":
-                text = text + " and "
-        if second != "":
-            text = text + second
-            if second == "1":
-                text = text + " second"
-            else:
-                text = text + " seconds"
-
-        return text
-
-    def get_time_from_cron(cron):
-        text = "at "
-        hour = str(cron[5])
-        minute = str(cron[6])
-        second = str(cron[7])
-
-        if hour != "0" and hour != "*":
-            text = text + hour
-            if hour == "0" or hour == "1":
-                text = text + " hour"
-            else:
-                text = text + " hours"
-
-            if minute != "*" and second != "0":
-                text = text + ", "
-            elif minute == "*" and second != "0":
-                text = text + " and "
-            elif minute != "0" and minute != "*" and second == "0":
-                text = text + " and "
-        if minute != "0" and minute != "*":
-            text = text + minute
-            if minute == "0" or minute == "1":
-                text = text + " minute"
-            else:
-                text = text + " minutes"
-
-            if second != "0" and second != "*":
-                text = text + " and "
-        if second != "0" and second != "*":
-            text = text + second
-            if second == "0" or second == "1":
-                text = text + " second"
-            else:
-                text = text + " seconds"
-
-        return text
-
-
-    task_list = []
-    for job in scheduler.get_jobs():
-        if job.next_run_time is not None:
-            next_run = pretty.date(job.next_run_time.replace(tzinfo=None))
-        else:
-            next_run = "Never"
-
-        if job.trigger.__str__().startswith('interval'):
-            task_list.append([job.name, get_time_from_interval(str(job.trigger)), next_run, job.id])
-        elif job.trigger.__str__().startswith('cron'):
-            task_list.append([job.name, get_time_from_cron(job.trigger.fields), next_run, job.id])
-
-    i = 0
-    with open(os.path.join(config_dir, 'log/bazarr.log')) as f:
-        for i, l in enumerate(f, 1):
-            pass
-        row_count = i
-        page_size = int(get_general_settings()[21])
-        max_page = int(math.ceil(row_count / (page_size + 0.0)))
-
-    releases = []
-    url_releases = 'https://api.github.com/repos/morpheus65535/Bazarr/releases'
-    try:
-        r = requests.get(url_releases, timeout=15)
-        r.raise_for_status()
-    except requests.exceptions.HTTPError as errh:
-        logging.exception("Error trying to get releases from Github. Http error.")
-    except requests.exceptions.ConnectionError as errc:
-        logging.exception("Error trying to get releases from Github. Connection Error.")
-    except requests.exceptions.Timeout as errt:
-        logging.exception("Error trying to get releases from Github. Timeout Error.")
-    except requests.exceptions.RequestException as err:
-        logging.exception("Error trying to get releases from Github.")
-    else:
-        for release in r.json():
-            releases.append([release['name'],release['body']])
-
-    return template('system', __file__=__file__, bazarr_version=bazarr_version, base_url=base_url, task_list=task_list, row_count=row_count, max_page=max_page, page_size=page_size, releases=releases)
-
-@route(base_url + 'logs/<page:int>')
-@custom_auth_basic(check_credentials)
-def get_logs(page):
-    page_size = int(get_general_settings()[21])
-    begin = (page * page_size) - page_size
-    end = (page * page_size) - 1
-    logs_complete = []
-    for line in reversed(open(os.path.join(config_dir, 'log/bazarr.log')).readlines()):
-        logs_complete.append(line.rstrip())
-    logs = logs_complete[begin:end]
-
-    return template('logs', logs=logs, base_url=base_url)
-
-@route(base_url + 'execute/<taskid>')
-@custom_auth_basic(check_credentials)
-def execute_task(taskid):
-    ref = request.environ['HTTP_REFERER']
-
-    execute_now(taskid)
-
-    redirect(ref)
-
-
-@route(base_url + 'remove_subtitles', method='POST')
-@custom_auth_basic(check_credentials)
-def remove_subtitles():
-    episodePath = request.forms.get('episodePath')
-    language = request.forms.get('language')
-    subtitlesPath = request.forms.get('subtitlesPath')
-    sonarrSeriesId = request.forms.get('sonarrSeriesId')
-    sonarrEpisodeId = request.forms.get('sonarrEpisodeId')
-
-    try:
-        os.remove(subtitlesPath)
-        result = language_from_alpha3(language) + " subtitles deleted from disk."
-        history_log(0, sonarrSeriesId, sonarrEpisodeId, result)
-    except OSError:
-        pass
-    store_subtitles(unicode(episodePath))
-    list_missing_subtitles(sonarrSeriesId)
-
-
-@route(base_url + 'remove_subtitles_movie', method='POST')
-@custom_auth_basic(check_credentials)
-def remove_subtitles_movie():
-    moviePath = request.forms.get('moviePath')
-    language = request.forms.get('language')
-    subtitlesPath = request.forms.get('subtitlesPath')
-    radarrId = request.forms.get('radarrId')
-
-    try:
-        os.remove(subtitlesPath)
-        result = language_from_alpha3(language) + " subtitles deleted from disk."
-        history_log_movie(0, radarrId, result)
-    except OSError:
-        pass
-    store_subtitles_movie(unicode(moviePath))
-    list_missing_subtitles_movies(radarrId)
-
-
-@route(base_url + 'get_subtitle', method='POST')
-@custom_auth_basic(check_credentials)
-def get_subtitle():
-    ref = request.environ['HTTP_REFERER']
-
-    episodePath = request.forms.get('episodePath')
-    sceneName = request.forms.get('sceneName')
-    language = request.forms.get('language')
-    hi = request.forms.get('hi')
-    sonarrSeriesId = request.forms.get('sonarrSeriesId')
-    sonarrEpisodeId = request.forms.get('sonarrEpisodeId')
-    # tvdbid = request.forms.get('tvdbid')
-
-    db = sqlite3.connect(os.path.join(config_dir, 'db/bazarr.db'), timeout=30)
-    c = db.cursor()
-    c.execute("SELECT * FROM table_settings_providers WHERE enabled = 1")
-    enabled_providers = c.fetchall()
-    c.close()
-
-    providers_list = []
-    providers_auth = {}
-    if len(enabled_providers) > 0:
-        for provider in enabled_providers:
-            providers_list.append(provider[0])
-            try:
-                if provider[2] is not '' and provider[3] is not '':
-                    provider_auth = providers_auth.append(provider[0])
-                    provider_auth.update({'username':providers[2], 'password':providers[3]})
-                else:
-                    providers_auth = None
-            except:
-                providers_auth = None
-    else:
-        providers_list = None
-        providers_auth = None
-
-    try:
-        result = download_subtitle(episodePath, language, hi, providers_list, providers_auth, sceneName, 'series')
-        if result is not None:
-            history_log(1, sonarrSeriesId, sonarrEpisodeId, result)
-            send_notifications(sonarrSeriesId, sonarrEpisodeId, result)
-            store_subtitles(unicode(episodePath))
-            list_missing_subtitles(sonarrSeriesId)
-        redirect(ref)
-    except OSError:
-        pass
-
-@route(base_url + 'manual_search', method='POST')
-@custom_auth_basic(check_credentials)
-def manual_search_json():
-    ref = request.environ['HTTP_REFERER']
-
-    episodePath = request.forms.get('episodePath')
-    sceneName = request.forms.get('sceneName')
-    language = request.forms.get('language')
-    hi = request.forms.get('hi')
-
-    db = sqlite3.connect(os.path.join(config_dir, 'db/bazarr.db'), timeout=30)
-    c = db.cursor()
-    c.execute("SELECT * FROM table_settings_providers WHERE enabled = 1")
-    enabled_providers = c.fetchall()
-    c.close()
-
-    providers_list = []
-    providers_auth = {}
-    if len(enabled_providers) > 0:
-        for provider in enabled_providers:
-            providers_list.append(provider[0])
-            try:
-                if provider[2] is not '' and provider[3] is not '':
-                    provider_auth = providers_auth.append(provider[0])
-                    provider_auth.update({'username':providers[2], 'password':providers[3]})
-                else:
-                    providers_auth = None
-            except:
-                providers_auth = None
-    else:
-        providers_list = None
-        providers_auth = None
-
-    data = manual_search(episodePath, language, hi, providers_list, providers_auth, sceneName, 'series')
-    return dict(data=data)
-
-@route(base_url + 'manual_get_subtitle', method='POST')
-@custom_auth_basic(check_credentials)
-def manual_get_subtitle():
-    ref = request.environ['HTTP_REFERER']
-
-    episodePath = request.forms.get('episodePath')
-    sceneName = request.forms.get('sceneName')
-    language = request.forms.get('language')
-    hi = request.forms.get('hi')
-    selected_provider = request.forms.get('provider')
-    subtitle = request.forms.get('subtitle')
-    sonarrSeriesId = request.forms.get('sonarrSeriesId')
-    sonarrEpisodeId = request.forms.get('sonarrEpisodeId')
-
-    db = sqlite3.connect(os.path.join(config_dir, 'db/bazarr.db'), timeout=30)
-    c = db.cursor()
-    provider = c.execute("SELECT * FROM table_settings_providers WHERE name = ?",(selected_provider,)).fetchone()
-    c.close()
-    providers_auth = {}
-    try:
-        if provider[2] is not '' and provider[3] is not '':
-            provider_auth = providers_auth.append(provider[0])
-            provider_auth.update({'username':providers[2], 'password':providers[3]})
-        else:
-            providers_auth = None
-    except:
-        providers_auth = None
-
-    try:
-        result = manual_download_subtitle(episodePath, language, hi, subtitle, selected_provider, providers_auth, sceneName, 'series')
-        if result is not None:
-            history_log(1, sonarrSeriesId, sonarrEpisodeId, result)
-            send_notifications(sonarrSeriesId, sonarrEpisodeId, result)
-            store_subtitles(unicode(episodePath))
-            list_missing_subtitles(sonarrSeriesId)
-        redirect(ref)
-    except OSError:
-        pass
-
-@route(base_url + 'get_subtitle_movie', method='POST')
-@custom_auth_basic(check_credentials)
-def get_subtitle_movie():
-    ref = request.environ['HTTP_REFERER']
-
-    moviePath = request.forms.get('moviePath')
-    sceneName = request.forms.get('sceneName')
-    language = request.forms.get('language')
-    hi = request.forms.get('hi')
-    radarrId = request.forms.get('radarrId')
-    # tmdbid = request.forms.get('tmdbid')
-
-    db = sqlite3.connect(os.path.join(config_dir, 'db/bazarr.db'), timeout=30)
-    c = db.cursor()
-    c.execute("SELECT * FROM table_settings_providers WHERE enabled = 1")
-    enabled_providers = c.fetchall()
-    c.close()
-
-    providers_list = []
-    providers_auth = {}
-    if len(enabled_providers) > 0:
-        for provider in enabled_providers:
-            providers_list.append(provider[0])
-            try:
-                if provider[2] is not '' and provider[3] is not '':
-                    provider_auth = providers_auth.append(provider[0])
-                    provider_auth.update({'username':providers[2], 'password':providers[3]})
-                else:
-                    providers_auth = None
-            except:
-                providers_auth = None
-    else:
-        providers_list = None
-        providers_auth = None
-
-    try:
-        result = download_subtitle(moviePath, language, hi, providers_list, providers_auth, sceneName, 'movie')
-        if result is not None:
-            history_log_movie(1, radarrId, result)
-            send_notifications_movie(radarrId, result)
-            store_subtitles_movie(unicode(moviePath))
-            list_missing_subtitles_movies(radarrId)
-        redirect(ref)
-    except OSError:
-        pass
-
-@route(base_url + 'manual_search_movie', method='POST')
-@custom_auth_basic(check_credentials)
-def manual_search_movie_json():
-    ref = request.environ['HTTP_REFERER']
-
-    moviePath = request.forms.get('moviePath')
-    sceneName = request.forms.get('sceneName')
-    language = request.forms.get('language')
-    hi = request.forms.get('hi')
-
-    db = sqlite3.connect(os.path.join(config_dir, 'db/bazarr.db'), timeout=30)
-    c = db.cursor()
-    c.execute("SELECT * FROM table_settings_providers WHERE enabled = 1")
-    enabled_providers = c.fetchall()
-    c.close()
-
-    providers_list = []
-    providers_auth = {}
-    if len(enabled_providers) > 0:
-        for provider in enabled_providers:
-            providers_list.append(provider[0])
-            try:
-                if provider[2] is not '' and provider[3] is not '':
-                    provider_auth = providers_auth.append(provider[0])
-                    provider_auth.update({'username':providers[2], 'password':providers[3]})
-                else:
-                    providers_auth = None
-            except:
-                providers_auth = None
-    else:
-        providers_list = None
-        providers_auth = None
-
-    data = manual_search(moviePath, language, hi, providers_list, providers_auth, sceneName, 'movie')
-    return dict(data=data)
-
-@route(base_url + 'manual_get_subtitle_movie', method='POST')
-@custom_auth_basic(check_credentials)
-def manual_get_subtitle_movie():
-    ref = request.environ['HTTP_REFERER']
-
-    moviePath = request.forms.get('moviePath')
-    sceneName = request.forms.get('sceneName')
-    language = request.forms.get('language')
-    hi = request.forms.get('hi')
-    selected_provider = request.forms.get('provider')
-    subtitle = request.forms.get('subtitle')
-    radarrId = request.forms.get('radarrId')
-
-    db = sqlite3.connect(os.path.join(config_dir, 'db/bazarr.db'), timeout=30)
-    c = db.cursor()
-    provider = c.execute("SELECT * FROM table_settings_providers WHERE name = ?",(selected_provider,)).fetchone()
-    c.close()
-    providers_auth = {}
-    try:
-        if provider[2] is not '' and provider[3] is not '':
-            provider_auth = providers_auth.append(provider[0])
-            provider_auth.update({'username':providers[2], 'password':providers[3]})
-        else:
-            providers_auth = None
-    except:
-        providers_auth = None
-
-    try:
-        result = manual_download_subtitle(moviePath, language, hi, subtitle, selected_provider, providers_auth, sceneName, 'movie')
-        if result is not None:
-            history_log_movie(1, radarrId, result)
-            send_notifications_movie(radarrId, result)
-            store_subtitles_movie(unicode(moviePath))
-            list_missing_subtitles_movies(radarrId)
-        redirect(ref)
-    except OSError:
-        pass
-
-def configured():
-    conn = sqlite3.connect(os.path.join(config_dir, 'db/bazarr.db'), timeout=30)
-    c = conn.cursor()
-    c.execute("UPDATE system SET configured = 1")
-    conn.commit()
-    c.close()
-
-@route(base_url + 'api/wanted')
-def api_wanted():
-    db = sqlite3.connect(os.path.join(config_dir, 'db/bazarr.db'), timeout=30)
-    c = db.cursor()
-    data = c.execute("SELECT table_shows.title, table_episodes.season || 'x' || table_episodes.episode, table_episodes.title, table_episodes.missing_subtitles FROM table_episodes INNER JOIN table_shows on table_shows.sonarrSeriesId = table_episodes.sonarrSeriesId WHERE table_episodes.missing_subtitles != '[]' ORDER BY table_episodes._rowid_ DESC").fetchall()
-    c.close()
-    return dict(subtitles=data)
-
-@route(base_url + 'api/history')
-def api_history():
-    db = sqlite3.connect(os.path.join(config_dir, 'db/bazarr.db'), timeout=30)
-    c = db.cursor()
-    data = c.execute("SELECT table_shows.title, table_episodes.season || 'x' || table_episodes.episode, table_episodes.title, strftime('%Y-%m-%d', datetime(table_history.timestamp, 'unixepoch')), table_history.description FROM table_history INNER JOIN table_shows on table_shows.sonarrSeriesId = table_history.sonarrSeriesId INNER JOIN table_episodes on table_episodes.sonarrEpisodeId = table_history.sonarrEpisodeId WHERE table_history.action = '1' ORDER BY id DESC").fetchall()
-    c.close()
-    return dict(subtitles=data)
-
-@route(base_url + 'test_url/<url:path>', method='GET')
-@custom_auth_basic(check_credentials)
-def test_url(url):
-    try:
-        result = requests.get(url).json()['version']
-    except:
-        return dict(status=False, version=result)
-    else:
-        return dict(status=True, version=result)
-
-
-logging.info('Bazarr is started and waiting for request on http://' + str(ip) + ':' + str(port) + str(base_url))
-run(host=ip, port=port, server='waitress')
-logging.info('Bazarr has been stopped.')
-=======
-bazarr_version = '0.6.2'
-
-import gc
-gc.enable()
-
-from get_argv import config_dir
-
-import os
-import sys
-reload(sys)
-sys.setdefaultencoding('utf8')
-sys.path.insert(0, os.path.join(os.path.dirname(__file__), 'libs/'))
-
-import sqlite3
-from update_modules import *
-from init import *
-from update_db import *
-
-
-from get_settings import get_general_settings
-import logging
-from logging.handlers import TimedRotatingFileHandler
-
-logger = logging.getLogger('waitress')
-log_level = get_general_settings()[4]
-if log_level is None:
-    log_level = "INFO"
-
-class OneLineExceptionFormatter(logging.Formatter):
-    def formatException(self, exc_info):
-        """
-        Format an exception so that it prints on a single line.
-        """
-        result = super(OneLineExceptionFormatter, self).formatException(exc_info)
-        return repr(result) # or format into one line however you want to
-
-    def format(self, record):
-        s = super(OneLineExceptionFormatter, self).format(record)
-        if record.exc_text:
-            s = s.replace('\n', '') + '|'
-        return s
-
-def configure_logging():
-    global fh
-    fh = TimedRotatingFileHandler(os.path.join(config_dir, 'log/bazarr.log'), when="midnight", interval=1, backupCount=7)
-    f = OneLineExceptionFormatter('%(asctime)s|%(levelname)s|%(message)s|',
-                                  '%d/%m/%Y %H:%M:%S')
-    fh.setFormatter(f)
-    logging.getLogger("enzyme").setLevel(logging.CRITICAL)
-    logging.getLogger("apscheduler").setLevel(logging.WARNING)
-    logging.getLogger("subliminal").setLevel(logging.CRITICAL)
-    logging.getLogger("stevedore.extension").setLevel(logging.CRITICAL)
-    root = logging.getLogger()
-    root.setLevel(log_level)
-    root.addHandler(fh)
-
-configure_logging()
-
-from bottle import route, run, template, static_file, request, redirect, response, HTTPError, app
-import bottle
-bottle.TEMPLATE_PATH.insert(0, os.path.join(os.path.dirname(__file__), 'views/'))
-bottle.debug(True)
-bottle.TEMPLATES.clear()
-
-from beaker.middleware import SessionMiddleware
-from cork import Cork
-from json import dumps
-import itertools
-import operator
-import requests
-import pretty
-from datetime import datetime, timedelta
-from PIL import Image
-from io import BytesIO
-from fdsend import send_file
-import urllib
-import math
-import ast
-import hashlib
-import time
-
-from get_languages import load_language_in_db, language_from_alpha3
-from get_providers import *
-
-from get_series import *
-from get_episodes import *
-from get_settings import base_url, ip, port, path_replace, path_replace_movie
-from check_update import check_and_apply_update
-from list_subtitles import store_subtitles, store_subtitles_movie, series_scan_subtitles, movies_scan_subtitles, list_missing_subtitles, list_missing_subtitles_movies
-from get_subtitle import download_subtitle, series_download_subtitles, movies_download_subtitles, wanted_download_subtitles, wanted_search_missing_subtitles, manual_search, manual_download_subtitle
-from utils import history_log, history_log_movie
-from scheduler import *
-from notifier import send_notifications, send_notifications_movie
-
-# Reset restart required warning on start
-conn = sqlite3.connect(os.path.join(config_dir, 'db/bazarr.db'), timeout=30)
-c = conn.cursor()
-c.execute("UPDATE system SET configured = 0, updated = 0")
-conn.commit()
-c.close()
-
-# Load languages in database
-load_language_in_db()
-
-from get_settings import get_auth_settings
-
-aaa = Cork(os.path.normpath(os.path.join(config_dir, 'config')))
-
-app = app()
-session_opts = {
-    'session.cookie_expires': True,
-    'session.key': 'Bazarr',
-    'session.httponly': True,
-    'session.timeout': 3600 * 24,  # 1 day
-    'session.type': 'cookie',
-    'session.validate_key': True
-}
-app = SessionMiddleware(app, session_opts)
-login_auth = get_auth_settings()[0]
-
-
-def custom_auth_basic(check):
-    def decorator(func):
-        def wrapper(*a, **ka):
-            if get_auth_settings()[0] == 'basic':
-                user, password = request.auth or (None, None)
-                if user is None or not check(user, password):
-                    err = HTTPError(401, "Access denied")
-                    err.add_header('WWW-Authenticate', 'Basic realm="Bazarr"')
-                    return err
-                return func(*a, **ka)
-            else:
-                return func(*a, **ka)
-
-        return wrapper
-    return decorator
-
-def check_credentials(user, pw):
-    from get_settings import get_auth_settings
-
-    username = get_auth_settings()[1]
-    password = get_auth_settings()[2]
-    if hashlib.md5(pw).hexdigest() == password and user == username:
-        return True
-    return False
-
-
-def authorize():
-    if login_auth == 'form':
-        aaa = Cork(os.path.normpath(os.path.join(config_dir, 'config')))
-        aaa.require(fail_redirect=(base_url + 'login'))
-
-
-def post_get(name, default=''):
-    return request.POST.get(name, default).strip()
-
-
-@route(base_url + 'login')
-def login_form():
-    msg = bottle.request.query.get('msg', '')
-    return template('login', base_url=base_url, msg=msg)
-
-
-@route(base_url + 'login', method='POST')
-def login():
-    aaa = Cork(os.path.normpath(os.path.join(config_dir, 'config')))
-    username = post_get('username')
-    password = post_get('password')
-    aaa.login(username, password, success_redirect=base_url, fail_redirect=(base_url + 'login?msg=fail'))
-
-
-@route(base_url + 'logout')
-def logout():
-    aaa.logout(success_redirect=(base_url + 'login'))
-
-
-@route('/')
-@custom_auth_basic(check_credentials)
-def redirect_root():
-    authorize()
-    redirect (base_url)
-
-@route(base_url + 'static/:path#.+#', name='static')
-@custom_auth_basic(check_credentials)
-def static(path):
-    return static_file(path, root=os.path.join(os.path.dirname(__file__), 'static'))
-
-@route(base_url + 'emptylog')
-@custom_auth_basic(check_credentials)
-def emptylog():
-    authorize()
-    ref = request.environ['HTTP_REFERER']
-
-    fh.doRollover()
-    logging.info('Log file emptied')
-
-    redirect(ref)
-
-@route(base_url + 'bazarr.log')
-@custom_auth_basic(check_credentials)
-def download_log():
-    authorize()
-    return static_file('bazarr.log', root=os.path.join(config_dir, 'log/'), download='bazarr.log')
-
-@route(base_url + 'image_proxy/<url:path>', method='GET')
-@custom_auth_basic(check_credentials)
-def image_proxy(url):
-    authorize()
-    url_sonarr = get_sonarr_settings()[6]
-    url_sonarr_short = get_sonarr_settings()[7]
-    apikey = get_sonarr_settings()[4]
-    url_image = url_sonarr_short + '/' + url + '?apikey=' + apikey
-    try:
-        img_pil = Image.open(BytesIO(requests.get(url_sonarr + '/api' + url_image.split(url_sonarr)[1], timeout=15, verify=False).content))
-    except:
-        return None
-    else:
-        img_buffer = BytesIO()
-        img_pil.tobytes()
-        img_pil.save(img_buffer, img_pil.format)
-        img_buffer.seek(0)
-        return send_file(img_buffer, ctype=img_pil.format)
-
-@route(base_url + 'image_proxy_movies/<url:path>', method='GET')
-@custom_auth_basic(check_credentials)
-def image_proxy_movies(url):
-    authorize()
-    url_radarr = get_radarr_settings()[6]
-    url_radarr_short = get_radarr_settings()[7]
-    apikey = get_radarr_settings()[4]
-    try:
-        url_image = (url_radarr_short + '/' + url + '?apikey=' + apikey).replace('/fanart.jpg', '/banner.jpg')
-        img_pil = Image.open(BytesIO(requests.get(url_radarr + '/api' + url_image.split(url_radarr)[1], timeout=15, verify=False).content))
-    except:
-        url_image = url_radarr_short + '/' + url + '?apikey=' + apikey
-        img_pil = Image.open(BytesIO(requests.get(url_radarr + '/api' + url_image.split(url_radarr)[1], timeout=15, verify=False).content))
-
-    img_buffer = BytesIO()
-    img_pil.tobytes()
-    img_pil.save(img_buffer, img_pil.format)
-    img_buffer.seek(0)
-    return send_file(img_buffer, ctype=img_pil.format)
-
-
-@route(base_url)
-@custom_auth_basic(check_credentials)
-def redirect_root():
-    authorize()
-    if get_general_settings()[12] is True:
-        redirect(base_url + 'series')
-    elif get_general_settings()[13] is True:
-        redirect(base_url + 'movies')
-    else:
-        redirect(base_url + 'settings')
-
-
-@route(base_url + 'series')
-@custom_auth_basic(check_credentials)
-def series():
-    authorize()
-    single_language = get_general_settings()[7]
-
-    db = sqlite3.connect(os.path.join(config_dir, 'db/bazarr.db'), timeout=30)
-    db.create_function("path_substitution", 1, path_replace)
-    c = db.cursor()
-
-    c.execute("SELECT COUNT(*) FROM table_shows")
-    missing_count = c.fetchone()
-    missing_count = missing_count[0]
-    page = request.GET.page
-    if page == "":
-        page = "1"
-    page_size = int(get_general_settings()[21])
-    offset = (int(page) - 1) * page_size
-    max_page = int(math.ceil(missing_count / (page_size + 0.0)))
-
-    c.execute("SELECT tvdbId, title, path_substitution(path), languages, hearing_impaired, sonarrSeriesId, poster, audio_language FROM table_shows ORDER BY sortTitle ASC LIMIT ? OFFSET ?", (page_size, offset,))
-    data = c.fetchall()
-    c.execute("SELECT code2, name FROM table_settings_languages WHERE enabled = 1")
-    languages = c.fetchall()
-    c.execute("SELECT table_shows.sonarrSeriesId, COUNT(table_episodes.missing_subtitles) FROM table_shows LEFT JOIN table_episodes ON table_shows.sonarrSeriesId=table_episodes.sonarrSeriesId WHERE table_shows.languages IS NOT 'None' AND table_episodes.missing_subtitles IS NOT '[]' GROUP BY table_shows.sonarrSeriesId")
-    missing_subtitles_list = c.fetchall()
-    c.execute("SELECT table_shows.sonarrSeriesId, COUNT(table_episodes.missing_subtitles) FROM table_shows LEFT JOIN table_episodes ON table_shows.sonarrSeriesId=table_episodes.sonarrSeriesId WHERE table_shows.languages IS NOT 'None' GROUP BY table_shows.sonarrSeriesId")
-    total_subtitles_list = c.fetchall()
-    c.close()
-    output = template('series', __file__=__file__, bazarr_version=bazarr_version, rows=data, missing_subtitles_list=missing_subtitles_list, total_subtitles_list=total_subtitles_list, languages=languages, missing_count=missing_count, page=page, max_page=max_page, base_url=base_url, single_language=single_language, page_size=page_size)
-    return output
-
-@route(base_url + 'serieseditor')
-@custom_auth_basic(check_credentials)
-def serieseditor():
-    authorize()
-    single_language = get_general_settings()[7]
-
-    db = sqlite3.connect(os.path.join(config_dir, 'db/bazarr.db'), timeout=30)
-    db.create_function("path_substitution", 1, path_replace)
-    c = db.cursor()
-
-    c.execute("SELECT COUNT(*) FROM table_shows")
-    missing_count = c.fetchone()
-    missing_count = missing_count[0]
-
-    c.execute("SELECT tvdbId, title, path_substitution(path), languages, hearing_impaired, sonarrSeriesId, poster, audio_language FROM table_shows ORDER BY title ASC")
-    data = c.fetchall()
-    c.execute("SELECT code2, name FROM table_settings_languages WHERE enabled = 1")
-    languages = c.fetchall()
-    c.close()
-    output = template('serieseditor', __file__=__file__, bazarr_version=bazarr_version, rows=data, languages=languages, missing_count=missing_count, base_url=base_url, single_language=single_language)
-    return output
-
-@route(base_url + 'search_json/<query>', method='GET')
-@custom_auth_basic(check_credentials)
-def search_json(query):
-    authorize()
-    db = sqlite3.connect(os.path.join(config_dir, 'db/bazarr.db'), timeout=30)
-    c = db.cursor()
-
-    c.execute("SELECT title, sonarrSeriesId FROM table_shows WHERE title LIKE ? ORDER BY title", ('%'+query+'%',))
-    series = c.fetchall()
-
-    c.execute("SELECT title, radarrId FROM table_movies WHERE title LIKE ? ORDER BY title", ('%' + query + '%',))
-    movies = c.fetchall()
-
-    search_list = []
-    for serie in series:
-        search_list.append(dict([('name', serie[0]), ('url', base_url + 'episodes/' + str(serie[1]))]))
-
-    for movie in movies:
-        search_list.append(dict([('name', movie[0]), ('url', base_url + 'movie/' + str(movie[1]))]))
-
-    response.content_type = 'application/json'
-    return dict(items=search_list)
-
-
-@route(base_url + 'edit_series/<no:int>', method='POST')
-@custom_auth_basic(check_credentials)
-def edit_series(no):
-    authorize()
-    ref = request.environ['HTTP_REFERER']
-
-    lang = request.forms.getall('languages')
-    if len(lang) > 0:
-        pass
-    else:
-        lang = 'None'
-
-    single_language = get_general_settings()[7]
-    if single_language is True:
-        if str(lang) == "['None']":
-            lang = 'None'
-        else:
-            lang = str(lang)
-    else:
-        if str(lang) == "['']":
-            lang = '[]'
-
-    hi = request.forms.get('hearing_impaired')
-
-    if hi == "on":
-        hi = "True"
-    else:
-        hi = "False"
-
-    conn = sqlite3.connect(os.path.join(config_dir, 'db/bazarr.db'), timeout=30)
-    c = conn.cursor()
-    c.execute("UPDATE table_shows SET languages = ?, hearing_impaired = ? WHERE sonarrSeriesId LIKE ?", (str(lang), hi, no))
-    conn.commit()
-    c.close()
-
-    list_missing_subtitles(no)
-
-    redirect(ref)
-
-@route(base_url + 'edit_serieseditor', method='POST')
-@custom_auth_basic(check_credentials)
-def edit_serieseditor():
-    authorize()
-    ref = request.environ['HTTP_REFERER']
-
-    series = request.forms.get('series')
-    series = ast.literal_eval(str('[' + series + ']'))
-    lang = request.forms.getall('languages')
-    hi = request.forms.get('hearing_impaired')
-
-    conn = sqlite3.connect(os.path.join(config_dir, 'db/bazarr.db'), timeout=30)
-    c = conn.cursor()
-
-    for serie in series:
-        if str(lang) != "[]" and str(lang) != "['']":
-            if str(lang) == "['None']":
-                lang = 'None'
-            else:
-                lang = str(lang)
-            c.execute("UPDATE table_shows SET languages = ? WHERE sonarrSeriesId LIKE ?", (lang, serie))
-        if hi != '':
-            c.execute("UPDATE table_shows SET hearing_impaired = ? WHERE sonarrSeriesId LIKE ?", (hi, serie))
-
-    conn.commit()
-    c.close()
-
-    for serie in series:
-        list_missing_subtitles(serie)
-
-    redirect(ref)
-
-@route(base_url + 'episodes/<no:int>', method='GET')
-@custom_auth_basic(check_credentials)
-def episodes(no):
-    authorize()
-    # single_language = get_general_settings()[7]
-    url_sonarr_short = get_sonarr_settings()[7]
-
-    conn = sqlite3.connect(os.path.join(config_dir, 'db/bazarr.db'), timeout=30)
-    conn.create_function("path_substitution", 1, path_replace)
-    c = conn.cursor()
-
-    series_details = []
-    series_details = c.execute("SELECT title, overview, poster, fanart, hearing_impaired, tvdbid, audio_language, languages, path_substitution(path) FROM table_shows WHERE sonarrSeriesId LIKE ?", (str(no),)).fetchone()
-    tvdbid = series_details[5]
-
-    episodes = c.execute("SELECT title, path_substitution(path), season, episode, subtitles, sonarrSeriesId, missing_subtitles, sonarrEpisodeId, scene_name, monitored FROM table_episodes WHERE sonarrSeriesId LIKE ? ORDER BY episode ASC", (str(no),)).fetchall()
-    number = len(episodes)
-    languages = c.execute("SELECT code2, name FROM table_settings_languages WHERE enabled = 1").fetchall()
-    c.close()
-    episodes = reversed(sorted(episodes, key=operator.itemgetter(2)))
-    seasons_list = []
-    for key, season in itertools.groupby(episodes,operator.itemgetter(2)):
-        seasons_list.append(list(season))
-
-    return template('episodes', __file__=__file__, bazarr_version=bazarr_version, no=no, details=series_details, languages=languages, seasons=seasons_list, url_sonarr_short=url_sonarr_short, base_url=base_url, tvdbid=tvdbid, number=number)
-
-@route(base_url + 'movies')
-@custom_auth_basic(check_credentials)
-def movies():
-    authorize()
-    single_language = get_general_settings()[7]
-
-    db = sqlite3.connect(os.path.join(config_dir, 'db/bazarr.db'), timeout=30)
-    db.create_function("path_substitution", 1, path_replace_movie)
-    c = db.cursor()
-
-    c.execute("SELECT COUNT(*) FROM table_movies")
-    missing_count = c.fetchone()
-    missing_count = missing_count[0]
-    page = request.GET.page
-    if page == "":
-        page = "1"
-    page_size = int(get_general_settings()[21])
-    offset = (int(page) - 1) * page_size
-    max_page = int(math.ceil(missing_count / (page_size + 0.0)))
-
-    c.execute("SELECT tmdbId, title, path_substitution(path), languages, hearing_impaired, radarrId, poster, audio_language, monitored FROM table_movies ORDER BY title ASC LIMIT ? OFFSET ?", (page_size, offset,))
-    data = c.fetchall()
-    c.execute("SELECT code2, name FROM table_settings_languages WHERE enabled = 1")
-    languages = c.fetchall()
-    c.close()
-    output = template('movies', __file__=__file__, bazarr_version=bazarr_version, rows=data, languages=languages, missing_count=missing_count, page=page, max_page=max_page, base_url=base_url, single_language=single_language, page_size=page_size)
-    return output
-
-@route(base_url + 'movieseditor')
-@custom_auth_basic(check_credentials)
-def movieseditor():
-    authorize()
-    single_language = get_general_settings()[7]
-
-    db = sqlite3.connect(os.path.join(config_dir, 'db/bazarr.db'), timeout=30)
-    db.create_function("path_substitution", 1, path_replace_movie)
-    c = db.cursor()
-
-    c.execute("SELECT COUNT(*) FROM table_movies")
-    missing_count = c.fetchone()
-    missing_count = missing_count[0]
-
-    c.execute("SELECT tmdbId, title, path_substitution(path), languages, hearing_impaired, radarrId, poster, audio_language FROM table_movies ORDER BY title ASC")
-    data = c.fetchall()
-    c.execute("SELECT code2, name FROM table_settings_languages WHERE enabled = 1")
-    languages = c.fetchall()
-    c.close()
-    output = template('movieseditor', __file__=__file__, bazarr_version=bazarr_version, rows=data, languages=languages, missing_count=missing_count, base_url=base_url, single_language=single_language)
-    return output
-
-@route(base_url + 'edit_movieseditor', method='POST')
-@custom_auth_basic(check_credentials)
-def edit_movieseditor():
-    authorize()
-    ref = request.environ['HTTP_REFERER']
-
-    movies = request.forms.get('movies')
-    movies = ast.literal_eval(str('[' + movies + ']'))
-    lang = request.forms.getall('languages')
-    hi = request.forms.get('hearing_impaired')
-
-    conn = sqlite3.connect(os.path.join(config_dir, 'db/bazarr.db'), timeout=30)
-    c = conn.cursor()
-
-    for movie in movies:
-        if str(lang) != "[]" and str(lang) != "['']":
-            if str(lang) == "['None']":
-                lang = 'None'
-            else:
-                lang = str(lang)
-            c.execute("UPDATE table_movies SET languages = ? WHERE radarrId LIKE ?", (lang, movie))
-        if hi != '':
-            c.execute("UPDATE table_movies SET hearing_impaired = ? WHERE radarrId LIKE ?", (hi, movie))
-
-    conn.commit()
-    c.close()
-
-    for movie in movies:
-        list_missing_subtitles_movies(movie)
-
-    redirect(ref)
-
-@route(base_url + 'edit_movie/<no:int>', method='POST')
-@custom_auth_basic(check_credentials)
-def edit_movie(no):
-    authorize()
-    ref = request.environ['HTTP_REFERER']
-
-    lang = request.forms.getall('languages')
-    if len(lang) > 0:
-        pass
-    else:
-        lang = 'None'
-
-    if str(lang) == "['']":
-        lang = '[]'
-
-    hi = request.forms.get('hearing_impaired')
-
-    if hi == "on":
-        hi = "True"
-    else:
-        hi = "False"
-
-    conn = sqlite3.connect(os.path.join(config_dir, 'db/bazarr.db'), timeout=30)
-    c = conn.cursor()
-    c.execute("UPDATE table_movies SET languages = ?, hearing_impaired = ? WHERE radarrId LIKE ?", (str(lang), hi, no))
-    conn.commit()
-    c.close()
-
-    list_missing_subtitles_movies(no)
-
-    redirect(ref)
-
-@route(base_url + 'movie/<no:int>', method='GET')
-@custom_auth_basic(check_credentials)
-def movie(no):
-    authorize()
-    # single_language = get_general_settings()[7]
-    url_radarr_short = get_radarr_settings()[7]
-
-    conn = sqlite3.connect(os.path.join(config_dir, 'db/bazarr.db'), timeout=30)
-    conn.create_function("path_substitution", 1, path_replace_movie)
-    c = conn.cursor()
-
-    movies_details = []
-    movies_details = c.execute("SELECT title, overview, poster, fanart, hearing_impaired, tmdbid, audio_language, languages, path_substitution(path), subtitles, radarrId, missing_subtitles, sceneName, monitored FROM table_movies WHERE radarrId LIKE ?", (str(no),)).fetchone()
-    tmdbid = movies_details[5]
-
-    languages = c.execute("SELECT code2, name FROM table_settings_languages WHERE enabled = 1").fetchall()
-    c.close()
-
-    return template('movie', __file__=__file__, bazarr_version=bazarr_version, no=no, details=movies_details, languages=languages, url_radarr_short=url_radarr_short, base_url=base_url, tmdbid=tmdbid)
-
-@route(base_url + 'scan_disk/<no:int>', method='GET')
-@custom_auth_basic(check_credentials)
-def scan_disk(no):
-    authorize()
-    ref = request.environ['HTTP_REFERER']
-
-    series_scan_subtitles(no)
-
-    redirect(ref)
-
-@route(base_url + 'scan_disk_movie/<no:int>', method='GET')
-@custom_auth_basic(check_credentials)
-def scan_disk_movie(no):
-    authorize()
-    ref = request.environ['HTTP_REFERER']
-
-    movies_scan_subtitles(no)
-
-    redirect(ref)
-
-@route(base_url + 'search_missing_subtitles/<no:int>', method='GET')
-@custom_auth_basic(check_credentials)
-def search_missing_subtitles(no):
-    authorize()
-    ref = request.environ['HTTP_REFERER']
-
-    series_download_subtitles(no)
-
-    redirect(ref)
-
-@route(base_url + 'search_missing_subtitles_movie/<no:int>', method='GET')
-@custom_auth_basic(check_credentials)
-def search_missing_subtitles_movie(no):
-    authorize()
-    ref = request.environ['HTTP_REFERER']
-
-    movies_download_subtitles(no)
-
-    redirect(ref)
-
-@route(base_url + 'history')
-@custom_auth_basic(check_credentials)
-def history():
-    authorize()
-    return template('history', __file__=__file__, bazarr_version=bazarr_version, base_url=base_url)
-
-@route(base_url + 'historyseries')
-@custom_auth_basic(check_credentials)
-def historyseries():
-    authorize()
-    db = sqlite3.connect(os.path.join(config_dir, 'db/bazarr.db'), timeout=30)
-    c = db.cursor()
-
-    c.execute("SELECT COUNT(*) FROM table_history")
-    row_count = c.fetchone()
-    row_count = row_count[0]
-    page = request.GET.page
-    if page == "":
-        page = "1"
-    page_size = int(get_general_settings()[21])
-    offset = (int(page) - 1) * page_size
-    max_page = int(math.ceil(row_count / (page_size + 0.0)))
-
-    now = datetime.now()
-    today = []
-    thisweek = []
-    thisyear = []
-    stats = c.execute("SELECT timestamp FROM table_history WHERE action LIKE '1'").fetchall()
-    total = len(stats)
-    for stat in stats:
-        if now - timedelta(hours=24) <= datetime.fromtimestamp(stat[0]) <= now:
-            today.append(datetime.fromtimestamp(stat[0]).date())
-        if now - timedelta(weeks=1) <= datetime.fromtimestamp(stat[0]) <= now:
-            thisweek.append(datetime.fromtimestamp(stat[0]).date())
-        if now - timedelta(weeks=52) <= datetime.fromtimestamp(stat[0]) <= now:
-            thisyear.append(datetime.fromtimestamp(stat[0]).date())
-    stats = [len(today), len(thisweek), len(thisyear), total]
-
-    c.execute("SELECT table_history.action, table_shows.title, table_episodes.season || 'x' || table_episodes.episode, table_episodes.title, table_history.timestamp, table_history.description, table_history.sonarrSeriesId FROM table_history LEFT JOIN table_shows on table_shows.sonarrSeriesId = table_history.sonarrSeriesId LEFT JOIN table_episodes on table_episodes.sonarrEpisodeId = table_history.sonarrEpisodeId ORDER BY id DESC LIMIT ? OFFSET ?", (page_size, offset,))
-    data = c.fetchall()
-    c.close()
-    data = reversed(sorted(data, key=operator.itemgetter(4)))
-    return template('historyseries', __file__=__file__, bazarr_version=bazarr_version, rows=data, row_count=row_count, page=page, max_page=max_page, stats=stats, base_url=base_url, page_size=page_size)
-
-@route(base_url + 'historymovies')
-@custom_auth_basic(check_credentials)
-def historymovies():
-    authorize()
-    db = sqlite3.connect(os.path.join(config_dir, 'db/bazarr.db'), timeout=30)
-    c = db.cursor()
-
-    c.execute("SELECT COUNT(*) FROM table_history_movie")
-    row_count = c.fetchone()
-    row_count = row_count[0]
-    page = request.GET.page
-    if page == "":
-        page = "1"
-    page_size = int(get_general_settings()[21])
-    offset = (int(page) - 1) * page_size
-    max_page = int(math.ceil(row_count / (page_size + 0.0)))
-
-    now = datetime.now()
-    today = []
-    thisweek = []
-    thisyear = []
-    stats = c.execute("SELECT timestamp FROM table_history_movie WHERE action LIKE '1'").fetchall()
-    total = len(stats)
-    for stat in stats:
-        if now - timedelta(hours=24) <= datetime.fromtimestamp(stat[0]) <= now:
-            today.append(datetime.fromtimestamp(stat[0]).date())
-        if now - timedelta(weeks=1) <= datetime.fromtimestamp(stat[0]) <= now:
-            thisweek.append(datetime.fromtimestamp(stat[0]).date())
-        if now - timedelta(weeks=52) <= datetime.fromtimestamp(stat[0]) <= now:
-            thisyear.append(datetime.fromtimestamp(stat[0]).date())
-    stats = [len(today), len(thisweek), len(thisyear), total]
-
-    c.execute("SELECT table_history_movie.action, table_movies.title, table_history_movie.timestamp, table_history_movie.description, table_history_movie.radarrId FROM table_history_movie LEFT JOIN table_movies on table_movies.radarrId = table_history_movie.radarrId ORDER BY id DESC LIMIT ? OFFSET ?", (page_size, offset,))
-    data = c.fetchall()
-    c.close()
-    data = reversed(sorted(data, key=operator.itemgetter(2)))
-    return template('historymovies', __file__=__file__, bazarr_version=bazarr_version, rows=data, row_count=row_count, page=page, max_page=max_page, stats=stats, base_url=base_url, page_size=page_size)
-
-@route(base_url + 'wanted')
-@custom_auth_basic(check_credentials)
-def wanted():
-    authorize()
-    return template('wanted', __file__=__file__, bazarr_version=bazarr_version, base_url=base_url)
-
-@route(base_url + 'wantedseries')
-@custom_auth_basic(check_credentials)
-def wantedseries():
-    authorize()
-    db = sqlite3.connect(os.path.join(config_dir, 'db/bazarr.db'), timeout=30)
-    db.create_function("path_substitution", 1, path_replace)
-    c = db.cursor()
-
-    if get_general_settings()[24] is True:
-        monitored_only_query_string = ' AND monitored = "True"'
-    else:
-        monitored_only_query_string = ""
-
-    c.execute("SELECT COUNT(*) FROM table_episodes WHERE missing_subtitles != '[]'" + monitored_only_query_string)
-    missing_count = c.fetchone()
-    missing_count = missing_count[0]
-    page = request.GET.page
-    if page == "":
-        page = "1"
-    page_size = int(get_general_settings()[21])
-    offset = (int(page) - 1) * page_size
-    max_page = int(math.ceil(missing_count / (page_size + 0.0)))
-
-    c.execute("SELECT table_shows.title, table_episodes.season || 'x' || table_episodes.episode, table_episodes.title, table_episodes.missing_subtitles, table_episodes.sonarrSeriesId, path_substitution(table_episodes.path), table_shows.hearing_impaired, table_episodes.sonarrEpisodeId, table_episodes.scene_name FROM table_episodes INNER JOIN table_shows on table_shows.sonarrSeriesId = table_episodes.sonarrSeriesId WHERE table_episodes.missing_subtitles != '[]'" + monitored_only_query_string + " ORDER BY table_episodes._rowid_ DESC LIMIT ? OFFSET ?", (page_size, offset,))
-    data = c.fetchall()
-    c.close()
-    return template('wantedseries', __file__=__file__, bazarr_version=bazarr_version, rows=data, missing_count=missing_count, page=page, max_page=max_page, base_url=base_url, page_size=page_size)
-
-@route(base_url + 'wantedmovies')
-@custom_auth_basic(check_credentials)
-def wantedmovies():
-    authorize()
-    db = sqlite3.connect(os.path.join(config_dir, 'db/bazarr.db'), timeout=30)
-    db.create_function("path_substitution", 1, path_replace_movie)
-    c = db.cursor()
-
-    if get_general_settings()[24] is True:
-        monitored_only_query_string = ' AND monitored = "True"'
-    else:
-        monitored_only_query_string = ""
-
-    c.execute("SELECT COUNT(*) FROM table_movies WHERE missing_subtitles != '[]'" + monitored_only_query_string)
-    missing_count = c.fetchone()
-    missing_count = missing_count[0]
-    page = request.GET.page
-    if page == "":
-        page = "1"
-    page_size = int(get_general_settings()[21])
-    offset = (int(page) - 1) * page_size
-    max_page = int(math.ceil(missing_count / (page_size + 0.0)))
-
-    c.execute("SELECT title, missing_subtitles, radarrId, path_substitution(path), hearing_impaired, sceneName FROM table_movies WHERE missing_subtitles != '[]'" + monitored_only_query_string + " ORDER BY _rowid_ DESC LIMIT ? OFFSET ?", (page_size, offset,))
-    data = c.fetchall()
-    c.close()
-    return template('wantedmovies', __file__=__file__, bazarr_version=bazarr_version, rows=data, missing_count=missing_count, page=page, max_page=max_page, base_url=base_url, page_size=page_size)
-
-@route(base_url + 'wanted_search_missing_subtitles')
-@custom_auth_basic(check_credentials)
-def wanted_search_missing_subtitles_list():
-    authorize()
-    ref = request.environ['HTTP_REFERER']
-
-    wanted_search_missing_subtitles()
-
-    redirect(ref)
-
-@route(base_url + 'settings')
-@custom_auth_basic(check_credentials)
-def settings():
-    authorize()
-    db = sqlite3.connect(os.path.join(config_dir, 'db/bazarr.db'), timeout=30)
-    c = db.cursor()
-    c.execute("SELECT * FROM table_settings_languages ORDER BY name")
-    settings_languages = c.fetchall()
-    c.execute("SELECT * FROM table_settings_providers ORDER BY name")
-    settings_providers = c.fetchall()
-    c.execute("SELECT * FROM table_settings_notifier ORDER BY name")
-    settings_notifier = c.fetchall()
-    c.close()
-    
-    from get_settings import get_general_settings, get_auth_settings, get_radarr_settings, get_sonarr_settings
-    settings_general = get_general_settings()
-    settings_auth = get_auth_settings()
-    settings_sonarr = get_sonarr_settings()
-    settings_radarr = get_radarr_settings()
-
-    return template('settings', __file__=__file__, bazarr_version=bazarr_version, settings_general=settings_general, settings_auth=settings_auth, settings_languages=settings_languages, settings_providers=settings_providers, settings_sonarr=settings_sonarr, settings_radarr=settings_radarr, settings_notifier=settings_notifier, base_url=base_url)
-
-@route(base_url + 'save_settings', method='POST')
-@custom_auth_basic(check_credentials)
-def save_settings():
-    authorize()
-    ref = request.environ['HTTP_REFERER']
-    
-    conn = sqlite3.connect(os.path.join(config_dir, 'db/bazarr.db'), timeout=30)
-    c = conn.cursor()
-
-    settings_general_ip = request.forms.get('settings_general_ip')
-    settings_general_port = request.forms.get('settings_general_port')
-    settings_general_baseurl = request.forms.get('settings_general_baseurl')
-    settings_general_loglevel = request.forms.get('settings_general_loglevel')
-    settings_general_sourcepath = request.forms.getall('settings_general_sourcepath')
-    settings_general_destpath = request.forms.getall('settings_general_destpath')
-    settings_general_pathmapping = []
-    settings_general_pathmapping.extend([list(a) for a in zip(settings_general_sourcepath, settings_general_destpath)])
-    settings_general_sourcepath_movie = request.forms.getall('settings_general_sourcepath_movie')
-    settings_general_destpath_movie = request.forms.getall('settings_general_destpath_movie')
-    settings_general_pathmapping_movie = []
-    settings_general_pathmapping_movie.extend([list(a) for a in zip(settings_general_sourcepath_movie, settings_general_destpath_movie)])
-    settings_general_branch = request.forms.get('settings_general_branch')
-    settings_general_automatic = request.forms.get('settings_general_automatic')
-    if settings_general_automatic is None:
-        settings_general_automatic = 'False'
-    else:
-        settings_general_automatic = 'True'
-    settings_general_single_language = request.forms.get('settings_general_single_language')
-    if settings_general_single_language is None:
-        settings_general_single_language = 'False'
-    else:
-        settings_general_single_language = 'True'
-    settings_general_scenename = request.forms.get('settings_general_scenename')
-    if settings_general_scenename is None:
-        settings_general_scenename = 'False'
-    else:
-        settings_general_scenename = 'True'
-    settings_general_embedded = request.forms.get('settings_general_embedded')
-    if settings_general_embedded is None:
-        settings_general_embedded = 'False'
-    else:
-        settings_general_embedded = 'True'
-    settings_general_only_monitored = request.forms.get('settings_general_only_monitored')
-    if settings_general_only_monitored is None:
-        settings_general_only_monitored = 'False'
-    else:
-        settings_general_only_monitored = 'True'
-    settings_general_adaptive_searching = request.forms.get('settings_general_adaptive_searching')
-    if settings_general_adaptive_searching is None:
-        settings_general_adaptive_searching = 'False'
-    else:
-        settings_general_adaptive_searching = 'True'
-    settings_general_minimum_score = request.forms.get('settings_general_minimum_score')
-    settings_general_minimum_score_movies = request.forms.get('settings_general_minimum_score_movies')
-    settings_general_use_postprocessing = request.forms.get('settings_general_use_postprocessing')
-    if settings_general_use_postprocessing is None:
-        settings_general_use_postprocessing = 'False'
-    else:
-        settings_general_use_postprocessing = 'True'
-    settings_general_postprocessing_cmd = request.forms.get('settings_general_postprocessing_cmd')
-    settings_general_use_sonarr = request.forms.get('settings_general_use_sonarr')
-    if settings_general_use_sonarr is None:
-        settings_general_use_sonarr = 'False'
-    else:
-        settings_general_use_sonarr = 'True'
-    settings_general_use_radarr = request.forms.get('settings_general_use_radarr')
-    if settings_general_use_radarr is None:
-        settings_general_use_radarr = 'False'
-    else:
-        settings_general_use_radarr = 'True'
-    settings_page_size = request.forms.get('settings_page_size')
-
-    settings_general = get_general_settings()
-
-    before = (unicode(settings_general[0]), int(settings_general[1]), unicode(settings_general[2]), unicode(settings_general[4]), unicode(settings_general[3]), unicode(settings_general[12]), unicode(settings_general[13]), unicode(settings_general[14]))
-    after = (unicode(settings_general_ip), int(settings_general_port), unicode(settings_general_baseurl), unicode(settings_general_loglevel), unicode(settings_general_pathmapping), unicode(settings_general_use_sonarr), unicode(settings_general_use_radarr), unicode(settings_general_pathmapping_movie))
-    from six import text_type
-
-    cfg = ConfigParser()
-
-    with open(config_file, 'r') as f:
-        cfg.read_file(f)
-
-    cfg.set('general', 'ip', text_type(settings_general_ip))
-    cfg.set('general', 'port', text_type(settings_general_port))
-    cfg.set('general', 'base_url', text_type(settings_general_baseurl))
-    cfg.set('general', 'path_mappings', text_type(settings_general_pathmapping))
-    cfg.set('general', 'log_level', text_type(settings_general_loglevel))
-    cfg.set('general', 'branch', text_type(settings_general_branch))
-    cfg.set('general', 'auto_update', text_type(settings_general_automatic))
-    cfg.set('general', 'single_language', text_type(settings_general_single_language))
-    cfg.set('general', 'minimum_score', text_type(settings_general_minimum_score))
-    cfg.set('general', 'use_scenename', text_type(settings_general_scenename))
-    cfg.set('general', 'use_postprocessing', text_type(settings_general_use_postprocessing))
-    cfg.set('general', 'postprocessing_cmd', text_type(settings_general_postprocessing_cmd))
-    cfg.set('general', 'use_sonarr', text_type(settings_general_use_sonarr))
-    cfg.set('general', 'use_radarr', text_type(settings_general_use_radarr))
-    cfg.set('general', 'path_mappings_movie', text_type(settings_general_pathmapping_movie))
-    cfg.set('general', 'page_size', text_type(settings_page_size))
-    cfg.set('general', 'minimum_score_movie', text_type(settings_general_minimum_score_movies))
-    cfg.set('general', 'use_embedded_subs', text_type(settings_general_embedded))
-    cfg.set('general', 'only_monitored', text_type(settings_general_only_monitored))
-    cfg.set('general', 'adaptive_searching', text_type(settings_general_adaptive_searching))
-
     if after != before:
         configured()
     get_general_settings()
@@ -3294,7 +1690,17 @@
     c.close()
     return dict(subtitles=data)
 
+@route(base_url + 'test_url/<url:path>', method='GET')
+@custom_auth_basic(check_credentials)
+def test_url(url):
+    try:
+        result = requests.get(url).json()['version']
+    except:
+        return dict(status=False, version=result)
+    else:
+        return dict(status=True, version=result)
+
+
 logging.info('Bazarr is started and waiting for request on http://' + str(ip) + ':' + str(port) + str(base_url))
 run(host=ip, port=port, server='waitress', app=app)
-logging.info('Bazarr has been stopped.')
->>>>>>> cc3c4462
+logging.info('Bazarr has been stopped.')