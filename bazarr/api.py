import os
import ast
import libs
from datetime import timedelta
import datetime
import pretty

from get_args import args
from config import settings

from init import *
import logging
from database import database
from helper import path_replace, path_replace_reverse, path_replace_movie, path_replace_reverse_movie
from get_languages import load_language_in_db, alpha2_from_language, alpha3_from_language, language_from_alpha2, \
    alpha3_from_alpha2
from SSE import event_stream

<<<<<<< HEAD
from flask import Flask, jsonify, request, Blueprint
from flask_restful import Resource, Api

api_bp = Blueprint('api', __name__, url_prefix='/api')
api = Api(api_bp)
=======
from flask import Flask, jsonify, request, render_template, Response
from flask_restful import Resource, Api

app = Flask(__name__)
app.debug = True
api = Api(app)

load_language_in_db()

@app.route('/')
def test():
    return render_template('test.html')


@app.route('/event')
def event():
    return Response(event_stream.read(), mimetype="text/event-stream")


@app.route('/write')
def write():
    event_stream.write('fake message')
    return "", 200

>>>>>>> 79949ff8

class Badges(Resource):
    def get(self):
        result = {
            "missing_episodes": database.execute("SELECT COUNT(*) as count FROM table_episodes WHERE missing_subtitles "
                                                 "is not null AND missing_subtitles != '[]'", only_one=True)['count'],
            "missing_movies": database.execute("SELECT COUNT(*) as count FROM table_movies WHERE missing_subtitles "
                                               "is not null AND missing_subtitles != '[]'", only_one=True)['count'],
            "throttled_providers": len(eval(str(settings.general.throtteled_providers)))
        }
        return jsonify(result)


class Series(Resource):
    def get(self):
        start = request.args.get('start') or 0
        length = request.args.get('length') or -1
        draw = request.args.get('draw')

        seriesId = request.args.get('id')
        row_count = database.execute("SELECT COUNT(*) as count FROM table_shows", only_one=True)['count']
        if seriesId:
            result = database.execute("SELECT * FROM table_shows WHERE sonarrSeriesId=? LIMIT ? OFFSET ?",
                                      (length, start), (seriesId,))
        else:
            result = database.execute("SELECT * FROM table_shows LIMIT ? OFFSET ?", (length, start))
        for item in result:
            # Parse audio language
            if item['audio_language']:
                item.update({"audio_language": {"name": item['audio_language'],
                                                "code2": alpha2_from_language(item['audio_language']),
                                                "code3": alpha3_from_language(item['audio_language'])}})

            # Parse desired languages
            if item['languages'] and item['languages'] != 'None':
                item.update({"languages": ast.literal_eval(item['languages'])})
                for i, subs in enumerate(item['languages']):
                    item['languages'][i] = {"name": language_from_alpha2(subs),
                                            "code2": subs,
                                            "code3": alpha3_from_alpha2(subs)}

            # Parse alternate titles
            if item['alternateTitles']:
                item.update({"alternateTitles": ast.literal_eval(item['alternateTitles'])})

            # Provide mapped path
            mapped_path = path_replace(item['path'])
            item.update({"mapped_path": mapped_path})

            # Confirm if path exist
            item.update({"exist": os.path.isdir(mapped_path)})

            # Add missing subtitles episode count
            item.update({"episodeMissingCount": database.execute("SELECT COUNT(*) as count FROM table_episodes WHERE "
                                                                 "sonarrSeriesId=? AND missing_subtitles is not null "
                                                                 "AND missing_subtitles != '[]'", (seriesId,),
                                                                 only_one=True)['count']})

            # Add episode count
            item.update({"episodeFileCount": database.execute("SELECT COUNT(*) as count FROM table_episodes WHERE "
                                                              "sonarrSeriesId=?", (seriesId,),
                                                              only_one=True)['count']})
        return jsonify(draw=draw, recordsTotal=row_count, recordsFiltered=row_count, data=result)


class Episodes(Resource):
    def get(self):
        seriesId = request.args.get('id')
        if seriesId:
            result = database.execute("SELECT * FROM table_episodes WHERE sonarrSeriesId=?", (seriesId,))
        else:
            return "Series ID not provided", 400
        for item in result:
            # Parse subtitles
            if item['subtitles']:
                item.update({"subtitles": ast.literal_eval(item['subtitles'])})
                for subs in item['subtitles']:
                    subs[0] = {"name": language_from_alpha2(subs[0]),
                               "code2": subs[0],
                               "code3": alpha3_from_alpha2(subs[0])}

            # Parse missing subtitles
            if item['missing_subtitles']:
                item.update({"missing_subtitles": ast.literal_eval(item['missing_subtitles'])})
                for i, subs in enumerate(item['missing_subtitles']):
                    item['missing_subtitles'][i] = {"name": language_from_alpha2(subs),
                                                    "code2": subs,
                                                    "code3": alpha3_from_alpha2(subs)}

            # Provide mapped path
            mapped_path = path_replace(item['path'])
            item.update({"mapped_path": mapped_path})

            # Confirm if path exist
            item.update({"exist": os.path.isfile(mapped_path)})
        return jsonify(result)


class Movies(Resource):
    def get(self):
        start = request.args.get('start') or 0
        length = request.args.get('length') or -1
        draw = request.args.get('draw')

        moviesId = request.args.get('id')
        row_count = database.execute("SELECT COUNT(*) as count FROM table_movies", only_one=True)['count']
        if moviesId:
            result = database.execute("SELECT * FROM table_movies WHERE radarrId=? LIMIT ? OFFSET ?", (length, start),
                                      (moviesId,))
        else:
            result = database.execute("SELECT * FROM table_movies LIMIT ? OFFSET ?", (length, start))
        for item in result:
            # Parse audio language
            if item['audio_language']:
                item.update({"audio_language": {"name": item['audio_language'],
                                                "code2": alpha2_from_language(item['audio_language']),
                                                "code3": alpha3_from_language(item['audio_language'])}})

            # Parse desired languages
            if item['languages'] and item['languages'] != 'None':
                item.update({"languages": ast.literal_eval(item['languages'])})
                for i, subs in enumerate(item['languages']):
                    item['languages'][i] = {"name": language_from_alpha2(subs),
                                            "code2": subs,
                                            "code3": alpha3_from_alpha2(subs)}

            # Parse alternate titles
            if item['alternativeTitles']:
                item.update({"alternativeTitles": ast.literal_eval(item['alternativeTitles'])})

            # Parse failed attempts
            if item['failedAttempts']:
                item.update({"failedAttempts": ast.literal_eval(item['failedAttempts'])})

            # Parse subtitles
            if item['subtitles']:
                item.update({"subtitles": ast.literal_eval(item['subtitles'])})
                for subs in item['subtitles']:
                    subs[0] = {"name": language_from_alpha2(subs[0]),
                               "code2": subs[0],
                               "code3": alpha3_from_alpha2(subs[0])}

            # Parse missing subtitles
            if item['missing_subtitles']:
                item.update({"missing_subtitles": ast.literal_eval(item['missing_subtitles'])})
                for i, subs in enumerate(item['missing_subtitles']):
                    item['missing_subtitles'][i] = {"name": language_from_alpha2(subs),
                                                    "code2": subs,
                                                    "code3": alpha3_from_alpha2(subs)}

            # Provide mapped path
            mapped_path = path_replace_movie(item['path'])
            item.update({"mapped_path": mapped_path})

            # Confirm if path exist
            item.update({"exist": os.path.isfile(mapped_path)})
        return jsonify(draw=draw, recordsTotal=row_count, recordsFiltered=row_count, data=result)


class HistorySeries(Resource):
    def get(self):
        start = request.args.get('start') or 0
        length = request.args.get('length') or -1
        draw = request.args.get('draw')

        upgradable_episodes_not_perfect = []
        if settings.general.getboolean('upgrade_subs'):
            days_to_upgrade_subs = settings.general.days_to_upgrade_subs
            minimum_timestamp = ((datetime.datetime.now() - timedelta(days=int(days_to_upgrade_subs))) -
                                 datetime.datetime(1970, 1, 1)).total_seconds()

            if settings.general.getboolean('upgrade_manual'):
                query_actions = [1, 2, 3]
            else:
                query_actions = [1, 3]

            if settings.sonarr.getboolean('only_monitored'):
                series_monitored_only_query_string = " AND monitored='True'"
            else:
                series_monitored_only_query_string = ''

            upgradable_episodes = database.execute(
                "SELECT video_path, MAX(timestamp) as timestamp, score FROM table_history "
                "INNER JOIN table_episodes on table_episodes.sonarrEpisodeId = "
                "table_history.sonarrEpisodeId WHERE action IN (" +
                ','.join(map(str, query_actions)) + ") AND  timestamp > ? AND "
                "score is not null" + series_monitored_only_query_string + " GROUP BY "
                "table_history.video_path, table_history.language",
                (minimum_timestamp,))

            for upgradable_episode in upgradable_episodes:
                if upgradable_episode['timestamp'] > minimum_timestamp:
                    try:
                        int(upgradable_episode['score'])
                    except ValueError:
                        pass
                    else:
                        if int(upgradable_episode['score']) < 360:
                            upgradable_episodes_not_perfect.append(upgradable_episode)

        row_count = database.execute("SELECT COUNT(*) as count FROM table_history", only_one=True)['count']
        data = database.execute("SELECT table_history.action, table_shows.title as seriesTitle, "
                                "table_episodes.season || 'x' || table_episodes.episode as episode_number, "
                                "table_episodes.title as episodeTitle, table_history.timestamp, "
                                "table_history.description, table_history.sonarrSeriesId, table_episodes.path, "
                                "table_history.language, table_history.score FROM table_history LEFT JOIN table_shows "
                                "on table_shows.sonarrSeriesId = table_history.sonarrSeriesId LEFT JOIN table_episodes "
                                "on table_episodes.sonarrEpisodeId = table_history.sonarrEpisodeId WHERE "
                                "table_episodes.title is not NULL ORDER BY timestamp DESC LIMIT ? OFFSET ?",
                                (length, start))

        for item in data:
            # Mark episode as upgradable or not
            if {"video_path": str(item['path']), "timestamp": float(item['timestamp']), "score": str(item['score'])} in upgradable_episodes_not_perfect:
                item.update({"upgradable": True})
            else:
                item.update({"upgradable": False})

            # Parse language
            if item['language'] and item['language'] != 'None':
                splitted_language = item['language'].split(':')
                item['language'] = {"name": language_from_alpha2(splitted_language[0]),
                                    "code2": splitted_language[0],
                                    "code3": alpha3_from_alpha2(splitted_language[0]),
                                    "forced": True if len(splitted_language) > 1 else False}

            # Make timestamp pretty
            if item['timestamp']:
                item['timestamp'] = pretty.date(int(item['timestamp']))

            # Provide mapped path
            mapped_path = path_replace(item['path'])
            item.update({"mapped_path": mapped_path})

            # Confirm if path exist
            item.update({"exist": os.path.isfile(mapped_path)})

        return jsonify(draw=draw, recordsTotal=row_count, recordsFiltered=row_count, data=data)


class HistoryMovies(Resource):
    def get(self):
        start = request.args.get('start') or 0
        length = request.args.get('length') or -1
        draw = request.args.get('draw')

        upgradable_movies = []
        upgradable_movies_not_perfect = []
        if settings.general.getboolean('upgrade_subs'):
            days_to_upgrade_subs = settings.general.days_to_upgrade_subs
            minimum_timestamp = ((datetime.datetime.now() - timedelta(days=int(days_to_upgrade_subs))) -
                                 datetime.datetime(1970, 1, 1)).total_seconds()

            if settings.radarr.getboolean('only_monitored'):
                movies_monitored_only_query_string = ' AND table_movies.monitored = "True"'
            else:
                movies_monitored_only_query_string = ""

            if settings.general.getboolean('upgrade_manual'):
                query_actions = [1, 2, 3]
            else:
                query_actions = [1, 3]

            upgradable_movies = database.execute(
                "SELECT video_path, MAX(timestamp) as timestamp, score FROM table_history_movie "
                "INNER JOIN table_movies on table_movies.radarrId=table_history_movie.radarrId WHERE action IN (" +
                ','.join(map(str, query_actions)) + ") AND timestamp > ? AND score is not NULL" +
                movies_monitored_only_query_string + " GROUP BY video_path, language", (minimum_timestamp,))

            for upgradable_movie in upgradable_movies:
                if upgradable_movie['timestamp'] > minimum_timestamp:
                    try:
                        int(upgradable_movie['score'])
                    except ValueError:
                        pass
                    else:
                        if int(upgradable_movie['score']) < 120:
                            upgradable_movies_not_perfect.append(upgradable_movie)

        row_count = database.execute("SELECT COUNT(*) as count FROM table_history_movie", only_one=True)['count']
        data = database.execute("SELECT table_history_movie.action, table_movies.title, table_history_movie.timestamp, "
                                "table_history_movie.description, table_history_movie.radarrId, "
                                "table_history_movie.video_path, table_history_movie.language, "
                                "table_history_movie.score FROM table_history_movie LEFT JOIN table_movies on "
                                "table_movies.radarrId = table_history_movie.radarrId ORDER BY timestamp DESC LIMIT ? "
                                "OFFSET ?", (length, start))

        for item in data:
            # Mark movies as upgradable or not
            if {"video_path": str(item['video_path']), "timestamp": float(item['timestamp']), "score": str(item['score'])} in upgradable_movies_not_perfect:
                item.update({"upgradable": True})
            else:
                item.update({"upgradable": False})

            # Parse language
            if item['language'] and item['language'] != 'None':
                splitted_language = item['language'].split(':')
                item['language'] = {"name": language_from_alpha2(splitted_language[0]),
                                    "code2": splitted_language[0],
                                    "code3": alpha3_from_alpha2(splitted_language[0]),
                                    "forced": True if len(splitted_language) > 1 else False}

            # Make timestamp pretty
            if item['timestamp']:
                item['timestamp'] = pretty.date(int(item['timestamp']))

            if item['video_path']:
                # Provide mapped path
                mapped_path = path_replace_movie(item['video_path'])
                item.update({"mapped_path": mapped_path})

                # Confirm if path exist
                item.update({"exist": os.path.isfile(mapped_path)})
            else:
                item.update({"mapped_path": None})
                item.update({"exist": False})

        return jsonify(draw=draw, recordsTotal=row_count, recordsFiltered=row_count, data=data)


class WantedSeries(Resource):
    def get(self):
        start = request.args.get('start') or 0
        length = request.args.get('length') or -1
        draw = request.args.get('draw')

        if settings.sonarr.getboolean('only_monitored'):
            monitored_only_query_string = " AND monitored='True'"
        else:
            monitored_only_query_string = ''

        row_count = database.execute("SELECT COUNT(*) as count FROM table_episodes", only_one=True)['count']
        data = database.execute("SELECT table_shows.title as seriesTitle, "
                                "table_episodes.season || 'x' || table_episodes.episode as episode_number, "
                                "table_episodes.title as episodeTitle, table_episodes.missing_subtitles, "
                                "table_episodes.sonarrSeriesId, table_episodes.path, table_shows.hearing_impaired, "
                                "table_episodes.sonarrEpisodeId, table_episodes.scene_name, "
                                "table_episodes.failedAttempts FROM table_episodes INNER JOIN table_shows on "
                                "table_shows.sonarrSeriesId = table_episodes.sonarrSeriesId WHERE "
                                "table_episodes.missing_subtitles != '[]'" + monitored_only_query_string +
                                " ORDER BY table_episodes._rowid_ DESC LIMIT ? OFFSET ?", (length, start))

        for item in data:
            # Parse missing subtitles
            if item['missing_subtitles']:
                item.update({"missing_subtitles": ast.literal_eval(item['missing_subtitles'])})
                for i, subs in enumerate(item['missing_subtitles']):
                    splitted_subs = subs.split(':')
                    item['missing_subtitles'][i] = {"name": language_from_alpha2(splitted_subs[0]),
                                                    "code2": splitted_subs[0],
                                                    "code3": alpha3_from_alpha2(splitted_subs[0]),
                                                    "forced": True if len(splitted_subs) > 1 else False}

            # Provide mapped path
            mapped_path = path_replace(item['path'])
            item.update({"mapped_path": mapped_path})

            # Confirm if path exist
            item.update({"exist": os.path.isfile(mapped_path)})

        return jsonify(draw=draw, recordsTotal=row_count, recordsFiltered=row_count, data=data)


class WantedMovies(Resource):
    def get(self):
        start = request.args.get('start') or 0
        length = request.args.get('length') or -1
        draw = request.args.get('draw')

        if settings.radarr.getboolean('only_monitored'):
            monitored_only_query_string = " AND monitored='True'"
        else:
            monitored_only_query_string = ''

        row_count = database.execute("SELECT COUNT(*) as count FROM table_movies", only_one=True)['count']
        data = database.execute("SELECT title, missing_subtitles, radarrId, path, hearing_impaired, sceneName, "
                                "failedAttempts FROM table_movies WHERE missing_subtitles != '[]'" +
                                monitored_only_query_string + " ORDER BY _rowid_ DESC LIMIT ? OFFSET ?",
                                (length, start))

        for item in data:
            # Parse missing subtitles
            if item['missing_subtitles']:
                item.update({"missing_subtitles": ast.literal_eval(item['missing_subtitles'])})
                for i, subs in enumerate(item['missing_subtitles']):
                    splitted_subs = subs.split(':')
                    item['missing_subtitles'][i] = {"name": language_from_alpha2(splitted_subs[0]),
                                                    "code2": splitted_subs[0],
                                                    "code3": alpha3_from_alpha2(splitted_subs[0]),
                                                    "forced": True if len(splitted_subs) > 1 else False}

            # Provide mapped path
            mapped_path = path_replace_movie(item['path'])
            item.update({"mapped_path": mapped_path})

            # Confirm if path exist
            item.update({"exist": os.path.isfile(mapped_path)})

        return jsonify(draw=draw, recordsTotal=row_count, recordsFiltered=row_count, data=data)


<<<<<<< HEAD
api.add_resource(Badges, '/badges')
api.add_resource(Series, '/series')
api.add_resource(Episodes, '/episodes')
api.add_resource(Movies, '/movies')
api.add_resource(HistorySeries, '/history_series')
api.add_resource(HistoryMovies, '/history_movies')
api.add_resource(WantedSeries, '/wanted_series')
api.add_resource(WantedMovies, '/wanted_movies')
=======
api.add_resource(Badges, '/api/badges')
api.add_resource(Series, '/api/series')
api.add_resource(Episodes, '/api/episodes')
api.add_resource(Movies, '/api/movies')
api.add_resource(HistorySeries, '/api/history_series')
api.add_resource(HistoryMovies, '/api/history_movies')
api.add_resource(WantedSeries, '/api/wanted_series')
api.add_resource(WantedMovies, '/api/wanted_movies')

if __name__ == '__main__':
    app.run(port=6767, threaded=True)
>>>>>>> 79949ff8
<|MERGE_RESOLUTION|>--- conflicted
+++ resolved
@@ -16,25 +16,12 @@
     alpha3_from_alpha2
 from SSE import event_stream
 
-<<<<<<< HEAD
-from flask import Flask, jsonify, request, Blueprint
+from flask import Flask, jsonify, request, Response, Blueprint
+
 from flask_restful import Resource, Api
 
 api_bp = Blueprint('api', __name__, url_prefix='/api')
 api = Api(api_bp)
-=======
-from flask import Flask, jsonify, request, render_template, Response
-from flask_restful import Resource, Api
-
-app = Flask(__name__)
-app.debug = True
-api = Api(app)
-
-load_language_in_db()
-
-@app.route('/')
-def test():
-    return render_template('test.html')
 
 
 @app.route('/event')
@@ -47,7 +34,6 @@
     event_stream.write('fake message')
     return "", 200
 
->>>>>>> 79949ff8
 
 class Badges(Resource):
     def get(self):
@@ -449,16 +435,6 @@
         return jsonify(draw=draw, recordsTotal=row_count, recordsFiltered=row_count, data=data)
 
 
-<<<<<<< HEAD
-api.add_resource(Badges, '/badges')
-api.add_resource(Series, '/series')
-api.add_resource(Episodes, '/episodes')
-api.add_resource(Movies, '/movies')
-api.add_resource(HistorySeries, '/history_series')
-api.add_resource(HistoryMovies, '/history_movies')
-api.add_resource(WantedSeries, '/wanted_series')
-api.add_resource(WantedMovies, '/wanted_movies')
-=======
 api.add_resource(Badges, '/api/badges')
 api.add_resource(Series, '/api/series')
 api.add_resource(Episodes, '/api/episodes')
@@ -469,5 +445,4 @@
 api.add_resource(WantedMovies, '/api/wanted_movies')
 
 if __name__ == '__main__':
-    app.run(port=6767, threaded=True)
->>>>>>> 79949ff8
+    app.run(debug=True)