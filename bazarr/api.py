# coding=utf-8

import ast
from datetime import timedelta
from dateutil import rrule
import pretty
import time
from operator import itemgetter
import platform
import re
import json
import hashlib
import apprise
import gc

from get_args import args
from config import settings, base_url, save_settings, get_settings
from logger import empty_log

from init import *
import logging
from database import database, get_exclusion_clause, get_profiles_list, get_desired_languages, get_profile_id_name, \
    get_audio_profile_languages, update_profile_id_list
from helper import path_mappings
from get_languages import language_from_alpha2, language_from_alpha3, alpha2_from_alpha3, alpha3_from_alpha2
from get_subtitle import download_subtitle, series_download_subtitles, manual_search, manual_download_subtitle, \
    manual_upload_subtitle, wanted_search_missing_subtitles_series, wanted_search_missing_subtitles_movies, \
    episode_download_subtitles, movies_download_subtitles
from notifier import send_notifications, send_notifications_movie
from list_subtitles import store_subtitles, store_subtitles_movie, series_scan_subtitles, movies_scan_subtitles, \
    list_missing_subtitles, list_missing_subtitles_movies
from utils import history_log, history_log_movie, blacklist_log, blacklist_delete, blacklist_delete_all, \
    blacklist_log_movie, blacklist_delete_movie, blacklist_delete_all_movie, get_sonarr_version, get_radarr_version, \
    delete_subtitles, subtitles_apply_mods, translate_subtitles_file
from get_providers import get_providers, get_providers_auth, list_throttled_providers, reset_throttled_providers, \
    get_throttled_providers, set_throttled_providers
from event_handler import event_stream
from scheduler import scheduler
from subsyncer import subsync
from filesystem import browse_bazarr_filesystem, browse_sonarr_filesystem, browse_radarr_filesystem

from subliminal_patch.core import SUBTITLE_EXTENSIONS, guessit

from flask import Flask, jsonify, request, Response, Blueprint, url_for, make_response, session

from flask_restful import Resource, Api, abort
from functools import wraps

api_bp = Blueprint('api', __name__, url_prefix=base_url.rstrip('/') + '/api')
api = Api(api_bp)

None_Keys = ['null', 'undefined', '']


def check_credentials(user, pw):
    username = settings.auth.username
    password = settings.auth.password
    if hashlib.md5(pw.encode('utf-8')).hexdigest() == password and user == username:
        return True
    return False


def authenticate(actual_method):
    @wraps(actual_method)
    def wrapper(*args, **kwargs):
        if settings.auth.type == 'basic':
            auth = request.authorization
            if not (auth and check_credentials(request.authorization.username, request.authorization.password)):
                return ('Unauthorized', 401, {
                    'WWW-Authenticate': 'Basic realm="Login Required"'
                })
        elif settings.auth.type == 'form':
            if 'logged_in' not in session:
                return abort(401, message="Unauthorized")

        apikey_settings = settings.auth.apikey
        apikey_get = request.args.get('apikey')
        apikey_post = request.form.get('apikey')
        apikey_header = None
        if 'X-API-KEY' in request.headers:
            apikey_header = request.headers['X-API-KEY']

        if apikey_settings in [apikey_get, apikey_post, apikey_header]:
            return actual_method(*args, **kwargs)

        return abort(401)

    return wrapper


def postprocess(item: dict):
    # Parse tags
    if 'tags' in item:
        if item['tags'] is None:
            item['tags'] = []
        else:
            item['tags'] = ast.literal_eval(item['tags'])

    if 'monitored' in item:
        if item['monitored'] is None:
            item['monitored'] = False
        else:
            item['monitored'] = item['monitored'] == 'True'

    if 'hearing_impaired' in item and item['hearing_impaired'] is not None:
        if item['hearing_impaired'] is None:
            item['hearing_impaired'] = False
        else:
            item['hearing_impaired'] = item['hearing_impaired'] == 'True'

    if 'language' in item:
        if item['language'] == 'None':
            item['language'] = None
        elif item['language'] is not None:
            splitted_language = item['language'].split(':')
            item['language'] = {"name": language_from_alpha2(splitted_language[0]),
                                "code2": splitted_language[0],
                                "code3": alpha3_from_alpha2(splitted_language[0]),
                                "forced": True if item['language'].endswith(':forced') else False,
                                "hi": True if item['language'].endswith(':hi') else False}


def postprocessSeries(item):
    postprocess(item)
    # Parse audio language
    if 'audio_language' in item and item['audio_language'] is not None:
        item['audio_language'] = get_audio_profile_languages(series_id=item['sonarrSeriesId'])

    if 'alternateTitles' in item:
        if item['alternateTitles'] is None:
            item['alternativeTitles'] = []
        else:
            item['alternativeTitles'] = ast.literal_eval(item['alternateTitles'])
        del item["alternateTitles"]

    # Parse seriesType
    if 'seriesType' in item and item['seriesType'] is not None:
        item['seriesType'] = item['seriesType'].capitalize()

    if 'path' in item:
        item['path'] = path_mappings.path_replace(item['path'])
        # Confirm if path exist
        item['exist'] = os.path.isdir(item['path'])

    # map poster and fanart to server proxy
    if 'poster' in item:
        poster = item['poster']
        item['poster'] = f"{base_url}/images/series{poster}"

    if 'fanart' in item:
        fanart = item['fanart']
        item['fanart'] = f"{base_url}/images/series{fanart}"


def postprocessEpisode(item, desired=None):
    if desired is None:
        desired = []
    postprocess(item)
    if 'audio_language' in item and item['audio_language'] is not None:
        item['audio_language'] = get_audio_profile_languages(episode_id=item['sonarrEpisodeId'])

    if 'subtitles' in item:
        if item['subtitles'] is None:
            raw_subtitles = []
        else:
            raw_subtitles = ast.literal_eval(item['subtitles'])
        subtitles = []

        for subs in raw_subtitles:
            subtitle = subs[0].split(':')
            sub = {"name": language_from_alpha2(subtitle[0]),
                   "code2": subtitle[0],
                   "code3": alpha3_from_alpha2(subtitle[0]),
                   "path": subs[1],
                   "forced": False,
                   "hi": False}
            if len(subtitle) > 1:
                sub["forced"] = True if subtitle[1] == 'forced' else False
                sub["hi"] = True if subtitle[1] == 'hi' else False

            subtitles.append(sub)

        item.update({"subtitles": subtitles})

        if settings.general.getboolean('embedded_subs_show_desired'):
            item['subtitles'] = [x for x in item['subtitles'] if
                                 x['code2'] in desired or x['path']]

    # Parse missing subtitles
    if 'missing_subtitles' in item:
        if item['missing_subtitles'] is None:
            item['missing_subtitles'] = []
        else:
            item['missing_subtitles'] = ast.literal_eval(item['missing_subtitles'])
        for i, subs in enumerate(item['missing_subtitles']):
            subtitle = subs.split(':')
            item['missing_subtitles'][i] = {"name": language_from_alpha2(subtitle[0]),
                                            "code2": subtitle[0],
                                            "code3": alpha3_from_alpha2(subtitle[0]),
                                            "forced": False,
                                            "hi": False}
            if len(subtitle) > 1:
                item['missing_subtitles'][i].update({
                    "forced": True if subtitle[1] == 'forced' else False,
                    "hi": True if subtitle[1] == 'hi' else False
                })

    if 'scene_name' in item:
        item["sceneName"] = item["scene_name"]
        del item["scene_name"]

    if 'path' in item:
        if item['path']:
            # Provide mapped path
            item['path'] = path_mappings.path_replace(item['path'])
            item['exist'] = os.path.isfile(item['path'])


# TODO: Move
def postprocessMovie(item):
    postprocess(item)
    # Parse audio language
    if 'audio_language' in item and item['audio_language'] is not None:
        item['audio_language'] = get_audio_profile_languages(movie_id=item['radarrId'])

    # Parse alternate titles
    if 'alternativeTitles' in item:
        if item['alternativeTitles'] is None:
            item['alternativeTitles'] = []
        else:
            item['alternativeTitles'] = ast.literal_eval(item['alternativeTitles'])

    # Parse failed attempts
    if 'failedAttempts' in item:
        if item['failedAttempts']:
            item['failedAttempts'] = ast.literal_eval(item['failedAttempts'])

    # Parse subtitles
    if 'subtitles' in item:
        if item['subtitles'] is None:
            item['subtitles'] = []
        else:
            item['subtitles'] = ast.literal_eval(item['subtitles'])
        for i, subs in enumerate(item['subtitles']):
            language = subs[0].split(':')
            item['subtitles'][i] = {"path": subs[1],
                                    "name": language_from_alpha2(language[0]),
                                    "code2": language[0],
                                    "code3": alpha3_from_alpha2(language[0]),
                                    "forced": False,
                                    "hi": False}
            if len(language) > 1:
                item['subtitles'][i].update({
                    "forced": True if language[1] == 'forced' else False,
                    "hi": True if language[1] == 'hi' else False
                })

        if settings.general.getboolean('embedded_subs_show_desired'):
            desired_lang_list = get_desired_languages(item['profileId'])
            item['subtitles'] = [x for x in item['subtitles'] if x['code2'] in desired_lang_list or x['path']]

        item['subtitles'] = sorted(item['subtitles'], key=itemgetter('name', 'forced'))

    # Parse missing subtitles
    if 'missing_subtitles' in item:
        if item['missing_subtitles'] is None:
            item['missing_subtitles'] = []
        else:
            item['missing_subtitles'] = ast.literal_eval(item['missing_subtitles'])
        for i, subs in enumerate(item['missing_subtitles']):
            language = subs.split(':')
            item['missing_subtitles'][i] = {"name": language_from_alpha2(language[0]),
                                            "code2": language[0],
                                            "code3": alpha3_from_alpha2(language[0]),
                                            "forced": False,
                                            "hi": False}
            if len(language) > 1:
                item['missing_subtitles'][i].update({
                    "forced": True if language[1] == 'forced' else False,
                    "hi": True if language[1] == 'hi' else False
                })

    # Provide mapped path
    if 'path' in item:
        if item['path']:
            item['path'] = path_mappings.path_replace_movie(item['path'])
            # Confirm if path exist
            item['exist'] = os.path.isfile(item['path'])

    if 'subtitles_path' in item:
        # Provide mapped subtitles path
        item['subtitles_path'] = path_mappings.path_replace_movie(item['subtitles_path'])

    # map poster and fanart to server proxy
    if 'poster' in item:
        poster = item['poster']
        item['poster'] = f"{base_url}/images/movies{poster}"

    if 'fanart' in item:
        fanart = item['fanart']
        item['fanart'] = f"{base_url}/images/movies{fanart}"


class SystemAccount(Resource):
    def post(self):
        if settings.auth.type != 'form':
            return '', 405

        action = request.args.get('action')
        if action == 'login':
            username = request.form.get('username')
            password = request.form.get('password')
            if check_credentials(username, password):
                session['logged_in'] = True
                return '', 204
        elif action == 'logout':
            if settings.auth.type == 'basic':
                return abort(401)
            elif settings.auth.type == 'form':
                session.clear()
                gc.collect()
                return '', 204

        return '', 401


class System(Resource):
    @authenticate
    def post(self):
        from server import webserver
        action = request.args.get('action')
        if action == "shutdown":
            webserver.shutdown()
        elif action == "restart":
            webserver.restart()
        return '', 204


class BadgesSeries(Resource):
    @authenticate
    def get(self):
        missing_episodes = database.execute("SELECT table_shows.tags, table_episodes.monitored, table_shows.seriesType "
                                            "FROM table_episodes INNER JOIN table_shows on table_shows.sonarrSeriesId ="
                                            " table_episodes.sonarrSeriesId WHERE missing_subtitles is not null AND "
                                            "missing_subtitles != '[]'" + get_exclusion_clause('series'))
        missing_episodes = len(missing_episodes)

        missing_movies = database.execute("SELECT tags, monitored FROM table_movies WHERE missing_subtitles is not "
                                          "null AND missing_subtitles != '[]'" + get_exclusion_clause('movie'))
        missing_movies = len(missing_movies)

        throttled_providers = len(eval(str(get_throttled_providers())))

        result = {
            "episodes": missing_episodes,
            "movies": missing_movies,
            "providers": throttled_providers
        }
        return jsonify(result)


class Languages(Resource):
    @authenticate
    def get(self):
        result = database.execute("SELECT name, code2, enabled FROM table_settings_languages ORDER BY name")
        for item in result:
            item['enabled'] = item['enabled'] == 1
        return jsonify(result)


class LanguagesProfiles(Resource):
    @authenticate
    def get(self):
        return jsonify(get_profiles_list())


class Notifications(Resource):
    @authenticate
    def patch(self):
        protocol = request.form.get("protocol")
        path = request.form.get("path")

        asset = apprise.AppriseAsset(async_mode=False)

        apobj = apprise.Apprise(asset=asset)

        apobj.add(f"{protocol}://{path}")

        apobj.notify(
            title='Bazarr test notification',
            body='Test notification'
        )

        return '', 204


class Searches(Resource):
    @authenticate
    def get(self):
        query = request.args.get('query')
        search_list = []

        if query:
            if settings.general.getboolean('use_sonarr'):
                # Get matching series
                series = database.execute("SELECT title, sonarrSeriesId, year FROM table_shows WHERE title LIKE ? "
                                          "ORDER BY title ASC", ("%" + query + "%",))

                search_list += series

            if settings.general.getboolean('use_radarr'):
                # Get matching movies
                movies = database.execute("SELECT title, radarrId, year FROM table_movies WHERE title LIKE ? ORDER BY "
                                          "title ASC", ("%" + query + "%",))

                search_list += movies

        return jsonify(search_list)


class SystemSettings(Resource):
    @authenticate
    def get(self):
        data = get_settings()

        notifications = database.execute("SELECT * FROM table_settings_notifier ORDER BY name")
        for i, item in enumerate(notifications):
            item["enabled"] = item["enabled"] == 1
            notifications[i] = item

        data['notifications'] = dict()
        data['notifications']['providers'] = notifications

        return jsonify(data)

    @authenticate
    def post(self):
        enabled_languages = request.form.getlist('languages-enabled')
        if len(enabled_languages) != 0:
            database.execute("UPDATE table_settings_languages SET enabled=0")
            for code in enabled_languages:
                database.execute("UPDATE table_settings_languages SET enabled=1 WHERE code2=?", (code,))

        languages_profiles = request.form.get('languages-profiles')
        if languages_profiles:
            existing_ids = database.execute('SELECT profileId FROM table_languages_profiles')
            existing = [x['profileId'] for x in existing_ids]
            for item in json.loads(languages_profiles):
                if item['profileId'] in existing:
                    # Update existing profiles
                    database.execute('UPDATE table_languages_profiles SET name = ?, cutoff = ?, items = ? '
                                     'WHERE profileId = ?', (item['name'],
                                                             item['cutoff'] if item['cutoff'] != 'null' else None,
                                                             json.dumps(item['items']),
                                                             item['profileId']))
                    existing.remove(item['profileId'])
                else:
                    # Add new profiles
                    database.execute('INSERT INTO table_languages_profiles (profileId, name, cutoff, items) '
                                     'VALUES (?, ?, ?, ?)', (item['profileId'],
                                                             item['name'],
                                                             item['cutoff'] if item['cutoff'] != 'null' else None,
                                                             json.dumps(item['items'])))
            for profileId in existing:
                # Unassign this profileId from series and movies
                database.execute('UPDATE table_shows SET profileId = null WHERE profileId = ?', (profileId,))
                database.execute('UPDATE table_movies SET profileId = null WHERE profileId = ?', (profileId,))
                # Remove deleted profiles
                database.execute('DELETE FROM table_languages_profiles WHERE profileId = ?', (profileId,))

            update_profile_id_list()

            if settings.general.getboolean('use_sonarr'):
                scheduler.add_job(list_missing_subtitles, kwargs={'send_event': False})
            if settings.general.getboolean('use_radarr'):
                scheduler.add_job(list_missing_subtitles_movies, kwargs={'send_event': False})

        # Update Notification
        notifications = request.form.getlist('notifications-providers')
        for item in notifications:
            item = json.loads(item)
            database.execute("UPDATE table_settings_notifier SET enabled = ?, url = ? WHERE name = ?",
                             (item['enabled'], item['url'], item['name']))

        save_settings(zip(request.form.keys(), request.form.listvalues()))
        return '', 204


class SystemTasks(Resource):
    @authenticate
    def get(self):
        taskid = request.args.get('taskid')

        task_list = scheduler.get_task_list()

        if taskid:
            for item in task_list:
                if item['job_id'] == taskid:
                    task_list = [item]
                    continue

        return jsonify(data=task_list)

    @authenticate
    def post(self):
        taskid = request.form.get('taskid')

        scheduler.execute_job_now(taskid)

        return '', 204


class SystemLogs(Resource):
    @authenticate
    def get(self):
        logs = []
        with io.open(os.path.join(args.config_dir, 'log', 'bazarr.log'), encoding='UTF-8') as file:
            for line in file.readlines():
                lin = line.split('|')
                log = dict()
                log["timestamp"] = lin[0]
                log["type"] = lin[1].rstrip()
                log["message"] = lin[3]
                if lin[4] != '\n':
                    log['exception'] = lin[4].strip('\'').replace('  ', '\u2003\u2003')
                logs.append(log)
            logs.reverse()
        return jsonify(data=logs)

    @authenticate
    def delete(self):
        empty_log()
        return '', 204


class SystemStatus(Resource):
    def get(self):
        system_status = {}
        system_status.update({'bazarr_version': os.environ["BAZARR_VERSION"]})
        system_status.update({'sonarr_version': get_sonarr_version()})
        system_status.update({'radarr_version': get_radarr_version()})
        system_status.update({'operating_system': platform.platform()})
        system_status.update({'python_version': platform.python_version()})
        system_status.update({'bazarr_directory': os.path.dirname(os.path.dirname(__file__))})
        system_status.update({'bazarr_config_directory': args.config_dir})
        return jsonify(data=system_status)


class SystemReleases(Resource):
    @authenticate
    def get(self):
        releases = []
        try:
            with io.open(os.path.join(args.config_dir, 'config', 'releases.txt'), 'r', encoding='UTF-8') as f:
                releases = json.loads(f.read())

            filtered_releases = []
            for release in releases:
                if settings.general.branch == 'master' and not release['prerelease']:
                    filtered_releases.append(release)
                elif settings.general.branch != 'master' and any(not x['prerelease'] for x in filtered_releases):
                    continue
                elif settings.general.branch != 'master':
                    filtered_releases.append(release)
            if settings.general.branch == 'master':
                filtered_releases = filtered_releases[:5]

            for i, release in enumerate(filtered_releases):
                body = release['body'].replace('- ', '').split('\n')[1:]
<<<<<<< HEAD
                releases[i] = {"body": body,
                               "name": release['name'],
                               "date": release['date'][:10],
                               "prerelease": release['prerelease'],
                               "current": True if release['name'].lstrip('v') == os.environ[
                                   "BAZARR_VERSION"] else False}
=======
                filtered_releases[i] = {"body": body,
                                        "name": release['name'],
                                        "date": release['date'][:10],
                                        "prerelease": release['prerelease'],
                                        "current": True if release['name'].lstrip('v') == os.environ["BAZARR_VERSION"]
                                        else False}
>>>>>>> 8323120f

        except Exception as e:
            logging.exception(
                'BAZARR cannot parse releases caching file: ' + os.path.join(args.config_dir, 'config', 'releases.txt'))
        return jsonify(data=filtered_releases)


class Series(Resource):
    @authenticate
    def get(self):
        start = request.args.get('start') or 0
        length = request.args.get('length') or -1
        seriesId = request.args.getlist('seriesid[]')

        count = database.execute("SELECT COUNT(*) as count FROM table_shows", only_one=True)['count']

        if len(seriesId) != 0:
            seriesIdList = ','.join(seriesId)
            result = database.execute(
                f"SELECT * FROM table_shows WHERE sonarrSeriesId in ({seriesIdList}) ORDER BY sortTitle ASC")
        else:
            result = database.execute("SELECT * FROM table_shows ORDER BY sortTitle ASC LIMIT ? OFFSET ?"
                                      , (length, start))

        for item in result:
            postprocessSeries(item)

            # Add missing subtitles episode count
            episodeMissingCount = database.execute("SELECT table_shows.tags, table_episodes.monitored, "
                                                   "table_shows.seriesType FROM table_episodes INNER JOIN table_shows "
                                                   "on table_shows.sonarrSeriesId = table_episodes.sonarrSeriesId "
                                                   "WHERE table_episodes.sonarrSeriesId=? AND missing_subtitles is not "
                                                   "null AND missing_subtitles != '[]'" +
                                                   get_exclusion_clause('series'), (item['sonarrSeriesId'],))
            episodeMissingCount = len(episodeMissingCount)
            item.update({"episodeMissingCount": episodeMissingCount})

            # Add episode count
            episodeFileCount = database.execute("SELECT table_shows.tags, table_episodes.monitored, "
                                                "table_shows.seriesType FROM table_episodes INNER JOIN table_shows on "
                                                "table_shows.sonarrSeriesId = table_episodes.sonarrSeriesId WHERE "
                                                "table_episodes.sonarrSeriesId=?" + get_exclusion_clause('series'),
                                                (item['sonarrSeriesId'],))
            episodeFileCount = len(episodeFileCount)
            item.update({"episodeFileCount": episodeFileCount})

        return jsonify(data=result, total=count)

    @authenticate
    def post(self):
        seriesIdList = request.form.getlist('seriesid')
        profileIdList = request.form.getlist('profileid')

        for idx in range(len(seriesIdList)):
            seriesId = seriesIdList[idx]
            profileId = profileIdList[idx]

            if profileId in None_Keys:
                profileId = None
            else:
                try:
                    profileId = int(profileId)
                except Exception:
                    return '', 400

            database.execute("UPDATE table_shows SET profileId=? WHERE sonarrSeriesId=?", (profileId, seriesId))

            list_missing_subtitles(no=seriesId)

        # event_stream(type='series', action='update', series=seriesId)

        return '', 204

    @authenticate
    def patch(self):
        seriesid = request.form.get('seriesid')
        action = request.form.get('action')
        if action == "scan-disk":
            series_scan_subtitles(seriesid)
            return '', 204
        elif action == "search-missing":
            series_download_subtitles(seriesid)
            return '', 204
        elif action == "search-wanted":
            wanted_search_missing_subtitles_series()
            return '', 204

        return '', 400


class Episodes(Resource):
    @authenticate
    def get(self):
        seriesId = request.args.get('seriesid')
        episodeId = request.args.get('episodeid')
        if episodeId:
            result = database.execute("SELECT * FROM table_episodes WHERE sonarrEpisodeId=?", (episodeId,))
        elif seriesId:
            result = database.execute("SELECT * FROM table_episodes WHERE sonarrSeriesId=? ORDER BY season DESC, "
                                      "episode DESC", (seriesId,))
        else:
            return "Series ID not provided", 400

        profileId = database.execute("SELECT profileId FROM table_shows WHERE sonarrSeriesId = ?", (seriesId,),
                                     only_one=True)['profileId']
        desired_languages = str(get_desired_languages(profileId))
        desired = ast.literal_eval(desired_languages)

        for item in result:
            postprocessEpisode(item, desired)

        return jsonify(data=result)


# PATCH: Download Subtitles
# POST: Upload Subtitles
# DELETE: Delete Subtitles
class EpisodesSubtitles(Resource):
    @authenticate
    def patch(self):
        sonarrSeriesId = request.args.get('seriesid')
        sonarrEpisodeId = request.args.get('episodeid')
        episodeInfo = database.execute(
            "SELECT title, path, scene_name, audio_language FROM table_episodes WHERE sonarrEpisodeId=?",
            (sonarrEpisodeId,), only_one=True)

        title = episodeInfo['title']
        episodePath = path_mappings.path_replace(episodeInfo['path'])
        sceneName = episodeInfo['scene_name']
        audio_language = episodeInfo['audio_language']
        if sceneName is None: sceneName = "None"

        language = request.form.get('language')
        hi = request.form.get('hi').capitalize()
        forced = request.form.get('forced').capitalize()

        providers_list = get_providers()
        providers_auth = get_providers_auth()

        audio_language_list = get_audio_profile_languages(episode_id=sonarrEpisodeId)
        if len(audio_language_list) > 0:
            audio_language = audio_language_list[0]['name']
        else:
            audio_language = None

        try:
            result = download_subtitle(episodePath, language, audio_language, hi, forced, providers_list,
                                       providers_auth, sceneName, title, 'series')
            if result is not None:
                message = result[0]
                path = result[1]
                forced = result[5]
                if result[8]:
                    language_code = result[2] + ":hi"
                elif forced:
                    language_code = result[2] + ":forced"
                else:
                    language_code = result[2]
                provider = result[3]
                score = result[4]
                subs_id = result[6]
                subs_path = result[7]
                history_log(1, sonarrSeriesId, sonarrEpisodeId, message, path, language_code, provider, score, subs_id,
                            subs_path)
                send_notifications(sonarrSeriesId, sonarrEpisodeId, message)
                store_subtitles(path, episodePath)
            else:
                event_stream(type='episode', action='update', series=int(sonarrSeriesId), episode=int(sonarrEpisodeId))

        except OSError:
            pass

        return '', 204

    @authenticate
    def post(self):
        sonarrSeriesId = request.args.get('seriesid')
        sonarrEpisodeId = request.args.get('episodeid')
        episodeInfo = database.execute(
            "SELECT title, path, scene_name, audio_language FROM table_episodes WHERE sonarrEpisodeId=?",
            (sonarrEpisodeId,), only_one=True)

        title = episodeInfo['title']
        episodePath = path_mappings.path_replace(episodeInfo['path'])
        sceneName = episodeInfo['scene_name']
        audio_language = episodeInfo['audio_language']
        if sceneName is None: sceneName = "None"

        language = request.form.get('language')
        forced = True if request.form.get('forced') == 'on' else False
        subFile = request.files.get('file')

        _, ext = os.path.splitext(subFile.filename)

        if ext not in SUBTITLE_EXTENSIONS:
            raise ValueError('A subtitle of an invalid format was uploaded.')

        try:
            result = manual_upload_subtitle(path=episodePath,
                                            language=language,
                                            forced=forced,
                                            title=title,
                                            scene_name=sceneName,
                                            media_type='series',
                                            subtitle=subFile,
                                            audio_language=audio_language)

            if result is not None:
                message = result[0]
                path = result[1]
                subs_path = result[2]
                if forced:
                    language_code = language + ":forced"
                else:
                    language_code = language
                provider = "manual"
                score = 360
                history_log(4, sonarrSeriesId, sonarrEpisodeId, message, path, language_code, provider, score,
                            subtitles_path=subs_path)
                if not settings.general.getboolean('dont_notify_manual_actions'):
                    send_notifications(sonarrSeriesId, sonarrEpisodeId, message)
                store_subtitles(path, episodePath)

        except OSError:
            pass

        return '', 204

    @authenticate
    def delete(self):
        sonarrSeriesId = request.args.get('seriesid')
        sonarrEpisodeId = request.args.get('episodeid')
        episodeInfo = database.execute(
            "SELECT title, path, scene_name, audio_language FROM table_episodes WHERE sonarrEpisodeId=?",
            (sonarrEpisodeId,), only_one=True)

        episodePath = path_mappings.path_replace(episodeInfo['path'])

        language = request.form.get('language')
        forced = request.form.get('forced')
        hi = request.form.get('hi')
        subtitlesPath = request.form.get('path')

        result = delete_subtitles(media_type='series',
                                  language=language,
                                  forced=forced,
                                  hi=hi,
                                  media_path=episodePath,
                                  subtitles_path=subtitlesPath,
                                  sonarr_series_id=sonarrSeriesId,
                                  sonarr_episode_id=sonarrEpisodeId)

        return '', 204


class Movies(Resource):
    @authenticate
    def get(self):
        start = request.args.get('start') or 0
        length = request.args.get('length') or -1
        id = request.args.getlist('radarrid[]')

        count = database.execute("SELECT COUNT(*) as count FROM table_movies", only_one=True)['count']

        if len(id) != 0:
            movieIdList = ','.join(id)
            result = database.execute(
                f"SELECT * FROM table_movies WHERE radarrId in ({movieIdList}) ORDER BY sortTitle ASC")
        else:
            result = database.execute("SELECT * FROM table_movies ORDER BY sortTitle ASC LIMIT ? OFFSET ?",
                                      (length, start))
        for item in result:
            postprocessMovie(item)

        return jsonify(data=result, total=count)

    @authenticate
    def post(self):
        radarrIdList = request.form.getlist('radarrid')
        profileIdList = request.form.getlist('profileid')

        for idx in range(len(radarrIdList)):
            radarrId = radarrIdList[idx]
            profileId = profileIdList[idx]

            if profileId in None_Keys:
                profileId = None
            else:
                try:
                    profileId = int(profileId)
                except Exception:
                    return '', 400

            database.execute("UPDATE table_movies SET profileId=? WHERE radarrId=?", (profileId, radarrId))

            list_missing_subtitles_movies(no=radarrId)

        # event_stream(type='movies', action='update', movie=radarrId)

        return '', 204

    @authenticate
    def patch(self):
        radarrid = request.form.get('radarrid')
        action = request.form.get('action')
        if action == "scan-disk":
            movies_scan_subtitles(radarrid)
            return '', 204
        elif action == "search-missing":
            movies_download_subtitles(radarrid)
            return '', 204
        elif action == "search-wanted":
            wanted_search_missing_subtitles_movies()
            return '', 204

        return '', 400


"""
:param language: Alpha2 language code
"""


class MoviesSubtitles(Resource):
    @authenticate
    def patch(self):
        # Download
        radarrId = request.args.get('radarrid')

        movieInfo = database.execute("SELECT title, path, sceneName, audio_language FROM table_movies WHERE radarrId=?",
                                     (radarrId,), only_one=True)

        moviePath = path_mappings.path_replace_movie(movieInfo['path'])
        sceneName = movieInfo['sceneName']
        if sceneName is None: sceneName = 'None'

        title = movieInfo['title']
        audio_language = movieInfo['audio_language']

        language = request.form.get('language')
        hi = request.form.get('hi').capitalize()
        forced = request.form.get('forced').capitalize()

        providers_list = get_providers()
        providers_auth = get_providers_auth()

        audio_language_list = get_audio_profile_languages(movie_id=radarrId)
        if len(audio_language_list) > 0:
            audio_language = audio_language_list[0]['name']
        else:
            audio_language = None

        try:
            result = download_subtitle(moviePath, language, audio_language, hi, forced, providers_list,
                                       providers_auth, sceneName, title, 'movie')
            if result is not None:
                message = result[0]
                path = result[1]
                forced = result[5]
                if result[8]:
                    language_code = result[2] + ":hi"
                elif forced:
                    language_code = result[2] + ":forced"
                else:
                    language_code = result[2]
                provider = result[3]
                score = result[4]
                subs_id = result[6]
                subs_path = result[7]
                history_log_movie(1, radarrId, message, path, language_code, provider, score, subs_id, subs_path)
                send_notifications_movie(radarrId, message)
                store_subtitles_movie(path, moviePath)
            else:
                event_stream(type='movie', action='update', movie=int(radarrId))
        except OSError:
            pass

        return '', 204

    @authenticate
    def post(self):
        # Upload
        # TODO: Support Multiply Upload
        radarrId = request.args.get('radarrid')
        movieInfo = database.execute("SELECT title, path, sceneName, audio_language FROM table_movies WHERE radarrId=?",
                                     (radarrId,), only_one=True)

        moviePath = path_mappings.path_replace_movie(movieInfo['path'])
        sceneName = movieInfo['sceneName']
        if sceneName is None: sceneName = 'None'

        title = movieInfo['title']
        audioLanguage = movieInfo['audio_language']

        language = request.form.get('language')
        forced = True if request.form.get('forced') == 'true' else False
        subFile = request.files.get('file')

        _, ext = os.path.splitext(subFile.filename)

        if ext not in SUBTITLE_EXTENSIONS:
            raise ValueError('A subtitle of an invalid format was uploaded.')

        try:
            result = manual_upload_subtitle(path=moviePath,
                                            language=language,
                                            forced=forced,
                                            title=title,
                                            scene_name=sceneName,
                                            media_type='movie',
                                            subtitle=subFile,
                                            audio_language=audioLanguage)

            if result is not None:
                message = result[0]
                path = result[1]
                subs_path = result[2]
                if forced:
                    language_code = language + ":forced"
                else:
                    language_code = language
                provider = "manual"
                score = 120
                history_log_movie(4, radarrId, message, path, language_code, provider, score, subtitles_path=subs_path)
                if not settings.general.getboolean('dont_notify_manual_actions'):
                    send_notifications_movie(radarrId, message)
                store_subtitles_movie(path, moviePath)
        except OSError:
            pass

        return '', 204

    @authenticate
    def delete(self):
        # Delete
        radarrId = request.args.get('radarrid')
        movieInfo = database.execute("SELECT path FROM table_movies WHERE radarrId=?", (radarrId,), only_one=True)

        moviePath = path_mappings.path_replace_movie(movieInfo['path'])

        language = request.form.get('language')
        forced = request.form.get('forced')
        hi = request.form.get('hi')
        subtitlesPath = request.form.get('path')

        result = delete_subtitles(media_type='movie',
                                  language=language,
                                  forced=forced,
                                  hi=hi,
                                  media_path=moviePath,
                                  subtitles_path=subtitlesPath,
                                  radarr_id=radarrId)
        if result:
            return '', 202
        else:
            return '', 204


class Providers(Resource):
    @authenticate
    def get(self):
        throttled_providers = list_throttled_providers()

        providers = list()
        for provider in throttled_providers:
            providers.append({
                "name": provider[0],
                "status": provider[1] if provider[1] is not None else "Good",
                "retry": provider[2] if provider[2] != "now" else "-"
            })
        return jsonify(data=providers)

    @authenticate
    def post(self):
        action = request.form.get('action')

        if action == 'reset':
            reset_throttled_providers()
            return '', 204

        return '', 400


class ProviderMovies(Resource):
    @authenticate
    def get(self):
        # Manual Search
        radarrId = request.args.get('radarrid')
        movieInfo = database.execute("SELECT title, path, sceneName, profileId FROM table_movies WHERE radarrId=?",
                                     (radarrId,), only_one=True)

        title = movieInfo['title']
        moviePath = path_mappings.path_replace_movie(movieInfo['path'])
        sceneName = movieInfo['sceneName']
        profileId = movieInfo['profileId']
        if sceneName is None: sceneName = "None"

        providers_list = get_providers()
        providers_auth = get_providers_auth()

        data = manual_search(moviePath, profileId, providers_list, providers_auth, sceneName, title,
                             'movie')
        if not data:
            data = []
        return jsonify(data=data)

    @authenticate
    def post(self):
        # Manual Download
        radarrId = request.args.get('radarrid')
        movieInfo = database.execute("SELECT title, path, sceneName, audio_language FROM table_movies WHERE radarrId=?",
                                     (radarrId,), only_one=True)

        title = movieInfo['title']
        moviePath = path_mappings.path_replace_movie(movieInfo['path'])
        sceneName = movieInfo['sceneName']
        if sceneName is None: sceneName = "None"
        audio_language = movieInfo['audio_language']

        language = request.form.get('language')
        hi = request.form.get('hi').capitalize()
        forced = request.form.get('forced').capitalize()
        selected_provider = request.form.get('provider')
        subtitle = request.form.get('subtitle')

        providers_auth = get_providers_auth()

        audio_language_list = get_audio_profile_languages(movie_id=radarrId)
        if len(audio_language_list) > 0:
            audio_language = audio_language_list[0]['name']
        else:
            audio_language = 'None'

        try:
            result = manual_download_subtitle(moviePath, language, audio_language, hi, forced, subtitle,
                                              selected_provider, providers_auth, sceneName, title, 'movie')
            if result is not None:
                message = result[0]
                path = result[1]
                forced = result[5]
                if result[8]:
                    language_code = result[2] + ":hi"
                elif forced:
                    language_code = result[2] + ":forced"
                else:
                    language_code = result[2]
                provider = result[3]
                score = result[4]
                subs_id = result[6]
                subs_path = result[7]
                history_log_movie(2, radarrId, message, path, language_code, provider, score, subs_id, subs_path)
                if not settings.general.getboolean('dont_notify_manual_actions'):
                    send_notifications_movie(radarrId, message)
                store_subtitles_movie(path, moviePath)
        except OSError:
            pass

        return '', 204


class ProviderEpisodes(Resource):
    @authenticate
    def get(self):
        # Manual Search
        sonarrEpisodeId = request.args.get('episodeid')
        episodeInfo = database.execute(
            "SELECT title, path, scene_name, audio_language, sonarrSeriesId FROM table_episodes WHERE sonarrEpisodeId=?",
            (sonarrEpisodeId,), only_one=True)

        title = episodeInfo['title']
        episodePath = path_mappings.path_replace(episodeInfo['path'])
        sceneName = episodeInfo['scene_name']
        seriesId = episodeInfo['sonarrSeriesId']

        seriesInfo = database.execute("SELECT profileId FROM table_shows WHERE sonarrSeriesId=?", (seriesId,),
                                      only_one=True)

        profileId = seriesInfo['profileId']
        if sceneName is None: sceneName = "None"

        providers_list = get_providers()
        providers_auth = get_providers_auth()

        data = manual_search(episodePath, profileId, providers_list, providers_auth, sceneName, title,
                             'series')
        if not data:
            data = []
        return jsonify(data=data)

    @authenticate
    def post(self):
        # Manual Download
        sonarrSeriesId = request.args.get('seriesid')
        sonarrEpisodeId = request.args.get('episodeid')
        episodeInfo = database.execute("SELECT title, path, scene_name FROM table_episodes WHERE sonarrEpisodeId=?",
                                       (sonarrEpisodeId,), only_one=True)

        title = episodeInfo['title']
        episodePath = path_mappings.path_replace(episodeInfo['path'])
        sceneName = episodeInfo['scene_name']
        if sceneName is None: sceneName = "None"

        language = request.form.get('language')
        hi = request.form.get('hi').capitalize()
        forced = request.form.get('forced').capitalize()
        selected_provider = request.form.get('provider')
        subtitle = request.form.get('subtitle')
        providers_auth = get_providers_auth()

        audio_language_list = get_audio_profile_languages(episode_id=sonarrEpisodeId)
        if len(audio_language_list) > 0:
            audio_language = audio_language_list[0]['name']
        else:
            audio_language = 'None'

        try:
            result = manual_download_subtitle(episodePath, language, audio_language, hi, forced, subtitle,
                                              selected_provider, providers_auth, sceneName, title, 'series')
            if result is not None:
                message = result[0]
                path = result[1]
                forced = result[5]
                if result[8]:
                    language_code = result[2] + ":hi"
                elif forced:
                    language_code = result[2] + ":forced"
                else:
                    language_code = result[2]
                provider = result[3]
                score = result[4]
                subs_id = result[6]
                subs_path = result[7]
                history_log(2, sonarrSeriesId, sonarrEpisodeId, message, path, language_code, provider, score, subs_id,
                            subs_path)
                if not settings.general.getboolean('dont_notify_manual_actions'):
                    send_notifications(sonarrSeriesId, sonarrEpisodeId, message)
                store_subtitles(path, episodePath)
            return result, 201
        except OSError:
            pass

        return '', 204


class EpisodesHistory(Resource):
    @authenticate
    def get(self):
        start = request.args.get('start') or 0
        length = request.args.get('length') or -1
        episodeid = request.args.get('episodeid')

        upgradable_episodes_not_perfect = []
        if settings.general.getboolean('upgrade_subs'):
            days_to_upgrade_subs = settings.general.days_to_upgrade_subs
            minimum_timestamp = ((datetime.datetime.now() - timedelta(days=int(days_to_upgrade_subs))) -
                                 datetime.datetime(1970, 1, 1)).total_seconds()

            if settings.general.getboolean('upgrade_manual'):
                query_actions = [1, 2, 3, 6]
            else:
                query_actions = [1, 3]

            upgradable_episodes = database.execute(
                "SELECT video_path, MAX(timestamp) as timestamp, score, table_shows.tags, table_episodes.monitored, "
                "table_shows.seriesType FROM table_history INNER JOIN table_episodes on "
                "table_episodes.sonarrEpisodeId = table_history.sonarrEpisodeId INNER JOIN table_shows on "
                "table_shows.sonarrSeriesId = table_episodes.sonarrSeriesId WHERE action IN (" +
                ','.join(map(str, query_actions)) + ") AND  timestamp > ? AND score is not null" +
                get_exclusion_clause('series') + " GROUP BY table_history.video_path", (minimum_timestamp,))

            for upgradable_episode in upgradable_episodes:
                if upgradable_episode['timestamp'] > minimum_timestamp:
                    try:
                        int(upgradable_episode['score'])
                    except ValueError:
                        pass
                    else:
                        if int(upgradable_episode['score']) < 360:
                            upgradable_episodes_not_perfect.append(upgradable_episode)

        # TODO: Find a better solution
        query_limit = ""
        if episodeid:
            query_limit = f"AND table_episodes.sonarrEpisodeId={episodeid}"

        episode_history = database.execute("SELECT table_shows.title as seriesTitle, table_episodes.monitored, "
                                           "table_episodes.season || 'x' || table_episodes.episode as episode_number, "
                                           "table_episodes.title as episodeTitle, table_history.timestamp, table_history.subs_id, "
                                           "table_history.description, table_history.sonarrSeriesId, table_episodes.path, "
                                           "table_history.language, table_history.score, table_shows.tags, table_history.action, "
                                           "table_history.subtitles_path, table_history.sonarrEpisodeId, table_history.provider, "
                                           "table_shows.seriesType FROM table_history LEFT JOIN table_shows on "
                                           "table_shows.sonarrSeriesId = table_history.sonarrSeriesId LEFT JOIN table_episodes on "
                                           "table_episodes.sonarrEpisodeId = table_history.sonarrEpisodeId WHERE "
                                           "table_episodes.title is not NULL " + query_limit + " ORDER BY timestamp DESC LIMIT ? OFFSET ?",
                                           (length, start))

        blacklist_db = database.execute("SELECT provider, subs_id FROM table_blacklist ")

        for item in episode_history:
            # Mark episode as upgradable or not
            item.update({"upgradable": False})
            if {"video_path": str(item['path']), "timestamp": float(item['timestamp']), "score": str(item['score']),
                "tags": str(item['tags']), "monitored": str(item['monitored']),
                "seriesType": str(item['seriesType'])} in upgradable_episodes_not_perfect:
                if os.path.isfile(path_mappings.path_replace(item['subtitles_path'])):
                    item.update({"upgradable": True})

            del item['path']

            postprocessEpisode(item)

            if item['score']:
                item['score'] = str(round((int(item['score']) * 100 / 360), 2)) + "%"

            # Make timestamp pretty
            if item['timestamp']:
                item["raw_timestamp"] = int(item['timestamp']);
                item['timestamp'] = pretty.date(item["raw_timestamp"])

            # Check if subtitles is blacklisted
            item.update({"blacklisted": False})
            if item['action'] not in [0, 4, 5]:
                for blacklisted_item in blacklist_db:
                    if blacklisted_item['provider'] == item['provider'] and blacklisted_item['subs_id'] == item[
                        'subs_id']:
                        item.update({"blacklisted": True})
                        break

        count = database.execute("SELECT COUNT(*) as count FROM table_history LEFT JOIN table_episodes "
                                 "on table_episodes.sonarrEpisodeId = table_history.sonarrEpisodeId WHERE "
                                 "table_episodes.title is not NULL", only_one=True)['count']

        return jsonify(data=episode_history, total=count)


class MoviesHistory(Resource):
    @authenticate
    def get(self):
        start = request.args.get('start') or 0
        length = request.args.get('length') or -1
        radarrid = request.args.get('radarrid')

        upgradable_movies = []
        upgradable_movies_not_perfect = []
        if settings.general.getboolean('upgrade_subs'):
            days_to_upgrade_subs = settings.general.days_to_upgrade_subs
            minimum_timestamp = ((datetime.datetime.now() - timedelta(days=int(days_to_upgrade_subs))) -
                                 datetime.datetime(1970, 1, 1)).total_seconds()

            if settings.general.getboolean('upgrade_manual'):
                query_actions = [1, 2, 3, 6]
            else:
                query_actions = [1, 3]

            upgradable_movies = database.execute(
                "SELECT video_path, MAX(timestamp) as timestamp, score, tags, monitored FROM table_history_movie "
                "INNER JOIN table_movies on table_movies.radarrId=table_history_movie.radarrId WHERE action IN (" +
                ','.join(map(str, query_actions)) + ") AND timestamp > ? AND score is not NULL" +
                get_exclusion_clause('movie') + " GROUP BY video_path", (minimum_timestamp,))

            for upgradable_movie in upgradable_movies:
                if upgradable_movie['timestamp'] > minimum_timestamp:
                    try:
                        int(upgradable_movie['score'])
                    except ValueError:
                        pass
                    else:
                        if int(upgradable_movie['score']) < 120:
                            upgradable_movies_not_perfect.append(upgradable_movie)

        # TODO: Find a better solution
        query_limit = ""
        if radarrid:
            query_limit = f"AND table_movies.radarrid={radarrid}"

        movie_history = database.execute(
            "SELECT table_history_movie.action, table_movies.title, table_history_movie.timestamp, "
            "table_history_movie.description, table_history_movie.radarrId, table_movies.monitored,"
            "table_history_movie.video_path as path, table_history_movie.language, table_movies.tags, "
            "table_history_movie.score, table_history_movie.subs_id, table_history_movie.provider, "
            "table_history_movie.subtitles_path, table_history_movie.subtitles_path FROM "
            "table_history_movie LEFT JOIN table_movies on table_movies.radarrId = "
            "table_history_movie.radarrId WHERE table_movies.title is not NULL " + query_limit + " ORDER BY timestamp DESC LIMIT ? OFFSET ?",
            (length, start))

        blacklist_db = database.execute("SELECT provider, subs_id FROM table_blacklist_movie")

        for item in movie_history:
            # Mark movies as upgradable or not
            item.update({"upgradable": False})
            if {"video_path": str(item['path']), "timestamp": float(item['timestamp']), "score": str(item['score']),
                "tags": str(item['tags']), "monitored": str(item['monitored'])} in upgradable_movies_not_perfect:
                if os.path.isfile(path_mappings.path_replace_movie(item['subtitles_path'])):
                    item.update({"upgradable": True})

            del item['path']

            postprocessMovie(item)

            if item['score']:
                item['score'] = str(round((int(item['score']) * 100 / 120), 2)) + "%"

            # Make timestamp pretty
            if item['timestamp']:
                item["raw_timestamp"] = int(item['timestamp']);
                item['timestamp'] = pretty.date(item["raw_timestamp"])

            # Check if subtitles is blacklisted
            item.update({"blacklisted": False})
            if item['action'] not in [0, 4, 5]:
                for blacklisted_item in blacklist_db:
                    if blacklisted_item['provider'] == item['provider'] and blacklisted_item['subs_id'] == item[
                        'subs_id']:
                        item.update({"blacklisted": True})
                        break

        count = database.execute("SELECT COUNT(*) as count FROM table_history_movie LEFT JOIN table_movies on "
                                 "table_movies.radarrId = table_history_movie.radarrId WHERE table_movies.title "
                                 "is not NULL", only_one=True)['count']

        return jsonify(data=movie_history, total=count)


class HistoryStats(Resource):
    @authenticate
    def get(self):
        timeframe = request.args.get('timeframe') or 'month'
        action = request.args.get('action') or 'All'
        provider = request.args.get('provider') or 'All'
        language = request.args.get('language') or 'All'

        history_where_clause = " WHERE id"

        # timeframe must be in ['week', 'month', 'trimester', 'year']
        if timeframe == 'year':
            days = 364
        elif timeframe == 'trimester':
            days = 90
        elif timeframe == 'month':
            days = 30
        elif timeframe == 'week':
            days = 6

        history_where_clause += " AND datetime(timestamp, 'unixepoch') BETWEEN datetime('now', '-" + str(days) + \
                                " days') AND datetime('now', 'localtime')"
        if action != 'All':
            history_where_clause += " AND action = " + action
        else:
            history_where_clause += " AND action IN (1,2,3)"
        if provider != 'All':
            history_where_clause += " AND provider = '" + provider + "'"
        if language != 'All':
            history_where_clause += " AND language = '" + language + "'"

        data_series = database.execute("SELECT strftime ('%Y-%m-%d',datetime(timestamp, 'unixepoch')) as date, "
                                       "COUNT(id) as count FROM table_history" + history_where_clause +
                                       " GROUP BY strftime ('%Y-%m-%d',datetime(timestamp, 'unixepoch'))")
        data_movies = database.execute("SELECT strftime ('%Y-%m-%d',datetime(timestamp, 'unixepoch')) as date, "
                                       "COUNT(id) as count FROM table_history_movie" + history_where_clause +
                                       " GROUP BY strftime ('%Y-%m-%d',datetime(timestamp, 'unixepoch'))")

        for dt in rrule.rrule(rrule.DAILY,
                              dtstart=datetime.datetime.now() - datetime.timedelta(days=days),
                              until=datetime.datetime.now()):
            if not any(d['date'] == dt.strftime('%Y-%m-%d') for d in data_series):
                data_series.append({'date': dt.strftime('%Y-%m-%d'), 'count': 0})
            if not any(d['date'] == dt.strftime('%Y-%m-%d') for d in data_movies):
                data_movies.append({'date': dt.strftime('%Y-%m-%d'), 'count': 0})

        sorted_data_series = sorted(data_series, key=lambda i: i['date'])
        sorted_data_movies = sorted(data_movies, key=lambda i: i['date'])

        return jsonify(series=sorted_data_series, movies=sorted_data_movies)


# GET: Get Wanted Episodes
class EpisodesWanted(Resource):
    @authenticate
    def get(self):
        start = request.args.get('start') or 0
        length = request.args.get('length') or -1
        data = database.execute("SELECT table_shows.title as seriesTitle, table_episodes.monitored, "
                                "table_episodes.season || 'x' || table_episodes.episode as episode_number, "
                                "table_episodes.title as episodeTitle, table_episodes.missing_subtitles, "
                                "table_episodes.sonarrSeriesId, "
                                "table_episodes.sonarrEpisodeId, table_episodes.scene_name as sceneName, table_shows.tags, "
                                "table_episodes.failedAttempts, table_shows.seriesType FROM table_episodes INNER JOIN "
                                "table_shows on table_shows.sonarrSeriesId = table_episodes.sonarrSeriesId WHERE "
                                "table_episodes.missing_subtitles != '[]'" + get_exclusion_clause('series') +
                                " ORDER BY table_episodes._rowid_ DESC LIMIT ? OFFSET ?", (length, start))

        for item in data:
            postprocessEpisode(item)

        count = database.execute("SELECT COUNT(*) as count FROM table_episodes WHERE missing_subtitles != '[]'" +
                                      get_exclusion_clause('series'), only_one=True)['count']

        return jsonify(data=data, total=count)


# GET: Get Wanted Movies
class MoviesWanted(Resource):
    @authenticate
    def get(self):
        start = request.args.get('start') or 0
        length = request.args.get('length') or -1
        data = database.execute("SELECT title, missing_subtitles, radarrId, sceneName, "
                                "failedAttempts, tags, monitored FROM table_movies WHERE missing_subtitles != '[]'" +
                                get_exclusion_clause('movie') +
                                " ORDER BY _rowid_ DESC LIMIT ? OFFSET ?", (length, start))

        for item in data:
            postprocessMovie(item)

        count = database.execute("SELECT COUNT(*) as count FROM table_movies WHERE missing_subtitles != '[]'" +
                                 get_exclusion_clause('series'), only_one=True)['count']

        return jsonify(data=data, total=count)


# GET: get blacklist
# POST: add blacklist
# DELETE: remove blacklist
class EpisodesBlacklist(Resource):
    @authenticate
    def get(self):
        start = request.args.get('start') or 0
        length = request.args.get('length') or -1

        data = database.execute("SELECT table_shows.title as seriesTitle, table_episodes.season || 'x' || "
                                "table_episodes.episode as episode_number, table_episodes.title as episodeTitle, "
                                "table_episodes.sonarrSeriesId, table_blacklist.provider, table_blacklist.subs_id, "
                                "table_blacklist.language, table_blacklist.timestamp FROM table_blacklist INNER JOIN "
                                "table_episodes on table_episodes.sonarrEpisodeId = table_blacklist.sonarr_episode_id "
                                "INNER JOIN table_shows on table_shows.sonarrSeriesId = "
                                "table_blacklist.sonarr_series_id ORDER BY table_blacklist.timestamp DESC LIMIT ? "
                                "OFFSET ?", (length, start))

        for item in data:
            # Make timestamp pretty
            item.update({'timestamp': pretty.date(datetime.datetime.fromtimestamp(item['timestamp']))})

            postprocessEpisode(item)

        return jsonify(data=data)

    @authenticate
    def post(self):
        sonarr_series_id = int(request.args.get('seriesid'))
        sonarr_episode_id = int(request.args.get('episodeid'))
        provider = request.form.get('provider')
        subs_id = request.form.get('subs_id')
        language = request.form.get('language')

        episodeInfo = database.execute("SELECT path FROM table_episodes WHERE sonarrEpisodeId=?",
                                       (sonarr_episode_id,), only_one=True)

        media_path = episodeInfo['path']
        subtitles_path = request.form.get('subtitles_path')

        blacklist_log(sonarr_series_id=sonarr_series_id,
                      sonarr_episode_id=sonarr_episode_id,
                      provider=provider,
                      subs_id=subs_id,
                      language=language)
        delete_subtitles(media_type='series',
                         language=alpha3_from_alpha2(language),
                         forced=False,
                         hi=False,
                         media_path=media_path,
                         subtitles_path=subtitles_path,
                         sonarr_series_id=sonarr_series_id,
                         sonarr_episode_id=sonarr_episode_id)
        episode_download_subtitles(sonarr_episode_id)
        event_stream(type='episodeHistory')
        return '', 200

    @authenticate
    def delete(self):
        if request.args.get("all") == "true":
            blacklist_delete_all()
        else:
            provider = request.form.get('provider')
            subs_id = request.form.get('subs_id')
            blacklist_delete(provider=provider, subs_id=subs_id)
        return '', 204


# GET: get blacklist
# POST: add blacklist
# DELETE: remove blacklist
class MoviesBlacklist(Resource):
    @authenticate
    def get(self):
        start = request.args.get('start') or 0
        length = request.args.get('length') or -1

        data = database.execute("SELECT table_movies.title, table_movies.radarrId, table_blacklist_movie.provider, "
                                "table_blacklist_movie.subs_id, table_blacklist_movie.language, "
                                "table_blacklist_movie.timestamp FROM table_blacklist_movie INNER JOIN "
                                "table_movies on table_movies.radarrId = table_blacklist_movie.radarr_id "
                                "ORDER BY table_blacklist_movie.timestamp DESC LIMIT ? "
                                "OFFSET ?", (length, start))

        for item in data:
            postprocessMovie(item)

            # Make timestamp pretty
            item.update({'timestamp': pretty.date(datetime.datetime.fromtimestamp(item['timestamp']))})

        return jsonify(data=data)

    @authenticate
    def post(self):
        radarr_id = int(request.args.get('radarrid'))
        provider = request.form.get('provider')
        subs_id = request.form.get('subs_id')
        language = request.form.get('language')

        data = database.execute("SELECT title, radarrId, provider, subs_id, path"
                                "timestamp FROM table_movies WHERE radarrId=?", (radarr_id), only_one=True)

        media_path = data['path']
        subtitles_path = request.form.get('subtitles_path')

        blacklist_log_movie(radarr_id=radarr_id,
                            provider=provider,
                            subs_id=subs_id,
                            language=language)
        delete_subtitles(media_type='movie',
                         language=alpha3_from_alpha2(language),
                         forced=forced,
                         hi=hi,
                         media_path=media_path,
                         subtitles_path=subtitles_path,
                         radarr_id=radarr_id)
        movies_download_subtitles(radarr_id)
        event_stream(type='movieHistory')
        return '', 200

    @authenticate
    def delete(self):
        if request.args.get("all") == "true":
            blacklist_delete_all_movie()
        else:
            provider = request.form.get('provider')
            subs_id = request.form.get('subs_id')
            blacklist_delete_movie(provider=provider, subs_id=subs_id)
        return '', 200


class Subtitles(Resource):
    @authenticate
    def patch(self):
        action = request.args.get('action')

        language = request.form.get('language')
        subtitles_path = request.form.get('path')
        media_type = request.form.get('type')
        id = request.form.get('id')

        if media_type == 'episode':
            subtitles_path = path_mappings.path_replace(subtitles_path)
            metadata = database.execute("SELECT path, sonarrSeriesId FROM table_episodes"
                                        " WHERE sonarrEpisodeId = ?", (id,), only_one=True)
            video_path = path_mappings.path_replace(metadata['path'])
        else:
            subtitles_path = path_mappings.path_replace_movie(subtitles_path)
            metadata = database.execute("SELECT path FROM table_movies WHERE radarrId = ?",
                                        (id,), only_one=True)
            video_path = path_mappings.path_replace_movie(metadata['path'])

        if action == 'sync':
            if media_type == 'episode':
                subsync.sync(video_path=video_path, srt_path=subtitles_path,
                             srt_lang=language, media_type='series', sonarr_series_id=metadata['sonarrSeriesId'],
                             sonarr_episode_id=int(id))
            else:
                subsync.sync(video_path=video_path, srt_path=subtitles_path,
                             srt_lang=language, media_type='movies', radarr_id=id)
        elif action == 'translate':
            dest_language = language
            forced = True if request.form.get('forced') == 'true' else False
            hi = True if request.form.get('hi') == 'true' else False
            result = translate_subtitles_file(video_path=video_path, source_srt_file=subtitles_path,
                                              to_lang=dest_language,
                                              forced=forced, hi=hi)
            if result:
                if media_type == 'episode':
                    store_subtitles(path_mappings.path_replace_reverse(video_path), video_path)
                else:
                    store_subtitles_movie(path_mappings.path_replace_reverse_movie(video_path), video_path)
                return '', 200
            else:
                return '', 404
        else:
            subtitles_apply_mods(language, subtitles_path, [action])

        return '', 204


class SubtitleNameInfo(Resource):
    @authenticate
    def get(self):
        names = request.args.getlist('filenames[]')
        results = []
        for name in names:
            opts = dict()
            opts['type'] = 'episode'
            result = guessit(name, options=opts)
            result['filename'] = name
            if 'subtitle_language' in result:
                result['subtitle_language'] = str(result['subtitle_language'])

            if 'episode' in result:
                result['episode'] = result['episode']
            else:
                result['episode'] = 0

            if 'season' in result:
                result['season'] = result['season']
            else:
                result['season'] = 0

            results.append(result)

        return jsonify(data=results)


class BrowseBazarrFS(Resource):
    @authenticate
    def get(self):
        path = request.args.get('path') or ''
        data = []
        try:
            result = browse_bazarr_filesystem(path)
            if result is None:
                raise ValueError
        except Exception:
            return jsonify([])
        for item in result['directories']:
            data.append({'name': item['name'], 'children': True, 'path': item['path']})
        return jsonify(data)


class BrowseSonarrFS(Resource):
    @authenticate
    def get(self):
        path = request.args.get('path') or ''
        data = []
        try:
            result = browse_sonarr_filesystem(path)
            if result is None:
                raise ValueError
        except Exception:
            return jsonify([])
        for item in result['directories']:
            data.append({'name': item['name'], 'children': True, 'path': item['path']})
        return jsonify(data)


class BrowseRadarrFS(Resource):
    @authenticate
    def get(self):
        path = request.args.get('path') or ''
        data = []
        try:
            result = browse_radarr_filesystem(path)
            if result is None:
                raise ValueError
        except Exception:
            return jsonify([])
        for item in result['directories']:
            data.append({'name': item['name'], 'children': True, 'path': item['path']})
        return jsonify(data)


api.add_resource(BadgesSeries, '/badges')

api.add_resource(Providers, '/providers')
api.add_resource(ProviderMovies, '/providers/movies')
api.add_resource(ProviderEpisodes, '/providers/episodes')

api.add_resource(System, '/system')
api.add_resource(Searches, "/system/searches")
api.add_resource(SystemAccount, '/system/account')
api.add_resource(SystemTasks, '/system/tasks')
api.add_resource(SystemLogs, '/system/logs')
api.add_resource(SystemStatus, '/system/status')
api.add_resource(SystemReleases, '/system/releases')
api.add_resource(SystemSettings, '/system/settings')
api.add_resource(Languages, '/system/languages')
api.add_resource(LanguagesProfiles, '/system/languages/profiles')
api.add_resource(Notifications, '/system/notifications')

api.add_resource(Subtitles, '/subtitles')
api.add_resource(SubtitleNameInfo, '/subtitles/info')

api.add_resource(Series, '/series')

api.add_resource(Episodes, '/episodes')
api.add_resource(EpisodesWanted, '/episodes/wanted')
api.add_resource(EpisodesSubtitles, '/episodes/subtitles')
api.add_resource(EpisodesHistory, '/episodes/history')
api.add_resource(EpisodesBlacklist, '/episodes/blacklist')

api.add_resource(Movies, '/movies')
api.add_resource(MoviesWanted, '/movies/wanted')
api.add_resource(MoviesSubtitles, '/movies/subtitles')
api.add_resource(MoviesHistory, '/movies/history')
api.add_resource(MoviesBlacklist, '/movies/blacklist')

api.add_resource(HistoryStats, '/history/stats')

api.add_resource(BrowseBazarrFS, '/files')
api.add_resource(BrowseSonarrFS, '/files/sonarr')
api.add_resource(BrowseRadarrFS, '/files/radarr')<|MERGE_RESOLUTION|>--- conflicted
+++ resolved
@@ -567,21 +567,12 @@
 
             for i, release in enumerate(filtered_releases):
                 body = release['body'].replace('- ', '').split('\n')[1:]
-<<<<<<< HEAD
-                releases[i] = {"body": body,
-                               "name": release['name'],
-                               "date": release['date'][:10],
-                               "prerelease": release['prerelease'],
-                               "current": True if release['name'].lstrip('v') == os.environ[
-                                   "BAZARR_VERSION"] else False}
-=======
                 filtered_releases[i] = {"body": body,
                                         "name": release['name'],
                                         "date": release['date'][:10],
                                         "prerelease": release['prerelease'],
                                         "current": True if release['name'].lstrip('v') == os.environ["BAZARR_VERSION"]
                                         else False}
->>>>>>> 8323120f
 
         except Exception as e:
             logging.exception(
