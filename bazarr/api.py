--- conflicted
+++ resolved
@@ -325,17 +325,6 @@
         releases = []
         try:
             with io.open(os.path.join(args.config_dir, 'config', 'releases.txt'), 'r', encoding='UTF-8') as f:
-<<<<<<< HEAD
-                raw_releases = ast.literal_eval(f.read())
-            for release in raw_releases:
-                rel = dict()
-                rel["version"] = release[0]
-
-                changesets = release[1].replace('- ', '').split('\r\n')
-                changesets.pop(0)
-                rel["changesets"] = changesets
-                releases.append(rel)
-=======
                 releases = json.loads(f.read())
             releases = releases[:5]
             for i, release in enumerate(releases):
@@ -345,7 +334,6 @@
                                "date": release['date'][:10],
                                "prerelease": release['prerelease'],
                                "current": True if release['name'].lstrip('v') == os.environ["BAZARR_VERSION"] else False}
->>>>>>> 6564ce62
 
         except Exception as e:
             logging.exception(
