--- conflicted
+++ resolved
@@ -46,13 +46,10 @@
     # Parse audio language
     if item.get('audio_language') is not None:
         item['audio_language'] = get_audio_profile_languages(item['audio_language'])
-<<<<<<< HEAD
-=======
 
     # Make sure profileId is a valid None value
     if item.get('profileId') and item['profileId'] in None_Keys:
         item['profileId'] = None
->>>>>>> 4ac3e36b
 
     # Parse alternate titles
     if item.get('alternativeTitles'):
