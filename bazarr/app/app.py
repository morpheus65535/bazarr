# coding=utf-8

<<<<<<< HEAD
import os

from flask import Flask
from flask_cors import CORS
=======
from flask import Flask, redirect
>>>>>>> 27d79204
from flask_socketio import SocketIO

from .get_args import args
from .config import settings, base_url

socketio = SocketIO()


def create_app():
    # Flask Setup
    app = Flask(__name__)
    app.wsgi_app = ReverseProxied(app.wsgi_app)

    app.config["SECRET_KEY"] = settings.general.flask_secret_key
    app.config['JSONIFY_PRETTYPRINT_REGULAR'] = True
    app.config['JSON_AS_ASCII'] = False

    if settings.get('cors', 'enabled'):
        CORS(app)

    if args.dev:
        app.config["DEBUG"] = True
    else:
        app.config["DEBUG"] = False

    socketio.init_app(app, path=base_url.rstrip('/')+'/api/socket.io', cors_allowed_origins='*',
                      async_mode='threading', allow_upgrades=False, transports='polling')

    @app.errorhandler(404)
    def page_not_found(_):
        return redirect(base_url, code=302)

    return app


class ReverseProxied(object):
    def __init__(self, app):
        self.app = app

    def __call__(self, environ, start_response):
        scheme = environ.get('HTTP_X_FORWARDED_PROTO')
        if scheme:
            environ['wsgi.url_scheme'] = scheme
        return self.app(environ, start_response)<|MERGE_RESOLUTION|>--- conflicted
+++ resolved
@@ -1,13 +1,10 @@
 # coding=utf-8
 
-<<<<<<< HEAD
+from flask import Flask, redirect
 import os
 
 from flask import Flask
 from flask_cors import CORS
-=======
-from flask import Flask, redirect
->>>>>>> 27d79204
 from flask_socketio import SocketIO
 
 from .get_args import args
