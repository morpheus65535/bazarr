--- conflicted
+++ resolved
@@ -295,16 +295,13 @@
     Validator('subsync.subsync_movie_threshold', must_exist=True, default=70, is_type_of=int, gte=0, lte=100),
     Validator('subsync.debug', must_exist=True, default=False, is_type_of=bool),
     Validator('subsync.force_audio', must_exist=True, default=False, is_type_of=bool),
-<<<<<<< HEAD
+    Validator('subsync.checker', must_exist=True, default={}, is_type_of=dict),
+    Validator('subsync.checker.blacklisted_providers', must_exist=True, default=[], is_type_of=list),
+    Validator('subsync.checker.blacklisted_languages', must_exist=True, default=[], is_type_of=list),
     Validator('subsync.no_fix_framerate', must_exist=True, default=True, is_type_of=bool),
     Validator('subsync.gss', must_exist=True, default=True, is_type_of=bool),
     Validator('subsync.max_offset_seconds', must_exist=True, default=60, is_type_of=int,
               is_in=[60, 120, 300, 600]),
-=======
-    Validator('subsync.checker', must_exist=True, default={}, is_type_of=dict),
-    Validator('subsync.checker.blacklisted_providers', must_exist=True, default=[], is_type_of=list),
-    Validator('subsync.checker.blacklisted_languages', must_exist=True, default=[], is_type_of=list),
->>>>>>> c17d1273
 
     # series_scores section
     Validator('series_scores.hash', must_exist=True, default=359, is_type_of=int),
