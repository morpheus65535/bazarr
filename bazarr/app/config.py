--- conflicted
+++ resolved
@@ -26,7 +26,6 @@
     return uri
 
 
-<<<<<<< HEAD
 def validate_ip_address(ip_string):
     try:
         ip_address(ip_string)
@@ -88,7 +87,7 @@
     Validator('general.ignore_pgs_subs', must_exist=True, default=False, is_type_of=bool),
     Validator('general.ignore_vobsub_subs', must_exist=True, default=False, is_type_of=bool),
     Validator('general.ignore_ass_subs', must_exist=True, default=False, is_type_of=bool),
-    Validator('general.adaptive_searching', must_exist=True, default=False, is_type_of=bool),
+    Validator('general.adaptive_searching', must_exist=True, default=True, is_type_of=bool),
     Validator('general.adaptive_searching_delay', must_exist=True, default='3w', is_type_of=str,
               is_in=['1w', '2w', '3w', '4w']),
     Validator('general.adaptive_searching_delta', must_exist=True, default='1w', is_type_of=str,
@@ -384,267 +383,6 @@
           merge=False)
 
 
-=======
-defaults = {
-    'general': {
-        'ip': '0.0.0.0',
-        'port': '6767',
-        'base_url': '',
-        'path_mappings': '[]',
-        'debug': 'False',
-        'branch': 'master',
-        'auto_update': 'True',
-        'single_language': 'False',
-        'minimum_score': '90',
-        'use_scenename': 'True',
-        'use_postprocessing': 'False',
-        'postprocessing_cmd': '',
-        'postprocessing_threshold': '90',
-        'use_postprocessing_threshold': 'False',
-        'postprocessing_threshold_movie': '70',
-        'use_postprocessing_threshold_movie': 'False',
-        'use_sonarr': 'False',
-        'use_radarr': 'False',
-        'path_mappings_movie': '[]',
-        'serie_default_enabled': 'False',
-        'serie_default_profile': '',
-        'movie_default_enabled': 'False',
-        'movie_default_profile': '',
-        'page_size': '25',
-        'theme': 'auto',
-        'page_size_manual_search': '10',
-        'minimum_score_movie': '70',
-        'use_embedded_subs': 'True',
-        'embedded_subs_show_desired': 'True',
-        'utf8_encode': 'True',
-        'ignore_pgs_subs': 'False',
-        'ignore_vobsub_subs': 'False',
-        'ignore_ass_subs': 'False',
-        'adaptive_searching': 'True',
-        'adaptive_searching_delay': '3w',
-        'adaptive_searching_delta': '1w',
-        'enabled_providers': '[]',
-        'multithreading': 'True',
-        'chmod_enabled': 'False',
-        'chmod': '0640',
-        'subfolder': 'current',
-        'subfolder_custom': '',
-        'upgrade_subs': 'True',
-        'upgrade_frequency': '12',
-        'days_to_upgrade_subs': '7',
-        'upgrade_manual': 'True',
-        'anti_captcha_provider': 'None',
-        'wanted_search_frequency': '6',
-        'wanted_search_frequency_movie': '6',
-        'subzero_mods': '[]',
-        'dont_notify_manual_actions': 'False',
-        'hi_extension': 'hi',
-        'embedded_subtitles_parser': 'ffprobe',
-        'default_und_audio_lang': '',
-        'default_und_embedded_subtitles_lang': '',
-        'parse_embedded_audio_track': 'False',
-        'skip_hashing': 'False',
-        'language_equals': '[]',
-    },
-    'auth': {
-        'type': 'None',
-        'username': '',
-        'password': ''
-    },
-    'cors': {
-        'enabled': 'False'
-    },
-    'backup': {
-        'folder': os.path.join(args.config_dir, 'backup'),
-        'retention': '31',
-        'frequency': 'Weekly',
-        'day': '6',
-        'hour': '3'
-    },
-    'sonarr': {
-        'ip': '127.0.0.1',
-        'port': '8989',
-        'base_url': '/',
-        'ssl': 'False',
-        'http_timeout': '60',
-        'apikey': '',
-        'full_update': 'Daily',
-        'full_update_day': '6',
-        'full_update_hour': '4',
-        'only_monitored': 'False',
-        'series_sync': '60',
-        'episodes_sync': '60',
-        'excluded_tags': '[]',
-        'excluded_series_types': '[]',
-        'use_ffprobe_cache': 'True',
-        'exclude_season_zero': 'False',
-        'defer_search_signalr': 'False'
-    },
-    'radarr': {
-        'ip': '127.0.0.1',
-        'port': '7878',
-        'base_url': '/',
-        'ssl': 'False',
-        'http_timeout': '60',
-        'apikey': '',
-        'full_update': 'Daily',
-        'full_update_day': '6',
-        'full_update_hour': '5',
-        'only_monitored': 'False',
-        'movies_sync': '60',
-        'excluded_tags': '[]',
-        'use_ffprobe_cache': 'True',
-        'defer_search_signalr': 'False'
-    },
-    'proxy': {
-        'type': 'None',
-        'url': '',
-        'port': '',
-        'username': '',
-        'password': '',
-        'exclude': '["localhost","127.0.0.1"]'
-    },
-    'opensubtitles': {
-        'username': '',
-        'password': '',
-        'use_tag_search': 'False',
-        'vip': 'False',
-        'ssl': 'False',
-        'timeout': '15',
-        'skip_wrong_fps': 'False'
-    },
-    'opensubtitlescom': {
-        'username': '',
-        'password': '',
-        'use_hash': 'True'
-    },
-    'addic7ed': {
-        'username': '',
-        'password': '',
-        'cookies': '',
-        'user_agent': '',
-        'vip': 'False'
-    },
-    'podnapisi': {
-        'verify_ssl': 'True'
-    },
-    'subf2m': {
-        'verify_ssl': 'True',
-        'user_agent': ''
-    },
-    'whisperai': {
-        'endpoint': 'http://127.0.0.1:9000',
-        'timeout': '3600'
-    },
-    'legendasdivx': {
-        'username': '',
-        'password': '',
-        'skip_wrong_fps': 'False'
-    },
-    'ktuvit': {
-        'email': '',
-        'hashed_password': ''
-    },
-    'xsubs': {
-        'username': '',
-        'password': ''
-    },
-    'assrt': {
-        'token': ''
-    },
-    'anticaptcha': {
-        'anti_captcha_key': ''
-    },
-    'deathbycaptcha': {
-        'username': '',
-        'password': ''
-    },
-    'napisy24': {
-        'username': '',
-        'password': ''
-    },
-    'subscene': {
-        'username': '',
-        'password': ''
-    },
-    'betaseries': {
-        'token': ''
-    },
-    'analytics': {
-        'enabled': 'True'
-    },
-    'titlovi': {
-        'username': '',
-        'password': ''
-    },
-    'titulky': {
-        'username': '',
-        'password': '',
-        'approved_only': 'False'
-    },
-    'embeddedsubtitles': {
-        'included_codecs': '[]',
-        'hi_fallback': 'False',
-        'timeout': '600',
-        'unknown_as_english': 'False',
-    },
-    'karagarga': {
-        'username': '',
-        'password': '',
-        'f_username': '',
-        'f_password': '',
-    },
-    'subsync': {
-        'use_subsync': 'False',
-        'use_subsync_threshold': 'False',
-        'subsync_threshold': '90',
-        'use_subsync_movie_threshold': 'False',
-        'subsync_movie_threshold': '70',
-        'debug': 'False',
-        'force_audio': 'False'
-    },
-    'series_scores': {
-        "hash": 359,
-        "series": 180,
-        "year": 90,
-        "season": 30,
-        "episode": 30,
-        "release_group": 14,
-        "source": 7,
-        "audio_codec": 3,
-        "resolution": 2,
-        "video_codec": 2,
-        "streaming_service": 1,
-        "hearing_impaired": 1,
-    },
-    'movie_scores': {
-        "hash": 119,
-        "title": 60,
-        "year": 30,
-        "release_group": 13,
-        "source": 7,
-        "audio_codec": 3,
-        "resolution": 2,
-        "video_codec": 2,
-        "streaming_service": 1,
-        "edition": 1,
-        "hearing_impaired": 1,
-    },
-    'postgresql': {
-        'enabled': 'False',
-        'host': 'localhost',
-        'port': '5432',
-        'database': '',
-        'username': '',
-        'password': '',
-    },
-}
-
-settings = SimpleConfigParser(defaults=defaults, interpolation=None)
-settings.read(os.path.join(args.config_dir, 'config', 'config.ini'))
-
-settings.general.base_url = settings.general.base_url if settings.general.base_url else '/'
->>>>>>> af54c655
 base_url = settings.general.base_url.rstrip('/')
 
 ignore_keys = ['flask_secret_key']
