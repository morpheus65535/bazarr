# coding=utf-8

import os
import datetime
import pytz
import logging
import subliminal_patch
import pretty
import time
import socket
import requests
import traceback
import re

from requests import ConnectionError
from subzero.language import Language
from subliminal_patch.exceptions import TooManyRequests, APIThrottled, ParseResponseError, IPAddressBlocked, \
    MustGetBlacklisted, SearchLimitReached
from subliminal.providers.opensubtitles import DownloadLimitReached, PaymentRequired, Unauthorized
from subliminal.exceptions import DownloadLimitExceeded, ServiceUnavailable, AuthenticationError, ConfigurationError
from subliminal import region as subliminal_cache_region
from subliminal_patch.extensions import provider_registry

from app.get_args import args
from app.config import settings
from languages.get_languages import CustomLanguage
from app.event_handler import event_stream
from utilities.binaries import get_binary
from radarr.blacklist import blacklist_log_movie
from sonarr.blacklist import blacklist_log
from utilities.analytics import event_tracker


_TRACEBACK_RE = re.compile(r'File "(.*?providers[\\/].*?)", line (\d+)')


def time_until_midnight(timezone):
    # type: (datetime.datetime) -> datetime.timedelta
    """
    Get timedelta until midnight.
    """
    now_in_tz = datetime.datetime.now(tz=timezone)
    midnight = now_in_tz.replace(hour=0, minute=0, second=0, microsecond=0) + \
        datetime.timedelta(days=1)
    return midnight - now_in_tz


# Titulky resets its download limits at the start of a new day from its perspective - the Europe/Prague timezone
# Needs to convert to offset-naive dt
def titulky_limit_reset_timedelta():
    return time_until_midnight(timezone=pytz.timezone('Europe/Prague'))


# LegendasDivx reset its searches limit at approximately midnight, Lisbon time, every day. We wait 1 more hours just
# to be sure.
def legendasdivx_limit_reset_timedelta():
    return time_until_midnight(timezone=pytz.timezone('Europe/Lisbon')) + datetime.timedelta(minutes=60)


VALID_THROTTLE_EXCEPTIONS = (TooManyRequests, DownloadLimitExceeded, ServiceUnavailable, APIThrottled,
                             ParseResponseError, IPAddressBlocked)
VALID_COUNT_EXCEPTIONS = ('TooManyRequests', 'ServiceUnavailable', 'APIThrottled', requests.exceptions.Timeout,
                          requests.exceptions.ConnectTimeout, requests.exceptions.ReadTimeout, socket.timeout)


def provider_throttle_map():
    return {
        "default": {
            TooManyRequests: (datetime.timedelta(hours=1), "1 hour"),
            DownloadLimitExceeded: (datetime.timedelta(hours=3), "3 hours"),
            ServiceUnavailable: (datetime.timedelta(minutes=20), "20 minutes"),
            APIThrottled: (datetime.timedelta(minutes=10), "10 minutes"),
            ParseResponseError: (datetime.timedelta(hours=6), "6 hours"),
            requests.exceptions.Timeout: (datetime.timedelta(hours=1), "1 hour"),
            socket.timeout: (datetime.timedelta(hours=1), "1 hour"),
            requests.exceptions.ConnectTimeout: (datetime.timedelta(hours=1), "1 hour"),
            requests.exceptions.ReadTimeout: (datetime.timedelta(hours=1), "1 hour"),
            ConfigurationError: (datetime.timedelta(hours=12), "12 hours"),
            PermissionError: (datetime.timedelta(hours=12), "12 hours"),
            requests.exceptions.ProxyError: (datetime.timedelta(hours=1), "1 hour"),
            AuthenticationError: (datetime.timedelta(hours=12), "12 hours"),
        },
        "opensubtitles": {
            TooManyRequests: (datetime.timedelta(hours=3), "3 hours"),
            DownloadLimitExceeded: (datetime.timedelta(hours=6), "6 hours"),
            DownloadLimitReached: (datetime.timedelta(hours=6), "6 hours"),
            PaymentRequired: (datetime.timedelta(hours=12), "12 hours"),
            Unauthorized: (datetime.timedelta(hours=12), "12 hours"),
            APIThrottled: (datetime.timedelta(seconds=15), "15 seconds"),
            ServiceUnavailable: (datetime.timedelta(hours=1), "1 hour"),
        },
        "opensubtitlescom": {
            TooManyRequests: (datetime.timedelta(minutes=1), "1 minute"),
            DownloadLimitExceeded: (datetime.timedelta(hours=24), "24 hours"),
        },
        "addic7ed": {
            DownloadLimitExceeded: (datetime.timedelta(hours=3), "3 hours"),
            TooManyRequests: (datetime.timedelta(minutes=5), "5 minutes"),
            IPAddressBlocked: (datetime.timedelta(hours=1), "1 hours"),
        },
        "titulky": {
            DownloadLimitExceeded: (
                titulky_limit_reset_timedelta(),
                f"{titulky_limit_reset_timedelta().seconds // 3600 + 1} hours")
        },
        "legendasdivx": {
            TooManyRequests: (datetime.timedelta(hours=3), "3 hours"),
            DownloadLimitExceeded: (
                legendasdivx_limit_reset_timedelta(),
                f"{legendasdivx_limit_reset_timedelta().seconds // 3600 + 1} hours"),
            IPAddressBlocked: (
                legendasdivx_limit_reset_timedelta(),
                f"{legendasdivx_limit_reset_timedelta().seconds // 3600 + 1} hours"),
            SearchLimitReached: (
                legendasdivx_limit_reset_timedelta(),
                f"{legendasdivx_limit_reset_timedelta().seconds // 3600 + 1} hours"),
        },
        "whisperai": {
<<<<<<< HEAD
            requests.exceptions.ConnectionError: (datetime.timedelta(hours=12), "12 hours"),
        }
=======
            ConnectionError: (datetime.timedelta(hours=24), "24 hours"),
        },
>>>>>>> addae11b
    }


PROVIDERS_FORCED_OFF = ["addic7ed", "tvsubtitles", "legendasdivx", "napiprojekt", "shooter",
                        "hosszupuska", "supersubtitles", "titlovi", "argenteam", "assrt", "subscene"]

throttle_count = {}


def provider_pool():
    if settings.general.multithreading:
        return subliminal_patch.core.SZAsyncProviderPool
    return subliminal_patch.core.SZProviderPool


def _lang_from_str(content: str):
    " Formats: es-MX en@hi es-MX@forced "
    extra_info = content.split("@")
    if len(extra_info) > 1:
        kwargs = {extra_info[-1]: True}
    else:
        kwargs = {}

    content = extra_info[0]

    try:
        code, country = content.split("-")
    except ValueError:
        lang = CustomLanguage.from_value(content)
        if lang is not None:
            lang = lang.subzero_language()
            return lang.rebuild(lang, **kwargs)

        code, country = content, None

    return subliminal_patch.core.Language(code, country, **kwargs)


def get_language_equals(settings_=None):
    settings_ = settings_ or settings

    equals = settings_.general.language_equals
    if not equals:
        return []

    items = []
    for equal in equals:
        try:
            from_, to_ = equal.split(":")
            from_, to_ = _lang_from_str(from_), _lang_from_str(to_)
        except Exception as error:
            logging.info("Invalid equal value: '%s' [%s]", equal, error)
        else:
            items.append((from_, to_))

    return items


def get_providers():
    providers_list = []
    existing_providers = provider_registry.names()
    providers = [x for x in settings.general.enabled_providers if x in existing_providers]
    for provider in providers:
        reason, until, throttle_desc = tp.get(provider, (None, None, None))
        providers_list.append(provider)

        if reason:
            now = datetime.datetime.now()
            if now < until:
                logging.debug("Not using %s until %s, because of: %s", provider,
                              until.strftime("%y/%m/%d %H:%M"), reason)
                providers_list.remove(provider)
            else:
                logging.info("Using %s again after %s, (disabled because: %s)", provider, throttle_desc, reason)
                del tp[provider]
                set_throttled_providers(str(tp))
        # if forced only is enabled: # fixme: Prepared for forced only implementation to remove providers with don't support forced only subtitles
        #     for provider in providers_list:
        #         if provider in PROVIDERS_FORCED_OFF:
        #             providers_list.remove(provider)

    if not providers_list:
        providers_list = None

    return providers_list


def get_enabled_providers():
    # return enabled provider including those who can be throttled
    if isinstance(settings.general.enabled_providers, list):
        return settings.general.enabled_providers
    else:
        return []


_FFPROBE_BINARY = get_binary("ffprobe")
_FFMPEG_BINARY = get_binary("ffmpeg")


def get_providers_auth():
    return {
        'addic7ed': {
            'username': settings.addic7ed.username,
            'password': settings.addic7ed.password,
            'cookies': settings.addic7ed.cookies,
            'user_agent': settings.addic7ed.user_agent,
            'is_vip': settings.addic7ed.vip,
        },
        'opensubtitles': {
            'username': settings.opensubtitles.username,
            'password': settings.opensubtitles.password,
            'use_tag_search': settings.opensubtitles.use_tag_search,
            'only_foreign': False,  # fixme
            'also_foreign': False,  # fixme
            'is_vip': settings.opensubtitles.vip,
            'use_ssl': settings.opensubtitles.ssl,
            'timeout': int(settings.opensubtitles.timeout) or 15,
            'skip_wrong_fps': settings.opensubtitles.skip_wrong_fps,
        },
        'opensubtitlescom': {'username': settings.opensubtitlescom.username,
                             'password': settings.opensubtitlescom.password,
                             'use_hash': settings.opensubtitlescom.use_hash,
                             'api_key': 's38zmzVlW7IlYruWi7mHwDYl2SfMQoC1'
                             },
        'podnapisi': {
            'only_foreign': False,  # fixme
            'also_foreign': False,  # fixme
            'verify_ssl': settings.podnapisi.verify_ssl
        },
        'subscene': {
            'username': settings.subscene.username,
            'password': settings.subscene.password,
            'only_foreign': False,  # fixme
        },
        'legendasdivx': {
            'username': settings.legendasdivx.username,
            'password': settings.legendasdivx.password,
            'skip_wrong_fps': settings.legendasdivx.skip_wrong_fps,
        },
        'xsubs': {
            'username': settings.xsubs.username,
            'password': settings.xsubs.password,
        },
        'assrt': {
            'token': settings.assrt.token,
        },
        'napisy24': {
            'username': settings.napisy24.username,
            'password': settings.napisy24.password,
        },
        'betaseries': {'token': settings.betaseries.token},
        'titulky': {
            'username': settings.titulky.username,
            'password': settings.titulky.password,
            'approved_only': settings.titulky.approved_only,
        },
        'titlovi': {
            'username': settings.titlovi.username,
            'password': settings.titlovi.password,
        },
        'ktuvit': {
            'email': settings.ktuvit.email,
            'hashed_password': settings.ktuvit.hashed_password,
        },
        'embeddedsubtitles': {
            'included_codecs': settings.embeddedsubtitles.included_codecs,
            'hi_fallback': settings.embeddedsubtitles.hi_fallback,
            'cache_dir': os.path.join(args.config_dir, "cache"),
            'ffprobe_path': _FFPROBE_BINARY,
            'ffmpeg_path': _FFMPEG_BINARY,
            'timeout': settings.embeddedsubtitles.timeout,
            'unknown_as_english': settings.embeddedsubtitles.unknown_as_english,
        },
        'karagarga': {
            'username': settings.karagarga.username,
            'password': settings.karagarga.password,
            'f_username': settings.karagarga.f_username,
            'f_password': settings.karagarga.f_password,
        },
        'hdbits': {
            'username': settings.hdbits.username,
            'passkey': settings.hdbits.passkey,
        },
        'subf2m': {
            'verify_ssl': settings.subf2m.verify_ssl,
            'user_agent': settings.subf2m.user_agent,
        },
        'whisperai': {
            'endpoint': settings.whisperai.endpoint,
            'timeout': settings.whisperai.timeout,
            'ffmpeg_path': _FFMPEG_BINARY,
        }
    }


def _handle_mgb(name, exception, ids, language):
    if language.forced:
        language_str = f'{language.basename}:forced'
    elif language.hi:
        language_str = f'{language.basename}:hi'
    else:
        language_str = language.basename

    if ids:
        if exception.media_type == "series":
            if 'sonarrSeriesId' in ids and 'sonarrEpsiodeId' in ids:
                blacklist_log(ids['sonarrSeriesId'], ids['sonarrEpisodeId'], name, exception.id, language_str)
        else:
            blacklist_log_movie(ids['radarrId'], name, exception.id, language_str)


def provider_throttle(name, exception, ids=None, language=None):
    if isinstance(exception, MustGetBlacklisted) and isinstance(ids, dict) and isinstance(language, Language):
        return _handle_mgb(name, exception, ids, language)

    cls = getattr(exception, "__class__")
    cls_name = getattr(cls, "__name__")
    if cls not in VALID_THROTTLE_EXCEPTIONS:
        for valid_cls in VALID_THROTTLE_EXCEPTIONS:
            if isinstance(cls, valid_cls):
                cls = valid_cls

    throttle_data = provider_throttle_map().get(name, provider_throttle_map()["default"]).get(cls, None) or \
        provider_throttle_map()["default"].get(cls, None)

    if throttle_data:
        throttle_delta, throttle_description = throttle_data
    else:
        throttle_delta, throttle_description = datetime.timedelta(minutes=10), "10 minutes"

    throttle_until = datetime.datetime.now() + throttle_delta

    if cls_name not in VALID_COUNT_EXCEPTIONS or throttled_count(name):
        if cls_name == 'ValueError' and isinstance(exception.args, tuple) and len(exception.args) and exception.args[0].startswith('unsupported pickle protocol'):
            for fn in subliminal_cache_region.backend.all_filenames:
                try:
                    os.remove(fn)
                except (IOError, OSError):
                    logging.debug("Couldn't remove cache file: %s", os.path.basename(fn))
        else:
            tp[name] = (cls_name, throttle_until, throttle_description)
            set_throttled_providers(str(tp))

            trac_info = _get_traceback_info(exception)

            logging.info("Throttling %s for %s, until %s, because of: %s. Exception info: %r", name,
                         throttle_description, throttle_until.strftime("%y/%m/%d %H:%M"), cls_name, trac_info)
            event_tracker.track_throttling(provider=name, exception_name=cls_name, exception_info=trac_info)

    update_throttled_provider()


def _get_traceback_info(exc: Exception):
    traceback_str = " ".join(traceback.format_exception(type(exc), exc, exc.__traceback__))

    clean_msg = str(exc).replace("\n", " ").strip()

    line_info = _TRACEBACK_RE.findall(traceback_str)

    # Value info max chars len is 100

    if not line_info:
        return clean_msg[:100]

    line_info = line_info[-1]
    file_, line = line_info

    extra = f"' ~ {os.path.basename(file_)}@{line}"[:90]
    message = f"'{clean_msg}"[:100 - len(extra)]

    return message + extra


def throttled_count(name):
    global throttle_count
    if name in list(throttle_count.keys()):
        if 'count' in list(throttle_count[name].keys()):
            for key, value in throttle_count[name].items():
                if key == 'count':
                    value += 1
                    throttle_count[name]['count'] = value
        else:
            throttle_count[name] = {"count": 1, "time": (datetime.datetime.now() + datetime.timedelta(seconds=120))}

    else:
        throttle_count[name] = {"count": 1, "time": (datetime.datetime.now() + datetime.timedelta(seconds=120))}

    if throttle_count[name]['count'] >= 5:
        return True
    if throttle_count[name]['time'] <= datetime.datetime.now():
        throttle_count[name] = {"count": 1, "time": (datetime.datetime.now() + datetime.timedelta(seconds=120))}
    logging.info("Provider %s throttle count %s of 5, waiting 5sec and trying again", name,
                 throttle_count[name]['count'])
    time.sleep(5)
    return False


def update_throttled_provider():
    existing_providers = provider_registry.names()
    providers_list = [x for x in settings.general.enabled_providers if x in existing_providers]

    for provider in list(tp):
        if provider not in providers_list:
            del tp[provider]
            set_throttled_providers(str(tp))

        reason, until, throttle_desc = tp.get(provider, (None, None, None))

        if reason:
            now = datetime.datetime.now()
            if now < until:
                pass
            else:
                logging.info("Using %s again after %s, (disabled because: %s)", provider, throttle_desc, reason)
                del tp[provider]
                set_throttled_providers(str(tp))

            reason, until, throttle_desc = tp.get(provider, (None, None, None))

            if reason:
                now = datetime.datetime.now()
                if now >= until:
                    logging.info("Using %s again after %s, (disabled because: %s)", provider, throttle_desc, reason)
                    del tp[provider]
                    set_throttled_providers(str(tp))

    event_stream(type='badges')


def list_throttled_providers():
    update_throttled_provider()
    throttled_providers = []
    existing_providers = provider_registry.names()
    providers = [x for x in settings.general.enabled_providers if x in existing_providers]
    for provider in providers:
        reason, until, throttle_desc = tp.get(provider, (None, None, None))
        throttled_providers.append([provider, reason, pretty.date(until)])
    return throttled_providers


def reset_throttled_providers(only_auth_or_conf_error=False):
    for provider in list(tp):
        if only_auth_or_conf_error and tp[provider][0] not in ['AuthenticationError', 'ConfigurationError',
                                                               'PaymentRequired']:
            continue
        del tp[provider]
    set_throttled_providers(str(tp))
    update_throttled_provider()
    if only_auth_or_conf_error:
        logging.info('BAZARR throttled providers have been reset (only AuthenticationError, ConfigurationError and '
                     'PaymentRequired).')
    else:
        logging.info('BAZARR throttled providers have been reset.')


def get_throttled_providers():
    providers = {}
    try:
        if os.path.exists(os.path.join(args.config_dir, 'config', 'throttled_providers.dat')):
            with open(os.path.normpath(os.path.join(args.config_dir, 'config', 'throttled_providers.dat')), 'r') as \
                    handle:
                providers = eval(handle.read())
    except Exception:
        # set empty content in throttled_providers.dat
        logging.error("Invalid content in throttled_providers.dat. Resetting")
        set_throttled_providers(providers)
    finally:
        return providers


def set_throttled_providers(data):
    with open(os.path.normpath(os.path.join(args.config_dir, 'config', 'throttled_providers.dat')), 'w+') as handle:
        handle.write(data)


tp = get_throttled_providers()
if not isinstance(tp, dict):
    raise ValueError('tp should be a dict')<|MERGE_RESOLUTION|>--- conflicted
+++ resolved
@@ -116,13 +116,8 @@
                 f"{legendasdivx_limit_reset_timedelta().seconds // 3600 + 1} hours"),
         },
         "whisperai": {
-<<<<<<< HEAD
             requests.exceptions.ConnectionError: (datetime.timedelta(hours=12), "12 hours"),
-        }
-=======
-            ConnectionError: (datetime.timedelta(hours=24), "24 hours"),
-        },
->>>>>>> addae11b
+        },
     }
 
 
