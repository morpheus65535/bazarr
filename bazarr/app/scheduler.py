# coding=utf-8

import os
import pretty

from apscheduler.schedulers.background import BackgroundScheduler
from apscheduler.triggers.interval import IntervalTrigger
from apscheduler.triggers.cron import CronTrigger
from apscheduler.triggers.date import DateTrigger
from apscheduler.events import EVENT_JOB_SUBMITTED, EVENT_JOB_EXECUTED, EVENT_JOB_ERROR
from datetime import datetime, timedelta
from calendar import day_name
from math import floor
from random import randrange
from tzlocal import get_localzone
try:
    import zoneinfo  # pragma: no cover
except ImportError:
    from backports import zoneinfo  # pragma: no cover
from dateutil import tz
import logging

from app.announcements import get_announcements_to_file
from sonarr.sync.series import update_series
from sonarr.sync.episodes import update_all_episodes
from radarr.sync.movies import update_movies, update_all_movies
from subtitles.wanted import wanted_search_missing_subtitles_series, wanted_search_missing_subtitles_movies
from subtitles.upgrade import upgrade_subtitles
from utilities.cache import cache_maintenance
from utilities.health import check_health
from utilities.backup import backup_to_zip

from .config import settings
from .get_args import args
from .event_handler import event_stream

if not args.no_update:
    from .check_update import check_if_new_update, check_releases
else:
    from .check_update import check_releases

from dateutil.relativedelta import relativedelta

NO_INTERVAL = "None"
NEVER_DATE = "Never"
ONE_YEAR_IN_SECONDS = 60 * 60 * 24 * 365


def a_long_time_from_now(job):
    # currently defined as more than a year from now
    delta = job.next_run_time - datetime.now(job.next_run_time.tzinfo)
    return delta.total_seconds() > ONE_YEAR_IN_SECONDS


def in_a_century():
    century = datetime.now() + relativedelta(years=100)
    return century.year


class Scheduler:

    def __init__(self):
        self.__running_tasks = []

        try:
            self.timezone = get_localzone()
        except zoneinfo.ZoneInfoNotFoundError as e:
            logging.error(f"BAZARR cannot use specified timezone: {e}")
            self.timezone = tz.gettz("UTC")

        self.aps_scheduler = BackgroundScheduler({'apscheduler.timezone': self.timezone})

        # task listener
        def task_listener_add(event):
            if event.job_id not in self.__running_tasks:
                self.__running_tasks.append(event.job_id)
                event_stream(type='task')

        def task_listener_remove(event):
            if event.job_id in self.__running_tasks:
                self.__running_tasks.remove(event.job_id)
                event_stream(type='task')

        self.aps_scheduler.add_listener(task_listener_add, EVENT_JOB_SUBMITTED)
        self.aps_scheduler.add_listener(task_listener_remove, EVENT_JOB_EXECUTED | EVENT_JOB_ERROR)

        # configure all tasks
        self.__cache_cleanup_task()
        self.__check_health_task()
        self.update_configurable_tasks()

        self.aps_scheduler.start()

    def update_configurable_tasks(self):
        self.__sonarr_update_task()
        self.__radarr_update_task()
        self.__sonarr_full_update_task()
        self.__radarr_full_update_task()
        self.__update_bazarr_task()
        self.__search_wanted_subtitles_task()
        self.__upgrade_subtitles_task()
        self.__randomize_interval_task()
        self.__automatic_backup()
        if args.no_tasks:
            self.__no_task()

    def add_job(self, job, name=None, max_instances=1, coalesce=True, args=None, kwargs=None):
        self.aps_scheduler.add_job(
            job, DateTrigger(run_date=datetime.now()), name=name, id=name, max_instances=max_instances,
            coalesce=coalesce, args=args, kwargs=kwargs)

    def execute_job_now(self, taskid):
        self.aps_scheduler.modify_job(taskid, next_run_time=datetime.now())

    def get_running_tasks(self):
        return self.__running_tasks

    def get_task_list(self):
        def get_time_from_interval(td_object):
            seconds = int(td_object.total_seconds())
            periods = [
                ('year', 60 * 60 * 24 * 365),
                ('month', 60 * 60 * 24 * 30),
                ('day', 60 * 60 * 24),
                ('hour', 60 * 60),
                ('minute', 60),
                ('second', 1)
            ]
            if seconds > ONE_YEAR_IN_SECONDS:
                # more than a year is None
                return NO_INTERVAL
            strings = []
            for period_name, period_seconds in periods:
                if seconds > period_seconds:
                    period_value, seconds = divmod(seconds, period_seconds)
                    has_s = 's' if period_value > 1 else ''
                    strings.append("%s %s%s" % (period_value, period_name, has_s))

            return ", ".join(strings)

        def get_time_from_cron(cron):
            day = str(cron[4])
            hour = str(cron[5])

            if day == "*":
                text = "every day"
            else:
                text = f"every {day_name[int(day)]}"

            if hour != "*":
                text += f" at {hour}:00"

            return text

        task_list = []
        for job in self.aps_scheduler.get_jobs():
            next_run = NEVER_DATE
            if job.next_run_time:
                if a_long_time_from_now(job):
                    # Never for IntervalTrigger jobs
                    next_run = NEVER_DATE
                else:
                    next_run = pretty.date(job.next_run_time.replace(tzinfo=None))
            if isinstance(job.trigger, CronTrigger):
                if a_long_time_from_now(job):
                    # Never for CronTrigger jobs
                    next_run = NEVER_DATE
                else:
                    if job.next_run_time:
                        next_run = pretty.date(job.next_run_time.replace(tzinfo=None))

            if job.id in self.__running_tasks:
                running = True
            else:
                running = False

            if isinstance(job.trigger, IntervalTrigger):
                interval = get_time_from_interval(job.trigger.__getstate__()['interval'])
                if interval != NO_INTERVAL:
                    interval = f"every {interval}"
                # else:
                #     interval = "100 Year Interval"
                task_list.append({'name': job.name, 'interval': interval, 'next_run_in': next_run,
                                  'next_run_time': next_run, 'job_id': job.id, 'job_running': running})
            elif isinstance(job.trigger, CronTrigger):
                if a_long_time_from_now(job):
                    interval = NO_INTERVAL
                else:
                    interval = get_time_from_cron(job.trigger.fields)
                task_list.append({'name': job.name, 'interval': interval,
                                  'next_run_in': next_run, 'next_run_time': next_run, 'job_id': job.id,
                                  'job_running': running})

        return task_list

    def __sonarr_update_task(self):
        if settings.general.use_sonarr:
            self.aps_scheduler.add_job(
                update_series, IntervalTrigger(minutes=int(settings.sonarr.series_sync)), max_instances=1,
                coalesce=True, misfire_grace_time=15, id='update_series', name='Sync with Sonarr',
                replace_existing=True)

    def __radarr_update_task(self):
        if settings.general.use_radarr:
            self.aps_scheduler.add_job(
                update_movies, IntervalTrigger(minutes=int(settings.radarr.movies_sync)), max_instances=1,
                coalesce=True, misfire_grace_time=15, id='update_movies', name='Sync with Radarr',
                replace_existing=True)

    def __cache_cleanup_task(self):
        self.aps_scheduler.add_job(cache_maintenance, IntervalTrigger(hours=24), max_instances=1, coalesce=True,
                                   misfire_grace_time=15, id='cache_cleanup', name='Cache Maintenance')

    def __check_health_task(self):
        self.aps_scheduler.add_job(check_health, IntervalTrigger(hours=6), max_instances=1, coalesce=True,
                                   misfire_grace_time=15, id='check_health', name='Check Health')

    def __automatic_backup(self):
        backup = settings.backup.frequency
        if backup == "Daily":
            trigger = CronTrigger(hour=settings.backup.hour)
        elif backup == "Weekly":
            trigger = CronTrigger(day_of_week=settings.backup.day, hour=settings.backup.hour)
        elif backup == "Manually":
            trigger = CronTrigger(year=in_a_century())
<<<<<<< HEAD
        self.aps_scheduler.add_job(backup_to_zip, trigger,
                                   max_instances=1, coalesce=True, misfire_grace_time=15, id='backup',
                                   name='Backup Database and Configuration File', replace_existing=True)
=======
        self.aps_scheduler.add_job(backup_to_zip, trigger, max_instances=1, coalesce=True, misfire_grace_time=15,
                                   id='backup', name='Backup Database and Configuration File', replace_existing=True)
>>>>>>> 731e44cb

    def __sonarr_full_update_task(self):
        if settings.general.use_sonarr:
            full_update = settings.sonarr.full_update
            if full_update == "Daily":
                self.aps_scheduler.add_job(
                    update_all_episodes, CronTrigger(hour=settings.sonarr.full_update_hour), max_instances=1,
                    coalesce=True, misfire_grace_time=15, id='update_all_episodes',
                    name='Index All Episode Subtitles from Disk', replace_existing=True)
            elif full_update == "Weekly":
                self.aps_scheduler.add_job(
                    update_all_episodes,
                    CronTrigger(day_of_week=settings.sonarr.full_update_day, hour=settings.sonarr.full_update_hour),
                    max_instances=1, coalesce=True, misfire_grace_time=15, id='update_all_episodes',
                    name='Index All Episode Subtitles from Disk', replace_existing=True)
            elif full_update == "Manually":
                self.aps_scheduler.add_job(
                    update_all_episodes, CronTrigger(year=in_a_century()), max_instances=1, coalesce=True,
                    misfire_grace_time=15, id='update_all_episodes',
                    name='Index All Episode Subtitles from Disk', replace_existing=True)

    def __radarr_full_update_task(self):
        if settings.general.use_radarr:
            full_update = settings.radarr.full_update
            if full_update == "Daily":
                self.aps_scheduler.add_job(
                    update_all_movies, CronTrigger(hour=settings.radarr.full_update_hour), max_instances=1,
                    coalesce=True, misfire_grace_time=15,
                    id='update_all_movies', name='Index All Movie Subtitles from Disk', replace_existing=True)
            elif full_update == "Weekly":
                self.aps_scheduler.add_job(
                    update_all_movies,
                    CronTrigger(day_of_week=settings.radarr.full_update_day, hour=settings.radarr.full_update_hour),
                    max_instances=1, coalesce=True, misfire_grace_time=15, id='update_all_movies',
                    name='Index All Movie Subtitles from Disk', replace_existing=True)
            elif full_update == "Manually":
                self.aps_scheduler.add_job(
                    update_all_movies, CronTrigger(year=in_a_century()), max_instances=1, coalesce=True, misfire_grace_time=15,
                    id='update_all_movies', name='Index All Movie Subtitles from Disk', replace_existing=True)

    def __update_bazarr_task(self):
        if not args.no_update and os.environ["BAZARR_VERSION"] != '':
            task_name = 'Update Bazarr'

            if settings.general.auto_update:
                self.aps_scheduler.add_job(
                    check_if_new_update, IntervalTrigger(hours=6), max_instances=1, coalesce=True,
                    misfire_grace_time=15, id='update_bazarr', name=task_name, replace_existing=True)
            else:
                self.aps_scheduler.add_job(
                    check_if_new_update, CronTrigger(year=in_a_century()), hour=4, id='update_bazarr', name=task_name,
                    replace_existing=True)
                self.aps_scheduler.add_job(
                    check_releases, IntervalTrigger(hours=3), max_instances=1, coalesce=True, misfire_grace_time=15,
                    id='update_release', name='Update Release Info', replace_existing=True)

        else:
            self.aps_scheduler.add_job(
                check_releases, IntervalTrigger(hours=3), max_instances=1, coalesce=True, misfire_grace_time=15,
                id='update_release', name='Update Release Info', replace_existing=True)

        self.aps_scheduler.add_job(
            get_announcements_to_file, IntervalTrigger(hours=6), max_instances=1, coalesce=True, misfire_grace_time=15,
            id='update_announcements', name='Update Announcements File', replace_existing=True)

    def __search_wanted_subtitles_task(self):
        if settings.general.use_sonarr:
            self.aps_scheduler.add_job(
                wanted_search_missing_subtitles_series,
                IntervalTrigger(hours=int(settings.general.wanted_search_frequency)), max_instances=1, coalesce=True,
                misfire_grace_time=15, id='wanted_search_missing_subtitles_series', replace_existing=True,
                name='Search for Missing Series Subtitles')
        if settings.general.use_radarr:
            self.aps_scheduler.add_job(
                wanted_search_missing_subtitles_movies,
                IntervalTrigger(hours=int(settings.general.wanted_search_frequency_movie)), max_instances=1,
                coalesce=True, misfire_grace_time=15, id='wanted_search_missing_subtitles_movies',
                name='Search for Missing Movies Subtitles', replace_existing=True)

    def __upgrade_subtitles_task(self):
        if settings.general.use_sonarr or settings.general.use_radarr:
            self.aps_scheduler.add_job(
                upgrade_subtitles, IntervalTrigger(hours=int(settings.general.upgrade_frequency)), max_instances=1,
                coalesce=True, misfire_grace_time=15, id='upgrade_subtitles',
                name='Upgrade Previously Downloaded Subtitles', replace_existing=True)

    def __randomize_interval_task(self):
        for job in self.aps_scheduler.get_jobs():
            if isinstance(job.trigger, IntervalTrigger):
                # do not randomize the Never jobs
                if job.trigger.interval.total_seconds() > ONE_YEAR_IN_SECONDS:
                    continue
                self.aps_scheduler.modify_job(job.id,
                                              next_run_time=datetime.now(tz=self.timezone) +
                                              timedelta(seconds=randrange(
                                                  job.trigger.interval.total_seconds() * 0.75,
                                                  job.trigger.interval.total_seconds())))

    def __no_task(self):
        for job in self.aps_scheduler.get_jobs():
            self.aps_scheduler.modify_job(job.id, next_run_time=None)


scheduler = Scheduler()

# Force the execution of the sync process with Sonarr and Radarr after migration to v0.9.1
if 'BAZARR_AUDIO_PROFILES_MIGRATION' in os.environ:
    if settings.general.use_sonarr:
        scheduler.aps_scheduler.modify_job('update_series', next_run_time=datetime.now())
        scheduler.aps_scheduler.modify_job('sync_episodes', next_run_time=datetime.now())
    if settings.general.use_radarr:
        scheduler.aps_scheduler.modify_job('update_movies', next_run_time=datetime.now())
    del os.environ['BAZARR_AUDIO_PROFILES_MIGRATION']<|MERGE_RESOLUTION|>--- conflicted
+++ resolved
@@ -223,14 +223,9 @@
             trigger = CronTrigger(day_of_week=settings.backup.day, hour=settings.backup.hour)
         elif backup == "Manually":
             trigger = CronTrigger(year=in_a_century())
-<<<<<<< HEAD
         self.aps_scheduler.add_job(backup_to_zip, trigger,
                                    max_instances=1, coalesce=True, misfire_grace_time=15, id='backup',
                                    name='Backup Database and Configuration File', replace_existing=True)
-=======
-        self.aps_scheduler.add_job(backup_to_zip, trigger, max_instances=1, coalesce=True, misfire_grace_time=15,
-                                   id='backup', name='Backup Database and Configuration File', replace_existing=True)
->>>>>>> 731e44cb
 
     def __sonarr_full_update_task(self):
         if settings.general.use_sonarr:
