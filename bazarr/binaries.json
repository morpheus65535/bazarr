--- conflicted
+++ resolved
@@ -112,8 +112,6 @@
     "url": "https://github.com/morpheus65535/bazarr-binaries/raw/master/bin/MacOSX/x86_64/unrar/unrar"
   },
   {
-<<<<<<< HEAD
-=======
     "system": "MacOSX",
     "machine": "arm64",
     "directory": "ffmpeg",
@@ -138,7 +136,6 @@
     "url": "https://github.com/morpheus65535/bazarr-binaries/raw/master/bin/MacOSX/x86_64/unrar/unrar"
   },
   {
->>>>>>> cdaa38f6
     "system": "Windows",
     "machine": "i386",
     "directory": "ffmpeg",
