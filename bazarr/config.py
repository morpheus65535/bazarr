--- conflicted
+++ resolved
@@ -44,12 +44,7 @@
         'ignore_pgs_subs': 'False',
         'ignore_vobsub_subs': 'False',
         'adaptive_searching': 'False',
-<<<<<<< HEAD
         'enabled_providers': '[]',
-        'throtteled_providers': '{}',
-=======
-        'enabled_providers': '',
->>>>>>> 40941492
         'multithreading': 'True',
         'chmod_enabled': 'False',
         'chmod': '0640',
