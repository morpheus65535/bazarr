--- conflicted
+++ resolved
@@ -1,26 +1,15 @@
 # coding=utf-8
-<<<<<<< HEAD
-
-=======
->>>>>>> 305cc616
 import os
 import sqlite3
 import requests
 import logging
 from queueconfig import q4ws
 
-<<<<<<< HEAD
 from get_args import args
-from get_settings import path_replace
+from config import settings, url_sonarr
+from helper import path_replace
 from list_subtitles import list_missing_subtitles, store_subtitles, series_full_scan_subtitles, \
     movies_full_scan_subtitles
-=======
-from get_argv import config_dir
-from config import settings, url_sonarr
-from helper import path_replace
-from list_subtitles import list_missing_subtitles, store_subtitles, series_full_scan_subtitles, movies_full_scan_subtitles
->>>>>>> 305cc616
-
 
 def update_all_episodes():
     series_full_scan_subtitles()
@@ -39,19 +28,10 @@
 def sync_episodes():
     q4ws.append('Episodes sync from Sonarr started...')
     logging.debug('BAZARR Starting episodes sync from Sonarr.')
-<<<<<<< HEAD
-    from get_settings import get_sonarr_settings
-    url_sonarr = get_sonarr_settings()[6]
-    apikey_sonarr = get_sonarr_settings()[4]
-
-    # Open database connection
-    db = sqlite3.connect(os.path.join(args.config_dir, 'db', 'bazarr.db'), timeout=30)
-=======
     apikey_sonarr = settings.sonarr.apikey
     
     # Open database connection
-    db = sqlite3.connect(os.path.join(config_dir, 'db', 'bazarr.db'), timeout=30)
->>>>>>> 305cc616
+    db = sqlite3.connect(os.path.join(args.config_dir, 'db', 'bazarr.db'), timeout=30)
     c = db.cursor()
 
     # Get current episodes id in DB
@@ -112,11 +92,7 @@
     removed_episodes = list(set(current_episodes_db_list) - set(current_episodes_sonarr))
 
     # Update or insert movies in DB
-<<<<<<< HEAD
     db = sqlite3.connect(os.path.join(args.config_dir, 'db', 'bazarr.db'), timeout=30)
-=======
-    db = sqlite3.connect(os.path.join(config_dir, 'db', 'bazarr.db'), timeout=30)
->>>>>>> 305cc616
     c = db.cursor()
 
     updated_result = c.executemany(
