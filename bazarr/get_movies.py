--- conflicted
+++ resolved
@@ -68,7 +68,6 @@
                             current_movies_radarr.append(str(movie['tmdbId']))
 
                             if str(movie['tmdbId']) in current_movies_db_list:
-<<<<<<< HEAD
                                 movies_to_update.append(movieParser(movie, action='update',
                                                                     radarr_version=radarr_version,
                                                                     tags_dict=tagsDict,
@@ -80,57 +79,6 @@
                                                                  tags_dict=tagsDict,
                                                                  movie_default_profile=movie_default_profile,
                                                                  audio_profiles=audio_profiles))
-=======
-                                movies_to_update.append({'radarrId': int(movie["id"]),
-                                                         'title': movie["title"],
-                                                         'path': movie["path"] + separator + movie['movieFile']['relativePath'],
-                                                         'tmdbId': str(movie["tmdbId"]),
-                                                         'poster': poster,
-                                                         'fanart': fanart,
-                                                         'audio_language': str(audio_language),
-                                                         'sceneName': sceneName,
-                                                         'monitored': str(bool(movie['monitored'])),
-                                                         'year': str(movie['year']),
-                                                         'sortTitle': movie['sortTitle'],
-                                                         'alternativeTitles': alternativeTitles,
-                                                         'format': format,
-                                                         'resolution': resolution,
-                                                         'video_codec': videoCodec,
-                                                         'audio_codec': audioCodec,
-                                                         'overview': overview,
-                                                         'imdbId': imdbId,
-                                                         'movie_file_id': int(movie['movieFile']['id']),
-                                                         'tags': str(tags),
-                                                         'file_size': movie['movieFile']['size']})
-                            else:
-                                movies_to_add.append({'radarrId': int(movie["id"]),
-                                                      'title': movie["title"],
-                                                      'path': movie["path"] + separator + movie['movieFile']['relativePath'],
-                                                      'tmdbId': str(movie["tmdbId"]),
-                                                      'subtitles': '[]',
-                                                      'overview': overview,
-                                                      'poster': poster,
-                                                      'fanart': fanart,
-                                                      'audio_language': str(audio_language),
-                                                      'sceneName': sceneName,
-                                                      'monitored': str(bool(movie['monitored'])),
-                                                      'sortTitle': movie['sortTitle'],
-                                                      'year': str(movie['year']),
-                                                      'alternativeTitles': alternativeTitles,
-                                                      'format': format,
-                                                      'resolution': resolution,
-                                                      'video_codec': videoCodec,
-                                                      'audio_codec': audioCodec,
-                                                      'imdbId': imdbId,
-                                                      'movie_file_id': int(movie['movieFile']['id']),
-                                                      'tags': str(tags),
-                                                      'profileId': movie_default_profile,
-                                                      'file_size': movie['movieFile']['size']})
-                        else:
-                            logging.error(
-                                'BAZARR Radarr returned a movie without a file path: ' + movie["path"] + separator +
-                                movie['movieFile']['relativePath'])
->>>>>>> 66dd3780
 
             # Remove old movies from DB
             removed_movies = list(set(current_movies_db_list) - set(current_movies_radarr))
@@ -537,7 +485,8 @@
                     'imdbId': imdbId,
                     'movie_file_id': int(movie['movieFile']['id']),
                     'tags': str(tags),
-                    'profileId': movie_default_profile}
+                    'profileId': movie_default_profile,
+                    'file_size': movie['movieFile']['size']}
 
 
 def get_movies_from_radarr_api(radarr_version, url, apikey_radarr, radarr_id=None):
