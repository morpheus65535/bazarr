# coding=utf-8
import os
import datetime
import logging
import subliminal_patch
import pretty
import time
import socket
import requests
import ast

from get_args import args
from config import settings, get_array_from
from event_handler import event_stream
from subliminal_patch.exceptions import TooManyRequests, APIThrottled, ParseResponseError, IPAddressBlocked
from subliminal.providers.opensubtitles import DownloadLimitReached
from subliminal.exceptions import DownloadLimitExceeded, ServiceUnavailable
from subliminal import region as subliminal_cache_region


def time_until_end_of_day(dt=None):
    # type: (datetime.datetime) -> datetime.timedelta
    """
    Get timedelta until end of day on the datetime passed, or current time.
    """
    if dt is None:
        dt = datetime.datetime.now()
    tomorrow = dt + datetime.timedelta(days=1)
    return datetime.datetime.combine(tomorrow, datetime.time.min) - dt


hours_until_end_of_day = time_until_end_of_day().seconds // 3600 + 1

VALID_THROTTLE_EXCEPTIONS = (TooManyRequests, DownloadLimitExceeded, ServiceUnavailable, APIThrottled,
                             ParseResponseError, IPAddressBlocked)
VALID_COUNT_EXCEPTIONS = ('TooManyRequests', 'ServiceUnavailable', 'APIThrottled', requests.exceptions.Timeout,
                          requests.exceptions.ConnectTimeout, requests.exceptions.ReadTimeout, socket.timeout)

PROVIDER_THROTTLE_MAP = {
    "default"         : {
        TooManyRequests                   : (datetime.timedelta(hours=1), "1 hour"),
        DownloadLimitExceeded             : (datetime.timedelta(hours=3), "3 hours"),
        ServiceUnavailable                : (datetime.timedelta(minutes=20), "20 minutes"),
        APIThrottled                      : (datetime.timedelta(minutes=10), "10 minutes"),
        ParseResponseError                : (datetime.timedelta(hours=6), "6 hours"),
        requests.exceptions.Timeout       : (datetime.timedelta(hours=1), "1 hour"),
        socket.timeout                    : (datetime.timedelta(hours=1), "1 hour"),
        requests.exceptions.ConnectTimeout: (datetime.timedelta(hours=1), "1 hour"),
        requests.exceptions.ReadTimeout   : (datetime.timedelta(hours=1), "1 hour"),
    },
    "opensubtitles"   : {
        TooManyRequests      : (datetime.timedelta(hours=3), "3 hours"),
        DownloadLimitExceeded: (datetime.timedelta(hours=6), "6 hours"),
        DownloadLimitReached : (datetime.timedelta(hours=6), "6 hours"),
        APIThrottled         : (datetime.timedelta(seconds=15), "15 seconds"),
    },
    "opensubtitlescom": {
        TooManyRequests      : (datetime.timedelta(minutes=1), "1 minute"),
        DownloadLimitExceeded: (
        datetime.timedelta(hours=hours_until_end_of_day), "{} hours".format(str(hours_until_end_of_day))),
    },
    "addic7ed"        : {
        DownloadLimitExceeded: (datetime.timedelta(hours=3), "3 hours"),
        TooManyRequests      : (datetime.timedelta(minutes=5), "5 minutes"),
        IPAddressBlocked     : (datetime.timedelta(hours=1), "1 hours"),
    },
    "titulky"         : {
        DownloadLimitExceeded: (
        datetime.timedelta(hours=hours_until_end_of_day), "{} hours".format(str(hours_until_end_of_day)))
    },
    "legendasdivx"    : {
        TooManyRequests      : (datetime.timedelta(hours=3), "3 hours"),
        DownloadLimitExceeded: (
        datetime.timedelta(hours=hours_until_end_of_day), "{} hours".format(str(hours_until_end_of_day))),
        IPAddressBlocked     : (
        datetime.timedelta(hours=hours_until_end_of_day), "{} hours".format(str(hours_until_end_of_day))),
    }
}

PROVIDERS_FORCED_OFF = ["addic7ed", "tvsubtitles", "legendasdivx", "legendastv", "napiprojekt", "shooter",
                        "hosszupuska", "supersubtitles", "titlovi", "argenteam", "assrt", "subscene"]

throttle_count = {}


def provider_pool():
    if settings.general.getboolean('multithreading'):
        return subliminal_patch.core.SZAsyncProviderPool
    return subliminal_patch.core.SZProviderPool


def get_providers():
    providers_list = []
<<<<<<< HEAD
    providers = get_array_from(settings.general.enabled_providers)
    for provider in providers:
        reason, until, throttle_desc = tp.get(provider, (None, None, None))
        providers_list.append(provider)
        
        if reason:
            now = datetime.datetime.now()
            if now < until:
                logging.debug("Not using %s until %s, because of: %s", provider,
                                until.strftime("%y/%m/%d %H:%M"), reason)
                providers_list.remove(provider)
            else:
                logging.info("Using %s again after %s, (disabled because: %s)", provider, throttle_desc, reason)
                del tp[provider]
                settings.general.throtteled_providers = str(tp)
                changed = True
        
        if changed:
            with open(os.path.join(args.config_dir, 'config', 'config.ini'), 'w+') as handle:
                settings.write(handle)
=======
    if settings.general.enabled_providers:
        for provider in settings.general.enabled_providers.lower().split(','):
            reason, until, throttle_desc = tp.get(provider, (None, None, None))
            providers_list.append(provider)

            if reason:
                now = datetime.datetime.now()
                if now < until:
                    logging.debug("Not using %s until %s, because of: %s", provider,
                                  until.strftime("%y/%m/%d %H:%M"), reason)
                    providers_list.remove(provider)
                else:
                    logging.info("Using %s again after %s, (disabled because: %s)", provider, throttle_desc, reason)
                    del tp[provider]
                    set_throttled_providers(str(tp))
>>>>>>> 40941492
        
        # if forced only is enabled: # fixme: Prepared for forced only implementation to remove providers with don't support forced only subtitles
        #     for provider in providers_list:
        #         if provider in PROVIDERS_FORCED_OFF:
        #             providers_list.remove(provider)

    if not providers_list:
        providers_list = None

    return providers_list


def get_providers_auth():
    return {
        'addic7ed'        : {
            'username': settings.addic7ed.username,
            'password': settings.addic7ed.password,
        },
        'opensubtitles'   : {
            'username'      : settings.opensubtitles.username,
            'password'      : settings.opensubtitles.password,
            'use_tag_search': settings.opensubtitles.getboolean(
                    'use_tag_search'
            ),
            'only_foreign'  : False,  # fixme
            'also_foreign'  : False,  # fixme
            'is_vip'        : settings.opensubtitles.getboolean('vip'),
            'use_ssl'       : settings.opensubtitles.getboolean('ssl'),
            'timeout'       : int(settings.opensubtitles.timeout) or 15,
            'skip_wrong_fps': settings.opensubtitles.getboolean(
                    'skip_wrong_fps'
            ),
        },
        'opensubtitlescom': {'username': settings.opensubtitlescom.username,
                             'password': settings.opensubtitlescom.password,
                             'use_hash': settings.opensubtitlescom.getboolean('use_hash'),
                             'api_key' : 's38zmzVlW7IlYruWi7mHwDYl2SfMQoC1'
                             },
        'podnapisi'       : {
            'only_foreign': False,  # fixme
            'also_foreign': False,  # fixme
        },
        'subscene'        : {
            'username'    : settings.subscene.username,
            'password'    : settings.subscene.password,
            'only_foreign': False,  # fixme
        },
        'legendasdivx'    : {
            'username'      : settings.legendasdivx.username,
            'password'      : settings.legendasdivx.password,
            'skip_wrong_fps': settings.legendasdivx.getboolean(
                    'skip_wrong_fps'
            ),
        },
        'legendastv'      : {
            'username': settings.legendastv.username,
            'password': settings.legendastv.password,
        },
        'xsubs'           : {
            'username': settings.xsubs.username,
            'password': settings.xsubs.password,
        },
        'assrt'           : {
            'token': settings.assrt.token,
        },
        'napisy24'        : {
            'username': settings.napisy24.username,
            'password': settings.napisy24.password,
        },
        'betaseries'      : {'token': settings.betaseries.token},
        'titulky'         : {
            'username': settings.titulky.username,
            'password': settings.titulky.password,
        },
        'titlovi'         : {
            'username': settings.titlovi.username,
            'password': settings.titlovi.password,
        },
    }


def provider_throttle(name, exception):
    cls = getattr(exception, "__class__")
    cls_name = getattr(cls, "__name__")
    if cls not in VALID_THROTTLE_EXCEPTIONS:
        for valid_cls in VALID_THROTTLE_EXCEPTIONS:
            if isinstance(cls, valid_cls):
                cls = valid_cls

    throttle_data = PROVIDER_THROTTLE_MAP.get(name, PROVIDER_THROTTLE_MAP["default"]).get(cls, None) or \
                    PROVIDER_THROTTLE_MAP["default"].get(cls, None)

    if throttle_data:
        throttle_delta, throttle_description = throttle_data
    else:
        throttle_delta, throttle_description = datetime.timedelta(minutes=10), "10 minutes"

    throttle_until = datetime.datetime.now() + throttle_delta

    if cls_name not in VALID_COUNT_EXCEPTIONS or throttled_count(name):
        if cls_name == 'ValueError' and exception.args[0].startswith('unsupported pickle protocol'):
            for fn in subliminal_cache_region.backend.all_filenames:
                try:
                    os.remove(fn)
                except (IOError, OSError):
                    logging.debug("Couldn't remove cache file: %s", os.path.basename(fn))
        else:
            tp[name] = (cls_name, throttle_until, throttle_description)
            set_throttled_providers(str(tp))

            logging.info("Throttling %s for %s, until %s, because of: %s. Exception info: %r", name,
                         throttle_description, throttle_until.strftime("%y/%m/%d %H:%M"), cls_name, exception.args[0]
                         if exception.args else None)
            update_throttled_provider()


def throttled_count(name):
    global throttle_count
    if name in list(throttle_count.keys()):
        if 'count' in list(throttle_count[name].keys()):
            for key, value in throttle_count[name].items():
                if key == 'count':
                    value += 1
                    throttle_count[name]['count'] = value
        else:
            throttle_count[name] = {"count": 1, "time": (datetime.datetime.now() + datetime.timedelta(seconds=120))}

    else:
        throttle_count[name] = {"count": 1, "time": (datetime.datetime.now() + datetime.timedelta(seconds=120))}

    if throttle_count[name]['count'] >= 5:
        return True
    if throttle_count[name]['time'] <= datetime.datetime.now():
        throttle_count[name] = {"count": 1, "time": (datetime.datetime.now() + datetime.timedelta(seconds=120))}
    logging.info("Provider %s throttle count %s of 5, waiting 5sec and trying again", name,
                 throttle_count[name]['count'])
    time.sleep(5)
    return False


def update_throttled_provider():
    changed = False
    providers_list = get_array_from(settings.general.enabled_providers)

    for provider in list(tp):
        if provider not in providers_list:
            del tp[provider]
            settings.general.throtteled_providers = str(tp)
            changed = True

        reason, until, throttle_desc = tp.get(provider, (None, None, None))

        if reason:
            now = datetime.datetime.now()
            if now < until:
                pass
            else:
                logging.info("Using %s again after %s, (disabled because: %s)", provider, throttle_desc, reason)
                del tp[provider]
<<<<<<< HEAD
                settings.general.throtteled_providers = str(tp)
                changed = True
        
        if changed:
            with open(os.path.join(args.config_dir, 'config', 'config.ini'), 'w+') as handle:
                settings.write(handle)
=======
                set_throttled_providers(str(tp))

            reason, until, throttle_desc = tp.get(provider, (None, None, None))

            if reason:
                now = datetime.datetime.now()
                if now >= until:
                    logging.info("Using %s again after %s, (disabled because: %s)", provider, throttle_desc, reason)
                    del tp[provider]
                    set_throttled_providers(str(tp))
>>>>>>> 40941492

        event_stream(type='badges_providers')


def list_throttled_providers():
    update_throttled_provider()
    throttled_providers = []
    providers = get_array_from(settings.general.enabled_providers)
    for provider in providers:
        reason, until, throttle_desc = tp.get(provider, (None, None, None))
        throttled_providers.append([provider, reason, pretty.date(until)])
    return throttled_providers


def reset_throttled_providers():
    for provider in list(tp):
        del tp[provider]
    set_throttled_providers(str(tp))
    update_throttled_provider()
    logging.info('BAZARR throttled providers have been reset.')


def get_throttled_providers():
    providers = {}
    if os.path.exists(os.path.join(args.config_dir, 'config', 'throttled_providers.dat')):
        with open(os.path.normpath(os.path.join(args.config_dir, 'config', 'throttled_providers.dat')), 'r') as handle:
            providers = handle.read()
    if not providers:
        providers = {}
    return providers


def set_throttled_providers(data):
    with open(os.path.normpath(os.path.join(args.config_dir, 'config', 'throttled_providers.dat')), 'w+') as handle:
        handle.write(data)


tp = eval(str(get_throttled_providers()))<|MERGE_RESOLUTION|>--- conflicted
+++ resolved
@@ -91,12 +91,11 @@
 
 def get_providers():
     providers_list = []
-<<<<<<< HEAD
     providers = get_array_from(settings.general.enabled_providers)
     for provider in providers:
         reason, until, throttle_desc = tp.get(provider, (None, None, None))
         providers_list.append(provider)
-        
+
         if reason:
             now = datetime.datetime.now()
             if now < until:
@@ -106,29 +105,7 @@
             else:
                 logging.info("Using %s again after %s, (disabled because: %s)", provider, throttle_desc, reason)
                 del tp[provider]
-                settings.general.throtteled_providers = str(tp)
-                changed = True
-        
-        if changed:
-            with open(os.path.join(args.config_dir, 'config', 'config.ini'), 'w+') as handle:
-                settings.write(handle)
-=======
-    if settings.general.enabled_providers:
-        for provider in settings.general.enabled_providers.lower().split(','):
-            reason, until, throttle_desc = tp.get(provider, (None, None, None))
-            providers_list.append(provider)
-
-            if reason:
-                now = datetime.datetime.now()
-                if now < until:
-                    logging.debug("Not using %s until %s, because of: %s", provider,
-                                  until.strftime("%y/%m/%d %H:%M"), reason)
-                    providers_list.remove(provider)
-                else:
-                    logging.info("Using %s again after %s, (disabled because: %s)", provider, throttle_desc, reason)
-                    del tp[provider]
-                    set_throttled_providers(str(tp))
->>>>>>> 40941492
+                set_throttled_providers(str(tp))
         
         # if forced only is enabled: # fixme: Prepared for forced only implementation to remove providers with don't support forced only subtitles
         #     for provider in providers_list:
@@ -288,14 +265,6 @@
             else:
                 logging.info("Using %s again after %s, (disabled because: %s)", provider, throttle_desc, reason)
                 del tp[provider]
-<<<<<<< HEAD
-                settings.general.throtteled_providers = str(tp)
-                changed = True
-        
-        if changed:
-            with open(os.path.join(args.config_dir, 'config', 'config.ini'), 'w+') as handle:
-                settings.write(handle)
-=======
                 set_throttled_providers(str(tp))
 
             reason, until, throttle_desc = tp.get(provider, (None, None, None))
@@ -306,7 +275,6 @@
                     logging.info("Using %s again after %s, (disabled because: %s)", provider, throttle_desc, reason)
                     del tp[provider]
                     set_throttled_providers(str(tp))
->>>>>>> 40941492
 
         event_stream(type='badges_providers')
 
