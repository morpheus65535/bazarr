--- conflicted
+++ resolved
@@ -91,7 +91,6 @@
 
 def get_providers():
     providers_list = []
-<<<<<<< HEAD
     providers = get_array_from(settings.general.enabled_providers)
     for provider in providers:
         reason, until, throttle_desc = tp.get(provider, (None, None, None))
@@ -107,25 +106,6 @@
                 logging.info("Using %s again after %s, (disabled because: %s)", provider, throttle_desc, reason)
                 del tp[provider]
                 set_throttled_providers(str(tp))
-        
-=======
-    if settings.general.enabled_providers:
-        for provider in settings.general.enabled_providers.lower().split(','):
-            reason, until, throttle_desc = tp.get(provider, (None, None, None))
-            providers_list.append(provider)
-
-            if reason:
-                now = datetime.datetime.now()
-                if now < until:
-                    logging.debug("Not using %s until %s, because of: %s", provider,
-                                  until.strftime("%y/%m/%d %H:%M"), reason)
-                    providers_list.remove(provider)
-                else:
-                    logging.info("Using %s again after %s, (disabled because: %s)", provider, throttle_desc, reason)
-                    del tp[provider]
-                    set_throttled_providers(str(tp))
-
->>>>>>> 99055fe1
         # if forced only is enabled: # fixme: Prepared for forced only implementation to remove providers with don't support forced only subtitles
         #     for provider in providers_list:
         #         if provider in PROVIDERS_FORCED_OFF:
