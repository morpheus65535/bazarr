--- conflicted
+++ resolved
@@ -108,11 +108,7 @@
             logging.debug('BAZARR unable to insert this series into the database:',
                           path_mappings.path_replace(added_series['path']))
 
-<<<<<<< HEAD
             event_stream(type='series', action='insert', id=added_series['sonarrSeriesId'])
-=======
-            event_stream(type='series', series=added_series['sonarrSeriesId'])
->>>>>>> 01f8f237
 
             logging.debug('BAZARR All series synced from Sonarr into database.')
 
