# coding=utf-8

import os
import requests
import logging

from config import settings, url_sonarr
from list_subtitles import list_missing_subtitles
from get_rootfolder import check_sonarr_rootfolder
from database import database, dict_converter
from utils import get_sonarr_version
from helper import path_mappings
from event_handler import event_stream

headers = {"User-Agent": os.environ["SZ_USER_AGENT"]}


def update_series():
    check_sonarr_rootfolder()
    apikey_sonarr = settings.sonarr.apikey
    if apikey_sonarr is None:
        return

    sonarr_version = get_sonarr_version()
    serie_default_enabled = settings.general.getboolean('serie_default_enabled')

    if serie_default_enabled is True:
        serie_default_profile = settings.general.serie_default_profile
        if serie_default_profile == '':
            serie_default_profile = None
    else:
        serie_default_profile = None

    audio_profiles = get_profile_list()
    tagsDict = get_tags()

    # Get shows data from Sonarr
    series = get_series_from_sonarr_api(url=url_sonarr(), apikey_sonarr=apikey_sonarr)
    if not series:
        return
    else:
        # Get current shows in DB
        current_shows_db = database.execute("SELECT sonarrSeriesId FROM table_shows")

        current_shows_db_list = [x['sonarrSeriesId'] for x in current_shows_db]
        current_shows_sonarr = []
        series_to_update = []
        series_to_add = []

        for show in series:
            # Add shows in Sonarr to current shows list
            current_shows_sonarr.append(show['id'])

            if show['id'] in current_shows_db_list:
                series_to_update.append(seriesParser(show, action='update', sonarr_version=sonarr_version,
                                                     tags_dict=tagsDict, serie_default_profile=serie_default_profile,
                                                     audio_profiles=audio_profiles))
            else:
                series_to_add.append(seriesParser(show, action='insert', sonarr_version=sonarr_version,
                                                  tags_dict=tagsDict, serie_default_profile=serie_default_profile,
                                                  audio_profiles=audio_profiles))

        # Remove old series from DB
        removed_series = list(set(current_shows_db_list) - set(current_shows_sonarr))

        for series in removed_series:
            database.execute("DELETE FROM table_shows WHERE sonarrSeriesId=?",(series,))
            event_stream(type='series', action='delete', id=series)

        # Update existing series in DB
        series_in_db_list = []
        series_in_db = database.execute("SELECT title, path, tvdbId, sonarrSeriesId, overview, poster, fanart, "
                                        "audio_language, sortTitle, year, alternateTitles, tags, seriesType, imdbId "
                                        "FROM table_shows")

        for item in series_in_db:
            series_in_db_list.append(item)

        series_to_update_list = [i for i in series_to_update if i not in series_in_db_list]

        for updated_series in series_to_update_list:
            query = dict_converter.convert(updated_series)
            database.execute('''UPDATE table_shows SET ''' + query.keys_update + ''' WHERE sonarrSeriesId = ?''',
                             query.values + (updated_series['sonarrSeriesId'],))
            event_stream(type='series', id=updated_series['sonarrSeriesId'])

        # Insert new series in DB
        for added_series in series_to_add:
            query = dict_converter.convert(added_series)
            result = database.execute(
                '''INSERT OR IGNORE INTO table_shows(''' + query.keys_insert + ''') VALUES(''' +
                query.question_marks + ''')''', query.values)
            if result:
                list_missing_subtitles(no=added_series['sonarrSeriesId'])
            else:
                logging.debug('BAZARR unable to insert this series into the database:',
                              path_mappings.path_replace(added_series['path']))

                event_stream(type='series', action='update', id=added_series['sonarrSeriesId'])

                logging.debug('BAZARR All series synced from Sonarr into database.')


def update_one_series(series_id, action):
    logging.debug('BAZARR syncing this specific series from RSonarr: {}'.format(series_id))

    # Check if there's a row in database for this series ID
    existing_series = database.execute('SELECT path FROM table_shows WHERE sonarrSeriesId = ?', (series_id,),
                                       only_one=True)

<<<<<<< HEAD
    sonarr_version = get_sonarr_version()
    serie_default_enabled = settings.general.getboolean('serie_default_enabled')
=======
    # Get current shows in DB
    current_shows_db = database.execute("SELECT sonarrSeriesId FROM table_shows")

    current_shows_db_list = [x['sonarrSeriesId'] for x in current_shows_db]
    current_shows_sonarr = []
    series_to_update = []
    series_to_add = []

    series_list_length = len(r.json())
    for i, show in enumerate(r.json(), 1):
        overview = show['overview'] if 'overview' in show else ''
        poster = ''
        fanart = ''
        for image in show['images']:
            if image['coverType'] == 'poster':
                poster_big = image['url'].split('?')[0]
                poster = os.path.splitext(poster_big)[0] + '-250' + os.path.splitext(poster_big)[1]

            if image['coverType'] == 'fanart':
                fanart = image['url'].split('?')[0]

        alternate_titles = None
        if show['alternateTitles'] is not None:
            alternate_titles = str([item['title'] for item in show['alternateTitles']])

        audio_language = []
        if sonarr_version.startswith('2'):
            audio_language = profile_id_to_language(show['qualityProfileId'], audio_profiles)
        else:
            audio_language = profile_id_to_language(show['languageProfileId'], audio_profiles)

        tags = [d['label'] for d in tagsDict if d['id'] in show['tags']]

        imdbId = show['imdbId'] if 'imdbId' in show else None

        # Add shows in Sonarr to current shows list
        current_shows_sonarr.append(show['id'])

        if show['id'] in current_shows_db_list:
            series_to_update.append({'title': show["title"],
                                     'path': show["path"],
                                     'tvdbId': int(show["tvdbId"]),
                                     'sonarrSeriesId': int(show["id"]),
                                     'overview': overview,
                                     'poster': poster,
                                     'fanart': fanart,
                                     'audio_language': str(audio_language),
                                     'sortTitle': show['sortTitle'],
                                     'year': str(show['year']),
                                     'alternateTitles': alternate_titles,
                                     'tags': str(tags),
                                     'seriesType': show['seriesType'],
                                     'imdbId': imdbId})
        else:
            series_to_add.append({'title': show["title"],
                                  'path': show["path"],
                                  'tvdbId': show["tvdbId"],
                                  'sonarrSeriesId': show["id"],
                                  'overview': overview,
                                  'poster': poster,
                                  'fanart': fanart,
                                  'audio_language': str(audio_language),
                                  'sortTitle': show['sortTitle'],
                                  'year': str(show['year']),
                                  'alternateTitles': alternate_titles,
                                  'tags': str(tags),
                                  'seriesType': show['seriesType'],
                                  'imdbId': imdbId,
                                  'profileId': serie_default_profile})

    # Remove old series from DB
    removed_series = list(set(current_shows_db_list) - set(current_shows_sonarr))

    for series in removed_series:
        database.execute("DELETE FROM table_shows WHERE sonarrSeriesId=?",(series,))
        event_stream(type='series', action='delete', payload=series)
>>>>>>> 9863fe40

    if serie_default_enabled is True:
        serie_default_profile = settings.general.serie_default_profile
        if serie_default_profile == '':
            serie_default_profile = None
    else:
        serie_default_profile = None

    audio_profiles = get_profile_list()
    tagsDict = get_tags()

    try:
        # Get series data from sonarr api
        series = None

        try:
            series_data = get_series_from_sonarr_api(url=url_sonarr(), apikey_sonarr=settings.sonarr.apikey,
                                                     sonarr_series_id=series_id)
        except requests.exceptions.HTTPError:
            database.execute("DELETE FROM table_shows WHERE sonarrSeriesId=?", (series_id,))
            event_stream(type='series', action='delete', id=int(series_id))
            return

        if not series_data:
            return
        else:
            if action == 'updated' and existing_series:
                series = seriesParser(series_data, action='update', sonarr_version=sonarr_version,
                                      tags_dict=tagsDict, serie_default_profile=serie_default_profile,
                                      audio_profiles=audio_profiles)
            elif action == 'updated' and not existing_series:
                series = seriesParser(series_data, action='insert', sonarr_version=sonarr_version,
                                      tags_dict=tagsDict, serie_default_profile=serie_default_profile,
                                      audio_profiles=audio_profiles)
    except Exception:
        logging.debug('BAZARR cannot parse series returned by SignalR feed.')
        return

    # Remove series from DB
    if action == 'deleted':
        database.execute("DELETE FROM table_shows WHERE sonarrSeriesId=?", (series_id,))
        event_stream(type='series', action='delete', id=int(series_id))
        logging.debug('BAZARR deleted this series from the database:{}'.format(path_mappings.path_replace(
            existing_series['path'])))
        return

    # Update existing series in DB
    elif action == 'updated' and existing_series:
        query = dict_converter.convert(series)
        database.execute('''UPDATE table_shows SET ''' + query.keys_update + ''' WHERE sonarrSeriesId = ?''',
<<<<<<< HEAD
                         query.values + (series['sonarrSeriesId'],))
        event_stream(type='series', action='update', id=int(series_id))
        logging.debug('BAZARR updated this series into the database:{}'.format(path_mappings.path_replace(
            series['path'])))
=======
                         query.values + (updated_series['sonarrSeriesId'],))
        event_stream(type='series', payload=updated_series['sonarrSeriesId'])
>>>>>>> 9863fe40

    # Insert new series in DB
    elif action == 'updated' and not existing_series:
        query = dict_converter.convert(series)
        database.execute('''INSERT OR IGNORE INTO table_shows(''' + query.keys_insert + ''') VALUES(''' +
                         query.question_marks + ''')''', query.values)
        event_stream(type='series', action='update', id=int(series_id))
        logging.debug('BAZARR inserted this series into the database:{}'.format(path_mappings.path_replace(
            series['path'])))


def get_profile_list():
    apikey_sonarr = settings.sonarr.apikey
    sonarr_version = get_sonarr_version()
    profiles_list = []

    # Get profiles data from Sonarr
    if sonarr_version.startswith('2'):
        url_sonarr_api_series = url_sonarr() + "/api/profile?apikey=" + apikey_sonarr
    else:
        url_sonarr_api_series = url_sonarr() + "/api/v3/languageprofile?apikey=" + apikey_sonarr

    try:
        profiles_json = requests.get(url_sonarr_api_series, timeout=60, verify=False, headers=headers)
    except requests.exceptions.ConnectionError:
        logging.exception("BAZARR Error trying to get profiles from Sonarr. Connection Error.")
        return None
    except requests.exceptions.Timeout:
        logging.exception("BAZARR Error trying to get profiles from Sonarr. Timeout Error.")
        return None
    except requests.exceptions.RequestException:
        logging.exception("BAZARR Error trying to get profiles from Sonarr.")
        return None

    # Parsing data returned from Sonarr
    if sonarr_version.startswith('2'):
        for profile in profiles_json.json():
            profiles_list.append([profile['id'], profile['language'].capitalize()])
    else:
        for profile in profiles_json.json():
            profiles_list.append([profile['id'], profile['name'].capitalize()])

    return profiles_list


def profile_id_to_language(id_, profiles):
    profiles_to_return = []
    for profile in profiles:
        if id_ == profile[0]:
            profiles_to_return.append(profile[1])
    return profiles_to_return


def get_tags():
    apikey_sonarr = settings.sonarr.apikey
    tagsDict = []

    # Get tags data from Sonarr
    url_sonarr_api_series = url_sonarr() + "/api/tag?apikey=" + apikey_sonarr

    try:
        tagsDict = requests.get(url_sonarr_api_series, timeout=60, verify=False, headers=headers)
    except requests.exceptions.ConnectionError:
        logging.exception("BAZARR Error trying to get tags from Sonarr. Connection Error.")
        return []
    except requests.exceptions.Timeout:
        logging.exception("BAZARR Error trying to get tags from Sonarr. Timeout Error.")
        return []
    except requests.exceptions.RequestException:
        logging.exception("BAZARR Error trying to get tags from Sonarr.")
        return []
    else:
        return tagsDict.json()


def seriesParser(show, action, sonarr_version, tags_dict, serie_default_profile, audio_profiles):
    overview = show['overview'] if 'overview' in show else ''
    poster = ''
    fanart = ''
    for image in show['images']:
        if image['coverType'] == 'poster':
            poster_big = image['url'].split('?')[0]
            poster = os.path.splitext(poster_big)[0] + '-250' + os.path.splitext(poster_big)[1]

        if image['coverType'] == 'fanart':
            fanart = image['url'].split('?')[0]

    alternate_titles = None
    if show['alternateTitles'] is not None:
        alternate_titles = str([item['title'] for item in show['alternateTitles']])

    audio_language = []
    if sonarr_version.startswith('2'):
        audio_language = profile_id_to_language(show['qualityProfileId'], audio_profiles)
    else:
        audio_language = profile_id_to_language(show['languageProfileId'], audio_profiles)

    tags = [d['label'] for d in tags_dict if d['id'] in show['tags']]

    imdbId = show['imdbId'] if 'imdbId' in show else None

    if action == 'update':
        return {'title': show["title"],
                'path': show["path"],
                'tvdbId': int(show["tvdbId"]),
                'sonarrSeriesId': int(show["id"]),
                'overview': overview,
                'poster': poster,
                'fanart': fanart,
                'audio_language': str(audio_language),
                'sortTitle': show['sortTitle'],
                'year': str(show['year']),
                'alternateTitles': alternate_titles,
                'tags': str(tags),
                'seriesType': show['seriesType'],
                'imdbId': imdbId}
    else:
        return {'title': show["title"],
                'path': show["path"],
                'tvdbId': show["tvdbId"],
                'sonarrSeriesId': show["id"],
                'overview': overview,
                'poster': poster,
                'fanart': fanart,
                'audio_language': str(audio_language),
                'sortTitle': show['sortTitle'],
                'year': str(show['year']),
                'alternateTitles': alternate_titles,
                'tags': str(tags),
                'seriesType': show['seriesType'],
                'imdbId': imdbId,
                'profileId': serie_default_profile}


def get_series_from_sonarr_api(url, apikey_sonarr, sonarr_series_id=None):
    url_sonarr_api_series = url + "/api/series" + ("/{}".format(sonarr_series_id) if sonarr_series_id else "") + \
                            "?apikey=" + apikey_sonarr
    try:
        r = requests.get(url_sonarr_api_series, timeout=60, verify=False, headers=headers)
        r.raise_for_status()
    except requests.exceptions.HTTPError as e:
        if e.response.status_code:
            raise requests.exceptions.HTTPError
        logging.exception("BAZARR Error trying to get series from Sonarr. Http error.")
        return
    except requests.exceptions.ConnectionError:
        logging.exception("BAZARR Error trying to get series from Sonarr. Connection Error.")
        return
    except requests.exceptions.Timeout:
        logging.exception("BAZARR Error trying to get series from Sonarr. Timeout Error.")
        return
    except requests.exceptions.RequestException:
        logging.exception("BAZARR Error trying to get series from Sonarr.")
        return
    else:
        return r.json()<|MERGE_RESOLUTION|>--- conflicted
+++ resolved
@@ -65,7 +65,7 @@
 
         for series in removed_series:
             database.execute("DELETE FROM table_shows WHERE sonarrSeriesId=?",(series,))
-            event_stream(type='series', action='delete', id=series)
+            event_stream(type='series', action='delete', payload=series)
 
         # Update existing series in DB
         series_in_db_list = []
@@ -82,7 +82,7 @@
             query = dict_converter.convert(updated_series)
             database.execute('''UPDATE table_shows SET ''' + query.keys_update + ''' WHERE sonarrSeriesId = ?''',
                              query.values + (updated_series['sonarrSeriesId'],))
-            event_stream(type='series', id=updated_series['sonarrSeriesId'])
+            event_stream(type='series', payload=updated_series['sonarrSeriesId'])
 
         # Insert new series in DB
         for added_series in series_to_add:
@@ -108,87 +108,8 @@
     existing_series = database.execute('SELECT path FROM table_shows WHERE sonarrSeriesId = ?', (series_id,),
                                        only_one=True)
 
-<<<<<<< HEAD
     sonarr_version = get_sonarr_version()
     serie_default_enabled = settings.general.getboolean('serie_default_enabled')
-=======
-    # Get current shows in DB
-    current_shows_db = database.execute("SELECT sonarrSeriesId FROM table_shows")
-
-    current_shows_db_list = [x['sonarrSeriesId'] for x in current_shows_db]
-    current_shows_sonarr = []
-    series_to_update = []
-    series_to_add = []
-
-    series_list_length = len(r.json())
-    for i, show in enumerate(r.json(), 1):
-        overview = show['overview'] if 'overview' in show else ''
-        poster = ''
-        fanart = ''
-        for image in show['images']:
-            if image['coverType'] == 'poster':
-                poster_big = image['url'].split('?')[0]
-                poster = os.path.splitext(poster_big)[0] + '-250' + os.path.splitext(poster_big)[1]
-
-            if image['coverType'] == 'fanart':
-                fanart = image['url'].split('?')[0]
-
-        alternate_titles = None
-        if show['alternateTitles'] is not None:
-            alternate_titles = str([item['title'] for item in show['alternateTitles']])
-
-        audio_language = []
-        if sonarr_version.startswith('2'):
-            audio_language = profile_id_to_language(show['qualityProfileId'], audio_profiles)
-        else:
-            audio_language = profile_id_to_language(show['languageProfileId'], audio_profiles)
-
-        tags = [d['label'] for d in tagsDict if d['id'] in show['tags']]
-
-        imdbId = show['imdbId'] if 'imdbId' in show else None
-
-        # Add shows in Sonarr to current shows list
-        current_shows_sonarr.append(show['id'])
-
-        if show['id'] in current_shows_db_list:
-            series_to_update.append({'title': show["title"],
-                                     'path': show["path"],
-                                     'tvdbId': int(show["tvdbId"]),
-                                     'sonarrSeriesId': int(show["id"]),
-                                     'overview': overview,
-                                     'poster': poster,
-                                     'fanart': fanart,
-                                     'audio_language': str(audio_language),
-                                     'sortTitle': show['sortTitle'],
-                                     'year': str(show['year']),
-                                     'alternateTitles': alternate_titles,
-                                     'tags': str(tags),
-                                     'seriesType': show['seriesType'],
-                                     'imdbId': imdbId})
-        else:
-            series_to_add.append({'title': show["title"],
-                                  'path': show["path"],
-                                  'tvdbId': show["tvdbId"],
-                                  'sonarrSeriesId': show["id"],
-                                  'overview': overview,
-                                  'poster': poster,
-                                  'fanart': fanart,
-                                  'audio_language': str(audio_language),
-                                  'sortTitle': show['sortTitle'],
-                                  'year': str(show['year']),
-                                  'alternateTitles': alternate_titles,
-                                  'tags': str(tags),
-                                  'seriesType': show['seriesType'],
-                                  'imdbId': imdbId,
-                                  'profileId': serie_default_profile})
-
-    # Remove old series from DB
-    removed_series = list(set(current_shows_db_list) - set(current_shows_sonarr))
-
-    for series in removed_series:
-        database.execute("DELETE FROM table_shows WHERE sonarrSeriesId=?",(series,))
-        event_stream(type='series', action='delete', payload=series)
->>>>>>> 9863fe40
 
     if serie_default_enabled is True:
         serie_default_profile = settings.general.serie_default_profile
@@ -239,15 +160,10 @@
     elif action == 'updated' and existing_series:
         query = dict_converter.convert(series)
         database.execute('''UPDATE table_shows SET ''' + query.keys_update + ''' WHERE sonarrSeriesId = ?''',
-<<<<<<< HEAD
                          query.values + (series['sonarrSeriesId'],))
         event_stream(type='series', action='update', id=int(series_id))
         logging.debug('BAZARR updated this series into the database:{}'.format(path_mappings.path_replace(
             series['path'])))
-=======
-                         query.values + (updated_series['sonarrSeriesId'],))
-        event_stream(type='series', payload=updated_series['sonarrSeriesId'])
->>>>>>> 9863fe40
 
     # Insert new series in DB
     elif action == 'updated' and not existing_series:
