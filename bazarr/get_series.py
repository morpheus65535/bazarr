# coding=utf-8

import os
import requests
import logging

from config import settings, url_sonarr
from list_subtitles import list_missing_subtitles
from database import database, dict_converter
from utils import get_sonarr_version
from helper import path_mappings
from event_handler import event_stream

headers = {"User-Agent": os.environ["SZ_USER_AGENT"]}


def update_series():
    apikey_sonarr = settings.sonarr.apikey
    if apikey_sonarr is None:
        return

    sonarr_version = get_sonarr_version()
    serie_default_enabled = settings.general.getboolean('serie_default_enabled')

    if serie_default_enabled is True:
        serie_default_profile = settings.general.serie_default_profile
        if serie_default_profile == '':
            serie_default_profile = None
    else:
        serie_default_profile = None

    audio_profiles = get_profile_list()
    tagsDict = get_tags()

    # Get shows data from Sonarr
    url_sonarr_api_series = url_sonarr() + "/api/series?apikey=" + apikey_sonarr
    try:
        r = requests.get(url_sonarr_api_series, timeout=60, verify=False, headers=headers)
        r.raise_for_status()
    except requests.exceptions.HTTPError:
        logging.exception("BAZARR Error trying to get series from Sonarr. Http error.")
        return
    except requests.exceptions.ConnectionError:
        logging.exception("BAZARR Error trying to get series from Sonarr. Connection Error.")
        return
    except requests.exceptions.Timeout:
        logging.exception("BAZARR Error trying to get series from Sonarr. Timeout Error.")
        return
    except requests.exceptions.RequestException:
        logging.exception("BAZARR Error trying to get series from Sonarr.")
        return

    # Get current shows in DB
    current_shows_db = database.execute("SELECT sonarrSeriesId FROM table_shows")

    current_shows_db_list = [x['sonarrSeriesId'] for x in current_shows_db]
    current_shows_sonarr = []
    series_to_update = []
    series_to_add = []

    series_list_length = len(r.json())
    for i, show in enumerate(r.json(), 1):
        overview = show['overview'] if 'overview' in show else ''
        poster = ''
        fanart = ''
        for image in show['images']:
            if image['coverType'] == 'poster':
                poster_big = image['url'].split('?')[0]
                poster = os.path.splitext(poster_big)[0] + '-250' + os.path.splitext(poster_big)[1]

            if image['coverType'] == 'fanart':
                fanart = image['url'].split('?')[0]

        alternate_titles = None
        if show['alternateTitles'] is not None:
            alternate_titles = str([item['title'] for item in show['alternateTitles']])

        audio_language = []
        if sonarr_version.startswith('2'):
            audio_language = profile_id_to_language(show['qualityProfileId'], audio_profiles)
        else:
            audio_language = profile_id_to_language(show['languageProfileId'], audio_profiles)

        tags = [d['label'] for d in tagsDict if d['id'] in show['tags']]

        imdbId = show['imdbId'] if 'imdbId' in show else None

        # Add shows in Sonarr to current shows list
        current_shows_sonarr.append(show['id'])

        if show['id'] in current_shows_db_list:
            series_to_update.append({'title': show["title"],
                                     'path': show["path"],
                                     'tvdbId': int(show["tvdbId"]),
                                     'sonarrSeriesId': int(show["id"]),
                                     'overview': overview,
                                     'poster': poster,
                                     'fanart': fanart,
                                     'audio_language': str(audio_language),
                                     'sortTitle': show['sortTitle'],
                                     'year': str(show['year']),
                                     'alternateTitles': alternate_titles,
                                     'tags': str(tags),
                                     'seriesType': show['seriesType'],
                                     'imdbId': imdbId})
        else:
            series_to_add.append({'title': show["title"],
                                  'path': show["path"],
                                  'tvdbId': show["tvdbId"],
                                  'sonarrSeriesId': show["id"],
                                  'overview': overview,
                                  'poster': poster,
                                  'fanart': fanart,
                                  'audio_language': str(audio_language),
                                  'sortTitle': show['sortTitle'],
                                  'year': str(show['year']),
                                  'alternateTitles': alternate_titles,
                                  'tags': str(tags),
                                  'seriesType': show['seriesType'],
                                  'imdbId': imdbId,
                                  'profileId': serie_default_profile})

    # Remove old series from DB
    removed_series = list(set(current_shows_db_list) - set(current_shows_sonarr))

    for series in removed_series:
<<<<<<< HEAD
        database.execute("DELETE FROM table_shows WHERE sonarrSeriesId=?",(series,))
        event_stream(type='series', action='delete', series=series)
=======
        database.execute("DELETE FROM table_shows WHERE sonarrSeriesId=?", (series,))
        database.execute("DELETE FROM table_episodes WHERE sonarrSeriesId=?", (series,))
        event_stream(type='series', action='delete', id=series)
>>>>>>> 4e8c4bd4

    # Update existing series in DB
    series_in_db_list = []
    series_in_db = database.execute("SELECT title, path, tvdbId, sonarrSeriesId, overview, poster, fanart, "
                                    "audio_language, sortTitle, year, alternateTitles, tags, seriesType, imdbId FROM table_shows")

    for item in series_in_db:
        series_in_db_list.append(item)

    series_to_update_list = [i for i in series_to_update if i not in series_in_db_list]

    for updated_series in series_to_update_list:
        query = dict_converter.convert(updated_series)
        database.execute('''UPDATE table_shows SET ''' + query.keys_update + ''' WHERE sonarrSeriesId = ?''',
                         query.values + (updated_series['sonarrSeriesId'],))
        event_stream(type='series', action='update', id=updated_series['sonarrSeriesId'])

    # Insert new series in DB
    for added_series in series_to_add:
        query = dict_converter.convert(added_series)
        result = database.execute(
            '''INSERT OR IGNORE INTO table_shows(''' + query.keys_insert + ''') VALUES(''' +
            query.question_marks + ''')''', query.values)
        if result:
            list_missing_subtitles(no=added_series['sonarrSeriesId'])
        else:
            logging.debug('BAZARR unable to insert this series into the database:',
                          path_mappings.path_replace(added_series['path']))

            event_stream(type='series', action='insert', series=added_series['sonarrSeriesId'])

            logging.debug('BAZARR All series synced from Sonarr into database.')


def get_profile_list():
    apikey_sonarr = settings.sonarr.apikey
    sonarr_version = get_sonarr_version()
    profiles_list = []

    # Get profiles data from Sonarr
    if sonarr_version.startswith('2'):
        url_sonarr_api_series = url_sonarr() + "/api/profile?apikey=" + apikey_sonarr
    else:
        url_sonarr_api_series = url_sonarr() + "/api/v3/languageprofile?apikey=" + apikey_sonarr

    try:
        profiles_json = requests.get(url_sonarr_api_series, timeout=60, verify=False, headers=headers)
    except requests.exceptions.ConnectionError:
        logging.exception("BAZARR Error trying to get profiles from Sonarr. Connection Error.")
        return None
    except requests.exceptions.Timeout:
        logging.exception("BAZARR Error trying to get profiles from Sonarr. Timeout Error.")
        return None
    except requests.exceptions.RequestException:
        logging.exception("BAZARR Error trying to get profiles from Sonarr.")
        return None

    # Parsing data returned from Sonarr
    if sonarr_version.startswith('2'):
        for profile in profiles_json.json():
            profiles_list.append([profile['id'], profile['language'].capitalize()])
    else:
        for profile in profiles_json.json():
            profiles_list.append([profile['id'], profile['name'].capitalize()])

    return profiles_list


def profile_id_to_language(id_, profiles):
    profiles_to_return = []
    for profile in profiles:
        if id_ == profile[0]:
            profiles_to_return.append(profile[1])
    return profiles_to_return


def get_tags():
    apikey_sonarr = settings.sonarr.apikey
    tagsDict = []

    # Get tags data from Sonarr
    url_sonarr_api_series = url_sonarr() + "/api/tag?apikey=" + apikey_sonarr

    try:
        tagsDict = requests.get(url_sonarr_api_series, timeout=60, verify=False, headers=headers)
    except requests.exceptions.ConnectionError:
        logging.exception("BAZARR Error trying to get tags from Sonarr. Connection Error.")
        return []
    except requests.exceptions.Timeout:
        logging.exception("BAZARR Error trying to get tags from Sonarr. Timeout Error.")
        return []
    except requests.exceptions.RequestException:
        logging.exception("BAZARR Error trying to get tags from Sonarr.")
        return []
    else:
        return tagsDict.json()<|MERGE_RESOLUTION|>--- conflicted
+++ resolved
@@ -124,14 +124,9 @@
     removed_series = list(set(current_shows_db_list) - set(current_shows_sonarr))
 
     for series in removed_series:
-<<<<<<< HEAD
-        database.execute("DELETE FROM table_shows WHERE sonarrSeriesId=?",(series,))
-        event_stream(type='series', action='delete', series=series)
-=======
         database.execute("DELETE FROM table_shows WHERE sonarrSeriesId=?", (series,))
         database.execute("DELETE FROM table_episodes WHERE sonarrSeriesId=?", (series,))
         event_stream(type='series', action='delete', id=series)
->>>>>>> 4e8c4bd4
 
     # Update existing series in DB
     series_in_db_list = []
