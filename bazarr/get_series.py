# coding=utf-8

import os
import requests
import logging

from config import settings, url_sonarr
from list_subtitles import list_missing_subtitles
from database import database, dict_converter
from utils import get_sonarr_version
from helper import path_mappings
from event_handler import event_stream

headers = {"User-Agent": os.environ["SZ_USER_AGENT"]}


def update_series():
    apikey_sonarr = settings.sonarr.apikey
    if apikey_sonarr is None:
        return

    sonarr_version = get_sonarr_version()
    serie_default_enabled = settings.general.getboolean('serie_default_enabled')

    if serie_default_enabled is True:
        serie_default_profile = settings.general.serie_default_profile
        if serie_default_profile == '':
            serie_default_profile = None
    else:
        serie_default_profile = None

    audio_profiles = get_profile_list()
    tagsDict = get_tags()

    # Get shows data from Sonarr
    url_sonarr_api_series = url_sonarr() + "/api/series?apikey=" + apikey_sonarr
    try:
        r = requests.get(url_sonarr_api_series, timeout=60, verify=False, headers=headers)
        r.raise_for_status()
    except requests.exceptions.HTTPError:
        logging.exception("BAZARR Error trying to get series from Sonarr. Http error.")
        return
    except requests.exceptions.ConnectionError:
        logging.exception("BAZARR Error trying to get series from Sonarr. Connection Error.")
        return
    except requests.exceptions.Timeout:
        logging.exception("BAZARR Error trying to get series from Sonarr. Timeout Error.")
        return
    except requests.exceptions.RequestException:
        logging.exception("BAZARR Error trying to get series from Sonarr.")
        return

    # Get current shows in DB
    current_shows_db = database.execute("SELECT sonarrSeriesId FROM table_shows")

    current_shows_db_list = [x['sonarrSeriesId'] for x in current_shows_db]
    current_shows_sonarr = []
    series_to_update = []
    series_to_add = []

    series_list_length = len(r.json())
    for i, show in enumerate(r.json(), 1):
        overview = show['overview'] if 'overview' in show else ''
        poster = ''
        fanart = ''
        for image in show['images']:
            if image['coverType'] == 'poster':
                poster_big = image['url'].split('?')[0]
                poster = os.path.splitext(poster_big)[0] + '-250' + os.path.splitext(poster_big)[1]

            if image['coverType'] == 'fanart':
                fanart = image['url'].split('?')[0]

        alternate_titles = None
        if show['alternateTitles'] is not None:
            alternate_titles = str([item['title'] for item in show['alternateTitles']])

        audio_language = []
        if sonarr_version.startswith('2'):
            audio_language = profile_id_to_language(show['qualityProfileId'], audio_profiles)
        else:
            audio_language = profile_id_to_language(show['languageProfileId'], audio_profiles)

        tags = [d['label'] for d in tagsDict if d['id'] in show['tags']]

        imdbId = show['imdbId'] if 'imdbId' in show else None

        # Add shows in Sonarr to current shows list
        current_shows_sonarr.append(show['id'])

        if show['id'] in current_shows_db_list:
            series_to_update.append({'title': show["title"],
                                     'path': show["path"],
                                     'tvdbId': int(show["tvdbId"]),
                                     'sonarrSeriesId': int(show["id"]),
                                     'overview': overview,
                                     'poster': poster,
                                     'fanart': fanart,
                                     'audio_language': str(audio_language),
                                     'sortTitle': show['sortTitle'],
                                     'year': str(show['year']),
                                     'alternateTitles': alternate_titles,
                                     'tags': str(tags),
                                     'seriesType': show['seriesType'],
                                     'imdbId': imdbId})
        else:
            series_to_add.append({'title': show["title"],
                                  'path': show["path"],
                                  'tvdbId': show["tvdbId"],
                                  'sonarrSeriesId': show["id"],
                                  'overview': overview,
                                  'poster': poster,
                                  'fanart': fanart,
                                  'audio_language': str(audio_language),
                                  'sortTitle': show['sortTitle'],
                                  'year': str(show['year']),
                                  'alternateTitles': alternate_titles,
                                  'tags': str(tags),
                                  'seriesType': show['seriesType'],
                                  'imdbId': imdbId,
                                  'profileId': serie_default_profile})

    # Remove old series from DB
    removed_series = list(set(current_shows_db_list) - set(current_shows_sonarr))

    for series in removed_series:
<<<<<<< HEAD
        database.execute("DELETE FROM table_shows WHERE sonarrSeriesId=?", (series,))
        database.execute("DELETE FROM table_episodes WHERE sonarrSeriesId=?", (series,))
        event_stream(type='series', action='delete', id=series)
=======
        database.execute("DELETE FROM table_shows WHERE sonarrSeriesId=?",(series,))
        event_stream(type='series', action='delete', series=series)
>>>>>>> d2b7dba3

    # Update existing series in DB
    series_in_db_list = []
    series_in_db = database.execute("SELECT title, path, tvdbId, sonarrSeriesId, overview, poster, fanart, "
                                    "audio_language, sortTitle, year, alternateTitles, tags, seriesType, imdbId FROM table_shows")

    for item in series_in_db:
        series_in_db_list.append(item)

    series_to_update_list = [i for i in series_to_update if i not in series_in_db_list]

    for updated_series in series_to_update_list:
        query = dict_converter.convert(updated_series)
        database.execute('''UPDATE table_shows SET ''' + query.keys_update + ''' WHERE sonarrSeriesId = ?''',
                         query.values + (updated_series['sonarrSeriesId'],))
        event_stream(type='series', action='update', id=updated_series['sonarrSeriesId'])

    # Insert new series in DB
    for added_series in series_to_add:
        query = dict_converter.convert(added_series)
        result = database.execute(
            '''INSERT OR IGNORE INTO table_shows(''' + query.keys_insert + ''') VALUES(''' +
            query.question_marks + ''')''', query.values)
        if result:
            list_missing_subtitles(no=added_series['sonarrSeriesId'])
        else:
            logging.debug('BAZARR unable to insert this series into the database:',
                          path_mappings.path_replace(added_series['path']))

            event_stream(type='series', action='insert', series=added_series['sonarrSeriesId'])

            logging.debug('BAZARR All series synced from Sonarr into database.')


def get_profile_list():
    apikey_sonarr = settings.sonarr.apikey
    sonarr_version = get_sonarr_version()
    profiles_list = []

    # Get profiles data from Sonarr
    if sonarr_version.startswith('2'):
        url_sonarr_api_series = url_sonarr() + "/api/profile?apikey=" + apikey_sonarr
    else:
        url_sonarr_api_series = url_sonarr() + "/api/v3/languageprofile?apikey=" + apikey_sonarr

    try:
        profiles_json = requests.get(url_sonarr_api_series, timeout=60, verify=False, headers=headers)
    except requests.exceptions.ConnectionError:
        logging.exception("BAZARR Error trying to get profiles from Sonarr. Connection Error.")
        return None
    except requests.exceptions.Timeout:
        logging.exception("BAZARR Error trying to get profiles from Sonarr. Timeout Error.")
        return None
    except requests.exceptions.RequestException:
        logging.exception("BAZARR Error trying to get profiles from Sonarr.")
        return None

    # Parsing data returned from Sonarr
    if sonarr_version.startswith('2'):
        for profile in profiles_json.json():
            profiles_list.append([profile['id'], profile['language'].capitalize()])
    else:
        for profile in profiles_json.json():
            profiles_list.append([profile['id'], profile['name'].capitalize()])

    return profiles_list


def profile_id_to_language(id_, profiles):
    profiles_to_return = []
    for profile in profiles:
        if id_ == profile[0]:
            profiles_to_return.append(profile[1])
    return profiles_to_return


def get_tags():
    apikey_sonarr = settings.sonarr.apikey
    tagsDict = []

    # Get tags data from Sonarr
    url_sonarr_api_series = url_sonarr() + "/api/tag?apikey=" + apikey_sonarr

    try:
        tagsDict = requests.get(url_sonarr_api_series, timeout=60, verify=False, headers=headers)
    except requests.exceptions.ConnectionError:
        logging.exception("BAZARR Error trying to get tags from Sonarr. Connection Error.")
        return []
    except requests.exceptions.Timeout:
        logging.exception("BAZARR Error trying to get tags from Sonarr. Timeout Error.")
        return []
    except requests.exceptions.RequestException:
        logging.exception("BAZARR Error trying to get tags from Sonarr.")
        return []
    else:
        return tagsDict.json()<|MERGE_RESOLUTION|>--- conflicted
+++ resolved
@@ -124,14 +124,8 @@
     removed_series = list(set(current_shows_db_list) - set(current_shows_sonarr))
 
     for series in removed_series:
-<<<<<<< HEAD
-        database.execute("DELETE FROM table_shows WHERE sonarrSeriesId=?", (series,))
-        database.execute("DELETE FROM table_episodes WHERE sonarrSeriesId=?", (series,))
+        database.execute("DELETE FROM table_shows WHERE sonarrSeriesId=?",(series,))
         event_stream(type='series', action='delete', id=series)
-=======
-        database.execute("DELETE FROM table_shows WHERE sonarrSeriesId=?",(series,))
-        event_stream(type='series', action='delete', series=series)
->>>>>>> d2b7dba3
 
     # Update existing series in DB
     series_in_db_list = []
