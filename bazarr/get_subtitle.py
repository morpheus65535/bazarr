# coding=utf-8

import os
import sys
import sqlite3
import ast
import logging
import operator
import subprocess
import time
import cPickle as pickle
import codecs
import types
import chardet
import re
import subliminal
import subliminal_patch
from ast import literal_eval
from datetime import datetime, timedelta
from subzero.language import Language
from subzero.video import parse_video
from subliminal import region, score as subliminal_scores, \
    list_subtitles, Episode, Movie
from subliminal_patch.core import SZAsyncProviderPool, download_best_subtitles, save_subtitles, download_subtitles
from subliminal_patch.score import compute_score
from get_languages import language_from_alpha3, alpha2_from_alpha3, alpha3_from_alpha2, language_from_alpha2
from bs4 import UnicodeDammit
from config import settings
from helper import path_replace, path_replace_movie, path_replace_reverse, \
    path_replace_reverse_movie, pp_replace, get_target_folder, force_unicode
from list_subtitles import store_subtitles, list_missing_subtitles, store_subtitles_movie, list_missing_subtitles_movies
from utils import history_log, history_log_movie
from notifier import send_notifications, send_notifications_movie
from get_providers import get_providers, get_providers_auth, provider_throttle, provider_pool
from get_args import args
from queueconfig import q4ws

# configure the cache

# fixme: do this inside a setup routine
region.configure('dogpile.cache.memory')


def get_video(path, title, sceneName, use_scenename, providers=None, media_type="movie"):
    """
    Construct `Video` instance
    :param path: path to video
    :param title: series/movie title
    :param sceneName: sceneName
    :param use_scenename: use sceneName
    :param providers: provider list for selective hashing
    :param media_type: movie/series
    :return: `Video` instance
    """
    hints = {"title": title, "type": "movie" if media_type == "movie" else "episode"}
    dont_use_actual_file = False
    original_path = path
    original_name = os.path.basename(path)
    if sceneName != "None" and use_scenename:
        # use the sceneName but keep the folder structure for better guessing
        path = os.path.join(os.path.dirname(path), sceneName + os.path.splitext(path)[1])
        dont_use_actual_file = True
<<<<<<< HEAD
    if providers:
        try:
            video = parse_video(path, hints=hints, providers=providers, dry_run=dont_use_actual_file)
            video.used_scene_name = dont_use_actual_file
            video.original_name = original_name
            video.original_path = original_path
            try:
                refine_video(video)
            except Exception as e:
                logging.debug('BAZARR Error trying to refine this file: ' + path)
                pass
            return video
        except:
            logging.exception("BAZARR Error trying to get video information for this file: " + path)
    else:
        logging.info("BAZARR All providers are throttled")
        return None
=======
    
    try:
        video = parse_video(path, hints=hints, providers=providers, dry_run=dont_use_actual_file)
        video.used_scene_name = dont_use_actual_file
        video.original_name = original_name
        video.original_path = original_path
        refine_from_db(original_path, video)
        return video
    
    except:
        logging.exception("BAZARR Error trying to get video information for this file: " + path)
>>>>>>> 377c82df


def get_scores(video, media_type, min_score_movie_perc=60 * 100 / 120.0, min_score_series_perc=240 * 100 / 360.0,
               min_score_special_ep=180 * 100 / 360.0):
    """
    Get score range for a video.
    :param video: `Video` instance
    :param media_type: movie/series
    :param min_score_movie_perc: Percentage of max score for min score of movies
    :param min_score_series_perc: Percentage of max score for min score of series
    :param min_score_special_ep: Percentage of max score for min score of series special episode
    :return: tuple(min_score, max_score, set(scores))
    """
    max_score = 120.0
    min_score = max_score * min_score_movie_perc / 100.0
    scores = subliminal_scores.movie_scores.keys()
    if media_type == "series":
        max_score = 360.0
        min_score = max_score * min_score_series_perc / 100.0
        scores = subliminal_scores.episode_scores.keys()
        if video.is_special:
            min_score = max_score * min_score_special_ep / 100.0
    
    return min_score, max_score, set(scores)


def download_subtitle(path, language, hi, providers, providers_auth, sceneName, title, media_type):
    # fixme: supply all missing languages, not only one, to hit providers only once who support multiple languages in
    #  one query

    logging.debug('BAZARR Searching subtitles for this file: ' + path)
    if hi == "True":
        hi = True
    else:
        hi = False
    language_set = set()
    
    if not isinstance(language, types.ListType):
        language = [language]
    
    for l in language:
        if l == 'pob':
            language_set.add(Language('por', 'BR'))
        else:
            language_set.add(Language(l))
    
    use_scenename = settings.general.getboolean('use_scenename')
    minimum_score = settings.general.minimum_score
    minimum_score_movie = settings.general.minimum_score_movie
    use_postprocessing = settings.general.getboolean('use_postprocessing')
    postprocessing_cmd = settings.general.postprocessing_cmd
    single = settings.general.getboolean('single_language')
    
    # todo:
    """
    AsyncProviderPool:
    implement:
        blacklist=None,
        pre_download_hook=None,
        post_download_hook=None,
        language_hook=None
    """
    
    video = get_video(path, title, sceneName, use_scenename, providers=providers, media_type=media_type)
    if video:
        min_score, max_score, scores = get_scores(video, media_type, min_score_movie_perc=int(minimum_score_movie),
                                                  min_score_series_perc=int(minimum_score))

        if providers:
            downloaded_subtitles = download_best_subtitles({video}, language_set, int(min_score), hi,
                                                           providers=providers,
                                                           provider_configs=providers_auth,
                                                           pool_class=provider_pool(),
                                                           compute_score=compute_score,
                                                           throttle_time=None,  # fixme
                                                           blacklist=None,  # fixme
                                                           throttle_callback=provider_throttle,
                                                           pre_download_hook=None,  # fixme
                                                           post_download_hook=None,  # fixme
                                                           language_hook=None)  # fixme
        else:
            downloaded_subtitles = None
            logging.info("BAZARR All providers are throttled")
        
        saved_any = False
        if downloaded_subtitles:
            for video, subtitles in downloaded_subtitles.iteritems():
                if not subtitles:
                    continue
                
                try:
                    fld = get_target_folder(path)
                    chmod = int(settings.general.chmod) if sys.platform.startswith('linux') else None
                    saved_subtitles = save_subtitles(video.original_path, subtitles, single=single,
                                                     tags=None,  # fixme
                                                     directory=fld,
                                                     chmod=chmod,
                                                     # formats=("srt", "vtt")
                                                     path_decoder=force_unicode
                                                     )
                except Exception as e:
                    logging.exception('BAZARR Error saving subtitles file to disk for this file:' + path)
                    pass
                else:
                    saved_any = True
                    for subtitle in saved_subtitles:
                        downloaded_provider = subtitle.provider_name
                        downloaded_language = language_from_alpha3(subtitle.language.alpha3)
                        downloaded_language_code2 = alpha2_from_alpha3(subtitle.language.alpha3)
                        downloaded_language_code3 = subtitle.language.alpha3
                        downloaded_path = subtitle.storage_path
                        logging.debug('BAZARR Subtitles file saved to disk: ' + downloaded_path)
                        if video.used_scene_name:
                            message = downloaded_language + " subtitles downloaded from " + downloaded_provider + " with a score of " + unicode(
                                round(subtitle.score * 100 / max_score, 2)) + "% using this scene name: " + sceneName
                        else:
                            message = downloaded_language + " subtitles downloaded from " + downloaded_provider + " with a score of " + unicode(
                                round(subtitle.score * 100 / max_score, 2)) + "% using filename guessing."
                        
                        if use_postprocessing is True:
                            command = pp_replace(postprocessing_cmd, path, downloaded_path, downloaded_language,
                                                 downloaded_language_code2, downloaded_language_code3)
                            try:
                                if os.name == 'nt':
                                    codepage = subprocess.Popen("chcp", shell=True, stdout=subprocess.PIPE,
                                                                stderr=subprocess.PIPE)
                                    # wait for the process to terminate
                                    out_codepage, err_codepage = codepage.communicate()
                                    encoding = out_codepage.split(':')[-1].strip()
                                
                                process = subprocess.Popen(command, shell=True, stdout=subprocess.PIPE,
                                                           stderr=subprocess.PIPE)
                                # wait for the process to terminate
                                out, err = process.communicate()
                                
                                if os.name == 'nt':
                                    out = out.decode(encoding)
                            
                            except:
                                if out == "":
                                    logging.error(
                                        'BAZARR Post-processing result for file ' + path + ' : Nothing returned from command execution')
                                else:
                                    logging.error('BAZARR Post-processing result for file ' + path + ' : ' + out)
                            else:
                                if out == "":
                                    logging.info(
                                        'BAZARR Post-processing result for file ' + path + ' : Nothing returned from command execution')
                                else:
                                    logging.info('BAZARR Post-processing result for file ' + path + ' : ' + out)
                        
                        # fixme: support multiple languages at once
                        return message
        
        if not saved_any:
            logging.debug('BAZARR No subtitles were found for this file: ' + path)
            return None
    logging.debug('BAZARR Ended searching subtitles for file: ' + path)


def manual_search(path, language, hi, providers, providers_auth, sceneName, title, media_type):
    logging.debug('BAZARR Manually searching subtitles for this file: ' + path)

    final_subtitles = []
    
    if hi == "True":
        hi = True
    else:
        hi = False
    language_set = set()
    for lang in ast.literal_eval(language):
        lang = alpha3_from_alpha2(lang)
        if lang == 'pob':
            language_set.add(Language('por', 'BR'))
        else:
            language_set.add(Language(lang))
    
    use_scenename = settings.general.getboolean('use_scenename')
    minimum_score = settings.general.minimum_score
    minimum_score_movie = settings.general.minimum_score_movie
    use_postprocessing = settings.general.getboolean('use_postprocessing')
    postprocessing_cmd = settings.general.postprocessing_cmd
    
    video = get_video(path, title, sceneName, use_scenename, providers=providers, media_type=media_type)
    if video:
        min_score, max_score, scores = get_scores(video, media_type, min_score_movie_perc=int(minimum_score_movie),
                                                  min_score_series_perc=int(minimum_score))
        
        try:
            if providers:
                subtitles = list_subtitles([video], language_set,
                                           providers=providers,
                                           provider_configs=providers_auth,
                                           pool_class=provider_pool(),
                                           throttle_callback=provider_throttle,
                                           language_hook=None)  # fixme
            else:
                subtitles = []
                logging.info("BAZARR All providers are throttled")
        except Exception as e:
            logging.exception("BAZARR Error trying to get subtitle list from provider for this file: " + path)
        else:
            subtitles_list = []
            
            for s in subtitles[video]:
                try:
                    matches = s.get_matches(video)
                except AttributeError:
                    continue
                
                # skip wrong season/episodes
                if media_type == "series":
                    can_verify_series = True
                    if not s.hash_verifiable and "hash" in matches:
                        can_verify_series = False
                    
                    if can_verify_series and not {"series", "season", "episode"}.issubset(matches):
                        logging.debug(u"BAZARR Skipping %s, because it doesn't match our series/episode", s)
                        continue

                score = compute_score(matches, s, video, hearing_impaired=hi)
                not_matched = scores - matches
                s.score = score
                if score < min_score:
                    continue
                
                subtitles_list.append(
                    dict(score=round((score / max_score * 100), 2),
                         language=alpha2_from_alpha3(s.language.alpha3), hearing_impaired=str(s.hearing_impaired),
                         provider=s.provider_name,
                         subtitle=codecs.encode(pickle.dumps(s.make_picklable()), "base64").decode(),
                         url=s.page_link, matches=list(matches), dont_matches=list(not_matched)))
            
            final_subtitles = sorted(subtitles_list, key=lambda x: x['score'], reverse=True)
            logging.debug('BAZARR ' + str(len(final_subtitles)) + " subtitles have been found for this file: " + path)
            logging.debug('BAZARR Ended searching subtitles for this file: ' + path)
    return final_subtitles


def manual_download_subtitle(path, language, hi, subtitle, provider, providers_auth, sceneName, title, media_type):
    logging.debug('BAZARR Manually downloading subtitles for this file: ' + path)
    
    subtitle = pickle.loads(codecs.decode(subtitle.encode(), "base64"))
    use_scenename = settings.general.getboolean('use_scenename')
    use_postprocessing = settings.general.getboolean('use_postprocessing')
    postprocessing_cmd = settings.general.postprocessing_cmd
    single = settings.general.getboolean('single_language')
    video = get_video(path, title, sceneName, use_scenename, providers={provider}, media_type=media_type)
    if video:
        min_score, max_score, scores = get_scores(video, media_type)
        try:
            if provider:
                download_subtitles([subtitle], providers={provider}, provider_configs=providers_auth,
                                   pool_class=provider_pool(),
                                   throttle_callback=provider_throttle)
                logging.debug('BAZARR Subtitles file downloaded for this file:' + path)
            else:
                logging.info("BAZARR All providers are throttled")
                return None
        except Exception as e:
            logging.exception('BAZARR Error downloading subtitles for this file ' + path)
            return None
        else:
            if not subtitle.is_valid():
                q4ws.append('No valid subtitles file found for this file: ' + path)
                logging.exception('BAZARR No valid subtitles file found for this file: ' + path)
                return
            logging.debug('BAZARR Subtitles file downloaded for this file:' + path)
            try:
                score = round(subtitle.score / max_score * 100, 2)
                saved_subtitles = save_subtitles(video.original_path, [subtitle], single=single,
                                                 path_decoder=force_unicode)
            
            except Exception as e:
                logging.exception('BAZARR Error saving subtitles file to disk for this file:' + path)
                return
            else:
                if saved_subtitles:
                    for saved_subtitle in saved_subtitles:
                        downloaded_provider = saved_subtitle.provider_name
                        downloaded_language = language_from_alpha3(saved_subtitle.language.alpha3)
                        downloaded_language_code2 = alpha2_from_alpha3(saved_subtitle.language.alpha3)
                        downloaded_language_code3 = saved_subtitle.language.alpha3
                        downloaded_path = saved_subtitle.storage_path
                        logging.debug('BAZARR Subtitles file saved to disk: ' + downloaded_path)
                        message = downloaded_language + " subtitles downloaded from " + downloaded_provider + " with a score of " + unicode(
                            score) + "% using manual search."
                        
                        if use_postprocessing is True:
                            command = pp_replace(postprocessing_cmd, path, downloaded_path, downloaded_language,
                                                 downloaded_language_code2, downloaded_language_code3)
                            try:
                                if os.name == 'nt':
                                    codepage = subprocess.Popen("chcp", shell=True, stdout=subprocess.PIPE,
                                                                stderr=subprocess.PIPE)
                                    # wait for the process to terminate
                                    out_codepage, err_codepage = codepage.communicate()
                                    encoding = out_codepage.split(':')[-1].strip()
                                
                                process = subprocess.Popen(command, shell=True, stdout=subprocess.PIPE,
                                                           stderr=subprocess.PIPE)
                                # wait for the process to terminate
                                out, err = process.communicate()
                                
                                if os.name == 'nt':
                                    out = out.decode(encoding)
                            
                            except:
                                if out == "":
                                    logging.error(
                                        'BAZARR Post-processing result for file ' + path + ' : Nothing returned from command execution')
                                else:
                                    logging.error('BAZARR Post-processing result for file ' + path + ' : ' + out)
                            else:
                                if out == "":
                                    logging.info(
                                        'BAZARR Post-processing result for file ' + path + ' : Nothing returned from command execution')
                                else:
                                    logging.info('BAZARR Post-processing result for file ' + path + ' : ' + out)
                        
                        return message
                else:
                    logging.error(
                        "BAZARR Tried to manually download a subtitles for file: " + path + " but we weren't able to do (probably throttled by " + str(
                            subtitle.provider_name) + ". Please retry later or select a subtitles from another provider.")
                    return None
    logging.debug('BAZARR Ended manually downloading subtitles for file: ' + path)


def series_download_subtitles(no):
    if settings.sonarr.getboolean('only_monitored'):
        monitored_only_query_string = ' AND monitored = "True"'
    else:
        monitored_only_query_string = ""
    
    conn_db = sqlite3.connect(os.path.join(args.config_dir, 'db', 'bazarr.db'), timeout=30)
    c_db = conn_db.cursor()
    episodes_details = c_db.execute(
        'SELECT path, missing_subtitles, sonarrEpisodeId, scene_name FROM table_episodes WHERE sonarrSeriesId = ? AND missing_subtitles != "[]"' + monitored_only_query_string,
        (no,)).fetchall()
    series_details = c_db.execute("SELECT hearing_impaired, title FROM table_shows WHERE sonarrSeriesId = ?",
                                  (no,)).fetchone()
    c_db.close()
    
    providers_list = get_providers()
    providers_auth = get_providers_auth()
    
    for episode in episodes_details:
        for language in ast.literal_eval(episode[1]):
            if language is not None:
                message = download_subtitle(path_replace(episode[0]), str(alpha3_from_alpha2(language)),
                                            series_details[0], providers_list, providers_auth, str(episode[3]),
                                            series_details[1], 'series')
                if message is not None:
                    store_subtitles(path_replace(episode[0]))
                    history_log(1, no, episode[2], message)
                    send_notifications(no, episode[2], message)
    list_missing_subtitles(no)


def movies_download_subtitles(no):
    conn_db = sqlite3.connect(os.path.join(args.config_dir, 'db', 'bazarr.db'), timeout=30)
    c_db = conn_db.cursor()
    movie = c_db.execute(
        "SELECT path, missing_subtitles, radarrId, sceneName, hearing_impaired, title FROM table_movies WHERE radarrId = ?",
        (no,)).fetchone()
    c_db.close()
    
    providers_list = get_providers()
    providers_auth = get_providers_auth()
    
    for language in ast.literal_eval(movie[1]):
        if language is not None:
            message = download_subtitle(path_replace_movie(movie[0]), str(alpha3_from_alpha2(language)), movie[4],
                                        providers_list, providers_auth, str(movie[3]), movie[5], 'movie')
            if message is not None:
                store_subtitles_movie(path_replace_movie(movie[0]))
                history_log_movie(1, no, message)
                send_notifications_movie(no, message)
    list_missing_subtitles_movies(no)


def wanted_download_subtitles(path):
    conn_db = sqlite3.connect(os.path.join(args.config_dir, 'db', 'bazarr.db'), timeout=30)
    c_db = conn_db.cursor()
    episodes_details = c_db.execute(
        "SELECT table_episodes.path, table_episodes.missing_subtitles, table_episodes.sonarrEpisodeId, table_episodes.sonarrSeriesId, table_shows.hearing_impaired, table_episodes.scene_name, table_episodes.failedAttempts, table_shows.title FROM table_episodes INNER JOIN table_shows on table_shows.sonarrSeriesId = table_episodes.sonarrSeriesId WHERE table_episodes.path = ? AND missing_subtitles != '[]'",
        (path_replace_reverse(path),)).fetchall()
    c_db.close()
    
    providers_list = get_providers()
    providers_auth = get_providers_auth()
    
    for episode in episodes_details:
        attempt = episode[6]
        if type(attempt) == unicode:
            attempt = ast.literal_eval(attempt)
        for language in ast.literal_eval(episode[1]):
            if attempt is None:
                attempt = []
                attempt.append([language, time.time()])
            else:
                att = zip(*attempt)[0]
                if language not in att:
                    attempt.append([language, time.time()])
            
            conn_db = sqlite3.connect(os.path.join(args.config_dir, 'db', 'bazarr.db'), timeout=30)
            c_db = conn_db.cursor()
            c_db.execute('UPDATE table_episodes SET failedAttempts = ? WHERE sonarrEpisodeId = ?',
                         (unicode(attempt), episode[2]))
            conn_db.commit()
            c_db.close()
            
            for i in range(len(attempt)):
                if attempt[i][0] == language:
                    if search_active(attempt[i][1]):
                        q4ws.append(
                            'Searching ' + str(language_from_alpha2(language)) + ' subtitles for this file: ' + path)
                        message = download_subtitle(path_replace(episode[0]), str(alpha3_from_alpha2(language)),
                                                    episode[4], providers_list, providers_auth, str(episode[5]),
                                                    episode[7], 'series')
                        if message is not None:
                            store_subtitles(path_replace(episode[0]))
                            list_missing_subtitles(episode[3])
                            history_log(1, episode[3], episode[2], message)
                            send_notifications(episode[3], episode[2], message)
                    else:
                        logging.debug(
                            'BAZARR Search is not active for episode ' + episode[0] + ' Language: ' + attempt[i][0])


def wanted_download_subtitles_movie(path):
    conn_db = sqlite3.connect(os.path.join(args.config_dir, 'db', 'bazarr.db'), timeout=30)
    c_db = conn_db.cursor()
    movies_details = c_db.execute(
        "SELECT path, missing_subtitles, radarrId, radarrId, hearing_impaired, sceneName, failedAttempts, title FROM table_movies WHERE path = ? AND missing_subtitles != '[]'",
        (path_replace_reverse_movie(path),)).fetchall()
    c_db.close()
    
    providers_list = get_providers()
    providers_auth = get_providers_auth()
    
    for movie in movies_details:
        attempt = movie[6]
        if type(attempt) == unicode:
            attempt = ast.literal_eval(attempt)
        for language in ast.literal_eval(movie[1]):
            if attempt is None:
                attempt = []
                attempt.append([language, time.time()])
            else:
                att = zip(*attempt)[0]
                if language not in att:
                    attempt.append([language, time.time()])
            
            conn_db = sqlite3.connect(os.path.join(args.config_dir, 'db', 'bazarr.db'), timeout=30)
            c_db = conn_db.cursor()
            c_db.execute('UPDATE table_movies SET failedAttempts = ? WHERE radarrId = ?', (unicode(attempt), movie[2]))
            conn_db.commit()
            c_db.close()
            
            for i in range(len(attempt)):
                if attempt[i][0] == language:
                    if search_active(attempt[i][1]) is True:
                        q4ws.append(
                            'Searching ' + str(language_from_alpha2(language)) + ' subtitles for this file: ' + path)
                        message = download_subtitle(path_replace_movie(movie[0]), str(alpha3_from_alpha2(language)),
                                                    movie[4], providers_list, providers_auth, str(movie[5]), movie[7],
                                                    'movie')
                        if message is not None:
                            store_subtitles_movie(path_replace_movie(movie[0]))
                            list_missing_subtitles_movies(movie[3])
                            history_log_movie(1, movie[3], message)
                            send_notifications_movie(movie[3], message)
                    else:
                        logging.info(
                            'BAZARR Search is not active for movie ' + movie[0] + ' Language: ' + attempt[i][0])


def wanted_search_missing_subtitles():
    db = sqlite3.connect(os.path.join(args.config_dir, 'db', 'bazarr.db'), timeout=30)
    db.create_function("path_substitution", 1, path_replace)
    db.create_function("path_substitution_movie", 1, path_replace_movie)
    c = db.cursor()

    if settings.sonarr.getboolean('only_monitored'):
        monitored_only_query_string_sonarr = ' AND monitored = "True"'
    else:
        monitored_only_query_string_sonarr = ""
    
    if settings.radarr.getboolean('only_monitored'):
        monitored_only_query_string_radarr = ' AND monitored = "True"'
    else:
        monitored_only_query_string_radarr = ""

    c.execute(
        "SELECT path_substitution(path) FROM table_episodes WHERE missing_subtitles != '[]'" + monitored_only_query_string_sonarr)
    episodes = c.fetchall()
    
    c.execute(
        "SELECT path_substitution_movie(path) FROM table_movies WHERE missing_subtitles != '[]'" + monitored_only_query_string_radarr)
    movies = c.fetchall()
    
    c.close()
    providers = get_providers()
    if settings.general.getboolean('use_sonarr'):
        if providers:
            for episode in episodes:
                wanted_download_subtitles(episode[0])
        else:
            q4ws.append('BAZARR All providers are throttled')
            logging.info("BAZARR All providers are throttled")
    
    if settings.general.getboolean('use_radarr'):
        if providers:
            for movie in movies:
                wanted_download_subtitles_movie(movie[0])
        else:
            q4ws.append('BAZARR All providers are throttled')
            logging.info("BAZARR All providers are throttled")
    
    logging.info('BAZARR Finished searching for missing subtitles. Check histories for more information.')


def search_active(timestamp):
    if settings.general.getboolean('adaptive_searching'):
        search_deadline = timedelta(weeks=3)
        search_delta = timedelta(weeks=1)
        aa = datetime.fromtimestamp(float(timestamp))
        attempt_datetime = datetime.strptime(str(aa).split(".")[0], '%Y-%m-%d %H:%M:%S')
        attempt_search_deadline = attempt_datetime + search_deadline
        today = datetime.today()
        attempt_age_in_days = (today.date() - attempt_search_deadline.date()).days
        if today.date() <= attempt_search_deadline.date():
            return True
        elif attempt_age_in_days % search_delta.days == 0:
            return True
        else:
            return False
    else:
        return True


def refine_from_db(path, video):
    if isinstance(video, Episode):
        db = sqlite3.connect(os.path.join(args.config_dir, 'db', 'bazarr.db'), timeout=30)
        c = db.cursor()
        data = c.execute("SELECT table_shows.title, table_episodes.season, table_episodes.episode, table_episodes.title, table_shows.year, table_shows.tvdbId, table_shows.alternateTitles, table_episodes.format, table_episodes.resolution, table_episodes.video_codec, table_episodes.audio_codec FROM table_episodes INNER JOIN table_shows on table_shows.sonarrSeriesId = table_episodes.sonarrSeriesId WHERE table_episodes.path = ?", (path_replace_reverse(path),)).fetchone()
        db.close()
        if data:
            video.series = re.sub(r'(\(\d\d\d\d\))' , '', data[0])
            video.season = int(data[1])
            video.episode = int(data[2])
            video.title = data[3]
            if int(data[4]) > 0: video.year = int(data[4])
            video.series_tvdb_id = int(data[5])
            video.alternative_series = ast.literal_eval(data[6])
            if not video.format:
                video.format = str(data[7])
            if not video.resolution:
                video.resolution = str(data[8])
            if not video.video_codec:
                if data[9]: video.video_codec = data[9]
            if not video.audio_codec:
                if data[10]: video.audio_codec = data[10]
    elif isinstance(video, Movie):
        db = sqlite3.connect(os.path.join(args.config_dir, 'db', 'bazarr.db'), timeout=30)
        c = db.cursor()
        data = c.execute("SELECT title, year, alternativeTitles, format, resolution, video_codec, audio_codec, imdbId FROM table_movies WHERE path = ?", (path_replace_reverse_movie(path),)).fetchone()
        db.close()
        if data:
            video.title = re.sub(r'(\(\d\d\d\d\))' , '', data[0])
            if int(data[1]) > 0: video.year = int(data[1])
            if data[7]: video.imdb_id = data[7]
            video.alternative_titles = ast.literal_eval(data[2])
            if not video.format:
                if data[3]: video.format = data[3]
            if not video.resolution:
                if data[4]: video.resolution = data[4]
            if not video.video_codec:
                if data[5]: video.video_codec = data[5]
            if not video.audio_codec:
                if data[6]: video.audio_codec = data[6]

    return video<|MERGE_RESOLUTION|>--- conflicted
+++ resolved
@@ -60,37 +60,20 @@
         # use the sceneName but keep the folder structure for better guessing
         path = os.path.join(os.path.dirname(path), sceneName + os.path.splitext(path)[1])
         dont_use_actual_file = True
-<<<<<<< HEAD
     if providers:
         try:
             video = parse_video(path, hints=hints, providers=providers, dry_run=dont_use_actual_file)
             video.used_scene_name = dont_use_actual_file
             video.original_name = original_name
             video.original_path = original_path
-            try:
-                refine_video(video)
-            except Exception as e:
-                logging.debug('BAZARR Error trying to refine this file: ' + path)
-                pass
+            refine_from_db(original_path,video)
             return video
+        
         except:
             logging.exception("BAZARR Error trying to get video information for this file: " + path)
     else:
         logging.info("BAZARR All providers are throttled")
         return None
-=======
-    
-    try:
-        video = parse_video(path, hints=hints, providers=providers, dry_run=dont_use_actual_file)
-        video.used_scene_name = dont_use_actual_file
-        video.original_name = original_name
-        video.original_path = original_path
-        refine_from_db(original_path, video)
-        return video
-    
-    except:
-        logging.exception("BAZARR Error trying to get video information for this file: " + path)
->>>>>>> 377c82df
 
 
 def get_scores(video, media_type, min_score_movie_perc=60 * 100 / 120.0, min_score_series_perc=240 * 100 / 360.0,
