# coding=utf-8

from __future__ import absolute_import
import os
import sys
import ast
import logging
import subprocess
import time
import six.moves.cPickle as pickle
import codecs
import types
import re
import subliminal
import platform
import operator
from datetime import datetime, timedelta
from subzero.language import Language
from subzero.video import parse_video
from subliminal import region, score as subliminal_scores, \
    list_subtitles, Episode, Movie
from subliminal_patch.core import SZAsyncProviderPool, download_best_subtitles, save_subtitles, download_subtitles, \
    list_all_subtitles, get_subtitle_path
from subliminal_patch.score import compute_score
from subliminal.refiners.tvdb import series_re
from get_languages import language_from_alpha3, alpha2_from_alpha3, alpha3_from_alpha2, language_from_alpha2
from config import settings
from helper import path_replace, path_replace_movie, path_replace_reverse, \
    path_replace_reverse_movie, pp_replace, get_target_folder, force_unicode
from list_subtitles import store_subtitles, list_missing_subtitles, store_subtitles_movie, list_missing_subtitles_movies
from utils import history_log, history_log_movie, get_binary
from notifier import send_notifications, send_notifications_movie
from get_providers import get_providers, get_providers_auth, provider_throttle, provider_pool
from get_args import args
from queueconfig import notifications
from pyprobe.pyprobe import VideoFileParser
from database import database, TableShows, TableEpisodes, TableMovies, TableHistory, TableHistoryMovie
from peewee import fn, JOIN

from analytics import track_event
import six
from six.moves import range
from functools import reduce


def get_video(path, title, sceneName, use_scenename, providers=None, media_type="movie"):
    """
    Construct `Video` instance
    :param path: path to video
    :param title: series/movie title
    :param sceneName: sceneName
    :param use_scenename: use sceneName
    :param providers: provider list for selective hashing
    :param media_type: movie/series
    :return: `Video` instance
    """
    hints = {"title": title, "type": "movie" if media_type == "movie" else "episode"}
    used_scene_name = False
    original_path = path
    original_name = os.path.basename(path)
    hash_from = None
    if sceneName != "None" and use_scenename:
        # use the sceneName but keep the folder structure for better guessing
        path = os.path.join(os.path.dirname(path), sceneName + os.path.splitext(path)[1])
        used_scene_name = True
        hash_from = original_path
    
    try:
        video = parse_video(path, hints=hints, providers=providers, dry_run=used_scene_name,
                            hash_from=hash_from)
        video.used_scene_name = used_scene_name
        video.original_name = original_name
        video.original_path = original_path

        refine_from_db(original_path, video)
        refine_from_ffprobe(original_path, video)
        
        logging.debug('BAZARR is using these video object properties: %s', vars(video))
        return video
    
    except Exception as e:
        logging.exception("BAZARR Error trying to get video information for this file: " + path)


def get_scores(video, media_type, min_score_movie_perc=60 * 100 / 120.0, min_score_series_perc=240 * 100 / 360.0,
               min_score_special_ep=180 * 100 / 360.0):
    """
    Get score range for a video.
    :param video: `Video` instance
    :param media_type: movie/series
    :param min_score_movie_perc: Percentage of max score for min score of movies
    :param min_score_series_perc: Percentage of max score for min score of series
    :param min_score_special_ep: Percentage of max score for min score of series special episode
    :return: tuple(min_score, max_score, set(scores))
    """
    max_score = 120.0
    min_score = max_score * min_score_movie_perc / 100.0
    scores = list(subliminal_scores.movie_scores.keys())
    if media_type == "series":
        max_score = 360.0
        min_score = max_score * min_score_series_perc / 100.0
        scores = list(subliminal_scores.episode_scores.keys())
        if video.is_special:
            min_score = max_score * min_score_special_ep / 100.0
    
    return min_score, max_score, set(scores)


def download_subtitle(path, language, hi, forced, providers, providers_auth, sceneName, title, media_type,
                      forced_minimum_score=None, is_upgrade=False):
    # fixme: supply all missing languages, not only one, to hit providers only once who support multiple languages in
    #  one query
    
    if settings.general.getboolean('utf8_encode'):
        os.environ["SZ_KEEP_ENCODING"] = ""
    else:
        os.environ["SZ_KEEP_ENCODING"] = "True"
    
    logging.debug('BAZARR Searching subtitles for this file: ' + path)
    if hi == "True":
        hi = "force HI"
    else:
        hi = "force non-HI"
    language_set = set()
    
    if not isinstance(language, list):
        language = [language]
    
    if forced == "True":
        providers_auth['podnapisi']['only_foreign'] = True  ## fixme: This is also in get_providers_auth()
        providers_auth['subscene']['only_foreign'] = True  ## fixme: This is also in get_providers_auth()
        providers_auth['opensubtitles']['only_foreign'] = True  ## fixme: This is also in get_providers_auth()
    else:
        providers_auth['podnapisi']['only_foreign'] = False
        providers_auth['subscene']['only_foreign'] = False
        providers_auth['opensubtitles']['only_foreign'] = False
    
    for l in language:
        if l == 'pob':
            lang_obj = Language('por', 'BR')
            if forced == "True":
                lang_obj = Language.rebuild(lang_obj, forced=True)
        else:
            lang_obj = Language(l)
            if forced == "True":
                lang_obj = Language.rebuild(lang_obj, forced=True)
        language_set.add(lang_obj)
    
    use_scenename = settings.general.getboolean('use_scenename')
    minimum_score = settings.general.minimum_score
    minimum_score_movie = settings.general.minimum_score_movie
    use_postprocessing = settings.general.getboolean('use_postprocessing')
    postprocessing_cmd = settings.general.postprocessing_cmd
    single = settings.general.getboolean('single_language')
    
    # todo:
    """
    AsyncProviderPool:
    implement:
        blacklist=None,
        pre_download_hook=None,
        post_download_hook=None,
        language_hook=None
    """
    video = get_video(force_unicode(path), title, sceneName, use_scenename, providers=providers,
                      media_type=media_type)
    if video:
        min_score, max_score, scores = get_scores(video, media_type, min_score_movie_perc=int(minimum_score_movie),
                                                  min_score_series_perc=int(minimum_score))
        
        if providers:
            if forced_minimum_score:
                min_score = int(forced_minimum_score) + 1
            downloaded_subtitles = download_best_subtitles({video}, language_set, int(min_score), hi,
                                                           providers=providers,
                                                           provider_configs=providers_auth,
                                                           pool_class=provider_pool(),
                                                           compute_score=compute_score,
                                                           throttle_time=None,  # fixme
                                                           blacklist=None,  # fixme
                                                           throttle_callback=provider_throttle,
                                                           pre_download_hook=None,  # fixme
                                                           post_download_hook=None,  # fixme
                                                           language_hook=None)  # fixme
        else:
            downloaded_subtitles = None
            logging.info("BAZARR All providers are throttled")
            return None
        
        saved_any = False
        if downloaded_subtitles:
            for video, subtitles in six.iteritems(downloaded_subtitles):
                if not subtitles:
                    continue
                
                try:
                    fld = get_target_folder(path)
                    chmod = int(settings.general.chmod, 8) if not sys.platform.startswith(
                        'win') and settings.general.getboolean('chmod_enabled') else None
                    saved_subtitles = save_subtitles(video.original_path, subtitles, single=single,
                                                     tags=None,  # fixme
                                                     directory=fld,
                                                     chmod=chmod,
                                                     # formats=("srt", "vtt")
                                                     path_decoder=force_unicode
                                                     )
                except Exception as e:
                    logging.exception('BAZARR Error saving Subtitles file to disk for this file:' + path)
                    pass
                else:
                    saved_any = True
                    for subtitle in saved_subtitles:
                        downloaded_provider = subtitle.provider_name
                        if subtitle.language == 'pt-BR':
                            downloaded_language_code3 = 'pob'
                        else:
                            downloaded_language_code3 = subtitle.language.alpha3
                        downloaded_language = language_from_alpha3(downloaded_language_code3)
                        downloaded_language_code2 = alpha2_from_alpha3(downloaded_language_code3)
                        downloaded_path = subtitle.storage_path
                        is_forced_string = " forced" if subtitle.language.forced else ""
                        logging.debug('BAZARR Subtitles file saved to disk: ' + downloaded_path)
                        if is_upgrade:
                            action = "upgraded"
                        else:
                            action = "downloaded"
                        if video.used_scene_name:
                            message = downloaded_language + is_forced_string + " subtitles " + action + " from " + downloaded_provider + " with a score of " + six.text_type(
                                round(subtitle.score * 100 / max_score, 2)) + "% using this scene name: " + sceneName
                        else:
                            message = downloaded_language + is_forced_string + " subtitles " + action + " from " + downloaded_provider + " with a score of " + six.text_type(
                                round(subtitle.score * 100 / max_score, 2)) + "% using filename guessing."
                        
                        if use_postprocessing is True:
                            command = pp_replace(postprocessing_cmd, path, downloaded_path, downloaded_language,
                                                 downloaded_language_code2, downloaded_language_code3,
                                                 subtitle.language.forced)
                            try:
                                if os.name == 'nt':
                                    codepage = subprocess.Popen("chcp", shell=True, stdout=subprocess.PIPE,
                                                                stderr=subprocess.PIPE)
                                    # wait for the process to terminate
                                    out_codepage, err_codepage = codepage.communicate()
                                    encoding = out_codepage.split(':')[-1].strip()
                                
                                process = subprocess.Popen(command, shell=True, stdout=subprocess.PIPE,
                                                           stderr=subprocess.PIPE)
                                # wait for the process to terminate
                                out, err = process.communicate()
                                
                                if os.name == 'nt':
                                    out = out.decode(encoding)
                            
                            except:
                                if out == "":
                                    logging.error(
                                        'BAZARR Post-processing result for file ' + path + ' : Nothing returned from command execution')
                                else:
                                    logging.error('BAZARR Post-processing result for file ' + path + ' : ' + out)
                            else:
                                if out == "":
                                    logging.info(
                                        'BAZARR Post-processing result for file ' + path + ' : Nothing returned from command execution')
                                else:
                                    logging.info('BAZARR Post-processing result for file ' + path + ' : ' + out)
                        
                        # fixme: support multiple languages at once
                        if media_type == 'series':
                            reversed_path = path_replace_reverse(path)
                        else:
                            reversed_path = path_replace_reverse_movie(path)

                        track_event(category=downloaded_provider, action=action, label=downloaded_language)

                        return message, reversed_path, downloaded_language_code2, downloaded_provider, subtitle.score, subtitle.language.forced
        
        if not saved_any:
            logging.debug('BAZARR No Subtitles were found for this file: ' + path)
            return None
    
    subliminal.region.backend.sync()
    
    logging.debug('BAZARR Ended searching Subtitles for file: ' + path)


def manual_search(path, language, hi, forced, providers, providers_auth, sceneName, title, media_type):
    logging.debug('BAZARR Manually searching subtitles for this file: ' + path)
    
    final_subtitles = []

    initial_hi = True if hi == "True" else False
    if hi == "True":
        hi = "force HI"
    else:
        hi = "force non-HI"
    language_set = set()
    
    if forced == "True":
        providers_auth['podnapisi']['only_foreign'] = True
        providers_auth['subscene']['only_foreign'] = True
        providers_auth['opensubtitles']['only_foreign'] = True
    else:
        providers_auth['podnapisi']['only_foreign'] = False
        providers_auth['subscene']['only_foreign'] = False
        providers_auth['opensubtitles']['only_foreign'] = False
    
    for lang in ast.literal_eval(language):
        lang = alpha3_from_alpha2(lang)
        if lang == 'pob':
            lang_obj = Language('por', 'BR')
            if forced == "True":
                lang_obj = Language.rebuild(lang_obj, forced=True)
        else:
            lang_obj = Language(lang)
            if forced == "True":
                lang_obj = Language.rebuild(lang_obj, forced=True)
        language_set.add(lang_obj)
    
    use_scenename = settings.general.getboolean('use_scenename')
    minimum_score = settings.general.minimum_score
    minimum_score_movie = settings.general.minimum_score_movie
    use_postprocessing = settings.general.getboolean('use_postprocessing')
    postprocessing_cmd = settings.general.postprocessing_cmd
    if providers:
        video = get_video(force_unicode(path), title, sceneName, use_scenename, providers=providers,
                          media_type=media_type)
    else:
        logging.info("BAZARR All providers are throttled")
        return None
    if video:
        min_score, max_score, scores = get_scores(video, media_type, min_score_movie_perc=int(minimum_score_movie),
                                                  min_score_series_perc=int(minimum_score))
        
        try:
            if providers:
                subtitles = list_all_subtitles([video], language_set,
                                               providers=providers,
                                               provider_configs=providers_auth,
                                               throttle_callback=provider_throttle,
                                               language_hook=None)  # fixme
            else:
                subtitles = []
                logging.info("BAZARR All providers are throttled")
                return None
        except Exception as e:
            logging.exception("BAZARR Error trying to get Subtitle list from provider for this file: " + path)
        else:
            subtitles_list = []
            
            for s in subtitles[video]:
                try:
                    matches = s.get_matches(video)
                except AttributeError:
                    continue
                
                # skip wrong season/episodes
                if media_type == "series":
                    can_verify_series = True
                    if not s.hash_verifiable and "hash" in matches:
                        can_verify_series = False
                    
                    if can_verify_series and not {"series", "season", "episode"}.issubset(matches):
                        logging.debug(u"BAZARR Skipping %s, because it doesn't match our series/episode", s)
                        continue

                if s.hearing_impaired == initial_hi:
                    matches.add('hearing_impaired')

                score = compute_score(matches, s, video, hearing_impaired=initial_hi)
                not_matched = scores - matches
                s.score = score

                releases = ['n/a']
                if hasattr(s, 'release_info'):
                    if s.release_info is not None:
                        releases = s.release_info.split(',')

                subtitles_list.append(
                    dict(score=round((score / max_score * 100), 2),
                         language=str(s.language), hearing_impaired=str(s.hearing_impaired),
                         provider=s.provider_name,
                         subtitle=codecs.encode(pickle.dumps(s.make_picklable()), "base64").decode(),
                         url=s.page_link, matches=list(matches), dont_matches=list(not_matched),
                         release_info=releases))
            
            final_subtitles = sorted(subtitles_list, key=lambda x: x['score'], reverse=True)
            logging.debug('BAZARR ' + str(len(final_subtitles)) + " Subtitles have been found for this file: " + path)
            logging.debug('BAZARR Ended searching Subtitles for this file: ' + path)
    
    subliminal.region.backend.sync()
    
    return final_subtitles


def manual_download_subtitle(path, language, hi, forced, subtitle, provider, providers_auth, sceneName, title,
                             media_type):
    logging.debug('BAZARR Manually downloading Subtitles for this file: ' + path)
    
    if settings.general.getboolean('utf8_encode'):
        os.environ["SZ_KEEP_ENCODING"] = ""
    else:
        os.environ["SZ_KEEP_ENCODING"] = "True"
    
    subtitle = pickle.loads(codecs.decode(subtitle.encode(), "base64"))
    use_scenename = settings.general.getboolean('use_scenename')
    use_postprocessing = settings.general.getboolean('use_postprocessing')
    postprocessing_cmd = settings.general.postprocessing_cmd
    single = settings.general.getboolean('single_language')
    video = get_video(force_unicode(path), title, sceneName, use_scenename, providers={provider},
                      media_type=media_type)
    if video:
        min_score, max_score, scores = get_scores(video, media_type)
        try:
            if provider:
                download_subtitles([subtitle], providers={provider}, provider_configs=providers_auth,
                                   pool_class=provider_pool(), throttle_callback=provider_throttle)
                logging.debug('BAZARR Subtitles file downloaded for this file:' + path)
            else:
                logging.info("BAZARR All providers are throttled")
                return None
        except Exception as e:
            logging.exception('BAZARR Error downloading Subtitles for this file ' + path)
            return None
        else:
            if not subtitle.is_valid():
                logging.exception('BAZARR No valid Subtitles file found for this file: ' + path)
                return
            try:
                score = round(subtitle.score / max_score * 100, 2)
                fld = get_target_folder(path)
                chmod = int(settings.general.chmod, 8) if not sys.platform.startswith(
                    'win') and settings.general.getboolean('chmod_enabled') else None
                saved_subtitles = save_subtitles(video.original_path, [subtitle], single=single,
                                                 tags=None,  # fixme
                                                 directory=fld,
                                                 chmod=chmod,
                                                 # formats=("srt", "vtt")
                                                 path_decoder=force_unicode)
            
            except Exception as e:
                logging.exception('BAZARR Error saving Subtitles file to disk for this file:' + path)
                return
            else:
                if saved_subtitles:
                    for saved_subtitle in saved_subtitles:
                        downloaded_provider = saved_subtitle.provider_name
                        if saved_subtitle.language == 'pt-BR':
                            downloaded_language_code3 = 'pob'
                        else:
                            downloaded_language_code3 = subtitle.language.alpha3
                        downloaded_language = language_from_alpha3(downloaded_language_code3)
                        downloaded_language_code2 = alpha2_from_alpha3(downloaded_language_code3)
                        downloaded_path = saved_subtitle.storage_path
                        logging.debug('BAZARR Subtitles file saved to disk: ' + downloaded_path)
                        is_forced_string = " forced" if subtitle.language.forced else ""
                        message = downloaded_language + is_forced_string + " Subtitles downloaded from " + downloaded_provider + " with a score of " + six.text_type(
                            score) + "% using manual search."
                        
                        if use_postprocessing is True:
                            command = pp_replace(postprocessing_cmd, path, downloaded_path, downloaded_language,
                                                 downloaded_language_code2, downloaded_language_code3,
                                                 subtitle.language.forced)
                            try:
                                if os.name == 'nt':
                                    codepage = subprocess.Popen("chcp", shell=True, stdout=subprocess.PIPE,
                                                                stderr=subprocess.PIPE)
                                    # wait for the process to terminate
                                    out_codepage, err_codepage = codepage.communicate()
                                    encoding = out_codepage.split(':')[-1].strip()
                                
                                process = subprocess.Popen(command, shell=True, stdout=subprocess.PIPE,
                                                           stderr=subprocess.PIPE)
                                # wait for the process to terminate
                                out, err = process.communicate()
                                
                                if os.name == 'nt':
                                    out = out.decode(encoding)
                            
                            except:
                                if out == "":
                                    logging.error(
                                        'BAZARR Post-processing result for file ' + path + ' : Nothing returned from command execution')
                                else:
                                    logging.error('BAZARR Post-processing result for file ' + path + ' : ' + out)
                            else:
                                if out == "":
                                    logging.info(
                                        'BAZARR Post-processing result for file ' + path + ' : Nothing returned from command execution')
                                else:
                                    logging.info('BAZARR Post-processing result for file ' + path + ' : ' + out)
                        
                        if media_type == 'series':
                            reversed_path = path_replace_reverse(path)
                        else:
                            reversed_path = path_replace_reverse_movie(path)

                        track_event(category=downloaded_provider, action="manually_downloaded", label=downloaded_language)
                        
                        return message, reversed_path, downloaded_language_code2, downloaded_provider, subtitle.score, subtitle.language.forced
                else:
                    logging.error(
                        "BAZARR Tried to manually download a Subtitles for file: " + path + " but we weren't able to do (probably throttled by " + str(
                            subtitle.provider_name) + ". Please retry later or select a Subtitles from another provider.")
                    return None
    
    subliminal.region.backend.sync()
    
    logging.debug('BAZARR Ended manually downloading Subtitles for file: ' + path)


def manual_upload_subtitle(path, language, forced, title, scene_name, media_type, subtitle):
    logging.debug('BAZARR Manually uploading subtitles for this file: ' + path)

    single = settings.general.getboolean('single_language')

    chmod = int(settings.general.chmod, 8) if not sys.platform.startswith(
        'win') and settings.general.getboolean('chmod_enabled') else None

    _, ext = os.path.splitext(subtitle.filename)

    language = alpha3_from_alpha2(language)

    if language == 'pob':
        lang_obj = Language('por', 'BR')
    else:
        lang_obj = Language(language)

    if forced:
        lang_obj = Language.rebuild(lang_obj, forced=True)

    subtitle_path = get_subtitle_path(video_path=force_unicode(path),
                                      language=None if single else lang_obj,
                                      extension=ext,
                                      forced_tag=forced)

    subtitle_path = force_unicode(subtitle_path)

    if os.path.exists(subtitle_path):
        os.remove(subtitle_path)

    subtitle.save(subtitle_path)

    if chmod:
        os.chmod(subtitle_path, chmod)

    message = language_from_alpha3(language) + (" forced" if forced else "") + " Subtitles manually uploaded."

    if media_type == 'series':
        reversed_path = path_replace_reverse(path)
    else:
        reversed_path = path_replace_reverse_movie(path)

    return message, reversed_path


def series_download_subtitles(no):
    episodes_details_clause = [
        (TableEpisodes.sonarr_series_id == no),
        (TableEpisodes.missing_subtitles != '[]')
    ]
    if settings.sonarr.getboolean('only_monitored'):
        episodes_details_clause.append(
            (TableEpisodes.monitored == 'True')
        )
    
    episodes_details = TableEpisodes.select(
        TableEpisodes.path,
        TableEpisodes.missing_subtitles,
        TableEpisodes.sonarr_episode_id,
        TableEpisodes.scene_name
    ).where(
        reduce(operator.and_, episodes_details_clause)
    )

    series_details = TableShows.select(
        TableShows.hearing_impaired,
        TableShows.title,
        TableShows.forced
    ).where(
        TableShows.sonarr_series_id == no
    ).first()
    
    providers_list = get_providers()
    providers_auth = get_providers_auth()
    
    count_episodes_details = episodes_details.count()
    
    for i, episode in enumerate(episodes_details, 1):
        if providers_list:
            for language in ast.literal_eval(episode.missing_subtitles):
                if language is not None:
                    notifications.write(msg='Searching for Series Subtitles...', queue='get_subtitle', item=i,
                                        length=count_episodes_details)
                    result = download_subtitle(path_replace(episode.path),
                                               str(alpha3_from_alpha2(language.split(':'))),
                                               series_details.hearing_impaired,
                                               "True" if len(language.split(':')) > 1 else "False",
                                               providers_list,
                                               providers_auth,
                                               str(episode.scene_name),
                                               series_details.title,
                                               'series')
                    if result is not None:
                        message = result[0]
                        path = result[1]
                        forced = result[5]
                        language_code = result[2] + ":forced" if forced else result[2]
                        provider = result[3]
                        score = result[4]
                        store_subtitles(episode.path, path_replace(episode.path))
                        history_log(1, no, episode.sonarr_episode_id, message, path, language_code, provider, score)
                        send_notifications(no, episode.sonarr_episode_id, message)
        else:
            notifications.write(msg='BAZARR All providers are throttled', queue='get_subtitle', duration='long')
            logging.info("BAZARR All providers are throttled")
            break
    
    if count_episodes_details:
        notifications.write(msg='Search Complete. Please Reload The Page.', type='success', duration='permanent',
                            button='refresh', queue='get_subtitle')


def episode_download_subtitles(no):
    episodes_details_clause = [
        (TableEpisodes.sonarr_episode_id == no)
    ]
    if settings.sonarr.getboolean('only_monitored'):
        episodes_details_clause.append(
            (TableEpisodes.monitored == 'True')
        )
    
    episodes_details = TableEpisodes.select(
        TableEpisodes.path,
        TableEpisodes.missing_subtitles,
        TableEpisodes.sonarr_episode_id,
        TableEpisodes.scene_name,
        TableShows.hearing_impaired,
        TableShows.title,
        TableShows.sonarr_series_id,
        TableShows.forced
    ).join_from(
        TableEpisodes, TableShows, JOIN.LEFT_OUTER
    ).where(
        reduce(operator.and_, episodes_details_clause)
    )
    
    providers_list = get_providers()
    providers_auth = get_providers_auth()
    
    for episode in episodes_details:
        if providers_list:
            for language in ast.literal_eval(episode.missing_subtitles):
                if language is not None:
                    notifications.write(msg='Searching for ' + str(
                        language_from_alpha2(language)) + ' Subtitles for this episode: ' + path_replace(episode.path),
                                        queue='get_subtitle')
                    result = download_subtitle(path_replace(episode.path),
                                               str(alpha3_from_alpha2(language.split(':')[0])),
                                               episode.hearing_impaired,
                                               "True" if len(language.split(':')) > 1 else "False",
                                               providers_list,
                                               providers_auth,
                                               str(episode.scene_name),
                                               episode.title,
                                               'series')
                    if result is not None:
                        message = result[0]
                        path = result[1]
                        forced = result[5]
                        language_code = result[2] + ":forced" if forced else result[2]
                        provider = result[3]
                        score = result[4]
                        store_subtitles(episode.path, path_replace(episode.path))
                        history_log(1, episode.sonarr_series_id, episode.sonarr_episode_id, message, path, language_code, provider, score)
                        send_notifications(episode.sonarr_series_id, episode.sonarr_episode_id, message)
        else:
            notifications.write(msg='BAZARR All providers are throttled', queue='get_subtitle', duration='long')
            logging.info("BAZARR All providers are throttled")
            break


def movies_download_subtitles(no):
    movie = TableMovies.select(
        TableMovies.path,
        TableMovies.missing_subtitles,
        TableMovies.radarr_id,
        TableMovies.scene_name,
        TableMovies.hearing_impaired,
        TableMovies.title,
        TableMovies.forced
    ).where(
        TableMovies.radarr_id == no
    ).first()
    
    providers_list = get_providers()
    providers_auth = get_providers_auth()
    
    count_movie = len(ast.literal_eval(movie.missing_subtitles))
    
    for i, language in enumerate(ast.literal_eval(movie.missing_subtitles), 1):
        if providers_list:
            if language is not None:
                notifications.write(msg='Searching for Movie Subtitles', queue='get_subtitle', item=i,
                                    length=count_movie)
                result = download_subtitle(path_replace_movie(movie.path),
                                           str(alpha3_from_alpha2(language.split(':')[0])),
                                           movie.hearing_impaired,
                                           "True" if len(language.split(':')) > 1 else "False",
                                           providers_list,
                                           providers_auth,
                                           str(movie.scene_name),
                                           movie.title,
                                           'movie')
                if result is not None:
                    message = result[0]
                    path = result[1]
                    forced = result[5]
                    language_code = result[2] + ":forced" if forced else result[2]
                    provider = result[3]
                    score = result[4]
                    store_subtitles_movie(movie.path, path_replace_movie(movie.path))
                    history_log_movie(1, no, message, path, language_code, provider, score)
                    send_notifications_movie(no, message)
        else:
            notifications.write(msg='BAZARR All providers are throttled', queue='get_subtitle', duration='long')
            logging.info("BAZARR All providers are throttled")
            break
    
    if count_movie:
        notifications.write(msg='Search Complete. Please Reload The Page.', type='success', duration='permanent',
                            button='refresh', queue='get_subtitle')


def wanted_download_subtitles(path, l, count_episodes):

    episodes_details = TableEpisodes.select(
        TableEpisodes.path,
        TableEpisodes.missing_subtitles,
        TableEpisodes.sonarr_episode_id,
        TableEpisodes.sonarr_series_id,
        TableShows.hearing_impaired,
        TableEpisodes.scene_name,
        TableEpisodes.failed_attempts,
        TableShows.title,
        TableShows.forced
    ).join_from(
        TableEpisodes, TableShows, JOIN.LEFT_OUTER
    ).where(
        (TableEpisodes.path == path_replace_reverse(path)) &
        (TableEpisodes.missing_subtitles != '[]')
    ).objects()
    
    providers_list = get_providers()
    providers_auth = get_providers_auth()
    
    for episode in episodes_details:
        attempt = episode.failed_attempts
        if type(attempt) == six.text_type:
            attempt = ast.literal_eval(attempt)
        for language in ast.literal_eval(episode.missing_subtitles):
            if attempt is None:
                attempt = []
                attempt.append([language, time.time()])
            else:
                att = list(zip(*attempt))[0]
                if language not in att:
                    attempt.append([language, time.time()])

            TableEpisodes.update(
                {
                    TableEpisodes.failed_attempts: six.text_type(attempt)
                }
            ).where(
                TableEpisodes.sonarr_episode_id == episode.sonarr_episode_id
            ).execute()
            
            for i in range(len(attempt)):
                if attempt[i][0] == language:
                    if search_active(attempt[i][1]):
                        notifications.write(msg='Searching for Series Subtitles...', queue='get_subtitle', item=l,
                                            length=count_episodes)
                        result = download_subtitle(path_replace(episode.path),
                                                   str(alpha3_from_alpha2(language.split(':')[0])),
                                                   episode.hearing_impaired,
                                                   "True" if len(language.split(':')) > 1 else "False",
                                                   providers_list,
                                                   providers_auth,
                                                   str(episode.scene_name),
                                                   episode.title,
                                                   'series')
                        if result is not None:
                            message = result[0]
                            path = result[1]
                            forced = result[5]
                            language_code = result[2] + ":forced" if forced else result[2]
                            provider = result[3]
                            score = result[4]
<<<<<<< HEAD
                            store_subtitles(episode.path, path_replace(episode.path))
                            list_missing_subtitles(episode.sonarr_series_id.sonarr_series_id)
=======
                            store_subtitles(path_replace(episode.path))
>>>>>>> e4523948
                            history_log(1, episode.sonarr_series_id.sonarr_series_id, episode.sonarr_episode_id, message, path, language_code, provider, score)
                            send_notifications(episode.sonarr_series_id.sonarr_series_id, episode.sonarr_episode_id, message)
                    else:
                        logging.debug(
                            'BAZARR Search is not active for episode ' + episode.path + ' Language: ' + attempt[i][0])


def wanted_download_subtitles_movie(path, l, count_movies):
    movies_details = TableMovies.select(
        TableMovies.path,
        TableMovies.missing_subtitles,
        TableMovies.radarr_id,
        TableMovies.hearing_impaired,
        TableMovies.scene_name,
        TableMovies.failed_attempts,
        TableMovies.title,
        TableMovies.forced
    ).where(
        (TableMovies.path == path_replace_reverse_movie(path)) &
        (TableMovies.missing_subtitles != '[]')
    )
    
    providers_list = get_providers()
    providers_auth = get_providers_auth()
    
    for movie in movies_details:
        attempt = movie.failed_attempts
        if type(attempt) == six.text_type:
            attempt = ast.literal_eval(attempt)
        for language in ast.literal_eval(movie.missing_subtitles):
            if attempt is None:
                attempt = []
                attempt.append([language, time.time()])
            else:
                att = list(zip(*attempt))[0]
                if language not in att:
                    attempt.append([language, time.time()])
            
            TableMovies.update(
                {
                    TableMovies.failed_attempts: six.text_type(attempt)
                }
            ).where(
                TableMovies.radarr_id == movie.radarr_id
            ).execute()
            
            for i in range(len(attempt)):
                if attempt[i][0] == language:
                    if search_active(attempt[i][1]) is True:
                        notifications.write(msg='Searching for Movie Subtitles...', queue='get_subtitle', item=l,
                                            length=count_movies)
                        result = download_subtitle(path_replace_movie(movie.path),
                                                   str(alpha3_from_alpha2(language.split(':')[0])),
                                                   movie.hearing_impaired,
                                                   "True" if len(language.split(':')) > 1 else "False",
                                                   providers_list,
                                                   providers_auth,
                                                   str(movie.scene_name),
                                                   movie.title,
                                                   'movie')
                        if result is not None:
                            message = result[0]
                            path = result[1]
                            forced = result[5]
                            language_code = result[2] + ":forced" if forced else result[2]
                            provider = result[3]
                            score = result[4]
<<<<<<< HEAD
                            store_subtitles_movie(movie.path, path_replace_movie(movie.path))
                            list_missing_subtitles_movies(movie.radarr_id)
=======
                            store_subtitles_movie(path_replace_movie(movie.path))
>>>>>>> e4523948
                            history_log_movie(1, movie.radarr_id, message, path, language_code, provider, score)
                            send_notifications_movie(movie.radarr_id, message)
                    else:
                        logging.info(
                            'BAZARR Search is not active for this Movie ' + movie.path + ' Language: ' + attempt[i][0])


def wanted_search_missing_subtitles():
    if settings.general.getboolean('use_sonarr'):
        episodes_clause = [
            (TableEpisodes.missing_subtitles != '[]')
        ]
        if settings.sonarr.getboolean('only_monitored'):
            episodes_clause.append(
                (TableEpisodes.monitored == 'True')
            )

        episodes = TableEpisodes.select(
            fn.path_substitution(TableEpisodes.path).alias('path')
        ).where(
            reduce(operator.and_, episodes_clause)
        )

        count_episodes = episodes.count()
        for i, episode in enumerate(episodes, 1):
            providers = get_providers()
            if providers:
                wanted_download_subtitles(episode.path, i, count_episodes)
            else:
                notifications.write(msg='BAZARR All providers are throttled', queue='get_subtitle', duration='long')
                logging.info("BAZARR All providers are throttled")
                return
    
    if settings.general.getboolean('use_radarr'):
        movies_clause = [
            (TableMovies.missing_subtitles != '[]')
        ]
        if settings.radarr.getboolean('only_monitored'):
            movies_clause.append(
                (TableMovies.monitored == 'True')
            )
        movies = TableMovies.select(
            fn.path_substitution_movie(TableMovies.path).alias('path')
        ).where(
            reduce(operator.and_, movies_clause)
        )

        count_movies = movies.count()
        for i, movie in enumerate(movies, 1):
            providers = get_providers()
            if providers:
                wanted_download_subtitles_movie(movie.path, i, count_movies)
            else:
                notifications.write(msg='BAZARR All providers are throttled', queue='get_subtitle', duration='long')
                logging.info("BAZARR All providers are throttled")
                return
    
    logging.info('BAZARR Finished searching for missing Subtitles. Check History for more information.')
    
    notifications.write(msg='Searching completed. Please reload the page.', type='success', duration='permanent',
                        button='refresh', queue='get_subtitle')


def search_active(timestamp):
    if settings.general.getboolean('adaptive_searching'):
        search_deadline = timedelta(weeks=3)
        search_delta = timedelta(weeks=1)
        aa = datetime.fromtimestamp(float(timestamp))
        attempt_datetime = datetime.strptime(str(aa).split(".")[0], '%Y-%m-%d %H:%M:%S')
        attempt_search_deadline = attempt_datetime + search_deadline
        today = datetime.today()
        attempt_age_in_days = (today.date() - attempt_search_deadline.date()).days
        if today.date() <= attempt_search_deadline.date():
            return True
        elif attempt_age_in_days % search_delta.days == 0:
            return True
        else:
            return False
    else:
        return True


def refine_from_db(path, video):
    if isinstance(video, Episode):
        data = TableEpisodes.select(
            TableShows.title.alias('seriesTitle'),
            TableEpisodes.season,
            TableEpisodes.episode,
            TableEpisodes.title.alias('episodeTitle'),
            TableShows.year,
            TableShows.tvdb_id,
            TableShows.alternate_titles,
            TableEpisodes.format,
            TableEpisodes.resolution,
            TableEpisodes.video_codec,
            TableEpisodes.audio_codec,
            TableEpisodes.path
        ).join_from(
            TableEpisodes, TableShows, JOIN.LEFT_OUTER
        ).where(
            TableEpisodes.path == path_replace_reverse(path)
        ).objects().first()

        if data:
            video.series, year, country = series_re.match(data.seriesTitle).groups()
            video.season = int(data.season)
            video.episode = int(data.episode)
            video.title = data.episodeTitle
            if data.year:
                if int(data.year) > 0: video.year = int(data.year)
            video.series_tvdb_id = int(data.tvdb_id)
            video.alternative_series = ast.literal_eval(data.alternate_titles)
            if not video.format:
                video.format = str(data.format)
            if not video.resolution:
                video.resolution = str(data.resolution)
            if not video.video_codec:
                if data.video_codec: video.video_codec = data.video_codec
            if not video.audio_codec:
                if data.audio_codec: video.audio_codec = data.audio_codec
    elif isinstance(video, Movie):
        data = TableMovies.select(
            TableMovies.title,
            TableMovies.year,
            TableMovies.alternative_titles,
            TableMovies.format,
            TableMovies.resolution,
            TableMovies.video_codec,
            TableMovies.audio_codec,
            TableMovies.imdb_id
        ).where(
            TableMovies.path == six.text_type(path_replace_reverse_movie(path))
        ).first()

        if data:
            video.title = re.sub(r'(\(\d\d\d\d\))', '', data.title)
            if data.year:
                if int(data.year) > 0: video.year = int(data.year)
            if data.imdb_id: video.imdb_id = data.imdb_id
            video.alternative_titles = ast.literal_eval(data.alternative_titles)
            if not video.format:
                if data.format: video.format = data.format
            if not video.resolution:
                if data.resolution: video.resolution = data.resolution
            if not video.video_codec:
                if data.video_codec: video.video_codec = data.video_codec
            if not video.audio_codec:
                if data.audio_codec: video.audio_codec = data.audio_codec
    
    return video


def refine_from_ffprobe(path, video):
    exe = get_binary('ffprobe')
    if not exe:
        logging.debug('BAZARR FFprobe not found!')
        return
    else:
        logging.debug('BAZARR FFprobe used is %s', exe)
    
    parser = VideoFileParser(ffprobe=exe, includeMissing=True, rawMode=False)
    data = parser.parseFfprobe(path)

    logging.debug('FFprobe found: %s', data)

    if 'videos' not in data:
        logging.debug('BAZARR FFprobe was unable to find video tracks in the file!')
    else:
        if 'resolution' in data['videos'][0]:
            if not video.resolution:
                if data['videos'][0]['resolution'][0] >= 3200:
                    video.resolution = "2160p"
                elif data['videos'][0]['resolution'][0] >= 1800:
                    video.resolution = "1080p"
                elif data['videos'][0]['resolution'][0] >= 1200:
                    video.resolution = "720p"
                elif data['videos'][0]['resolution'][0] >= 0:
                    video.resolution = "480p"
        if 'codec' in data['videos'][0]:
            if not video.video_codec:
                video.video_codec = data['videos'][0]['codec']
        if 'framerate' in data['videos'][0]:
            if not video.fps:
                video.fps = data['videos'][0]['framerate']

    if 'audios' not in data:
        logging.debug('BAZARR FFprobe was unable to find audio tracks in the file!')
    else:
        if 'codec' in data['audios'][0]:
            if not video.audio_codec:
                video.audio_codec = data['audios'][0]['codec'].upper()


def upgrade_subtitles():
    days_to_upgrade_subs = settings.general.days_to_upgrade_subs
    minimum_timestamp = ((datetime.now() - timedelta(days=int(days_to_upgrade_subs))) -
                         datetime(1970, 1, 1)).total_seconds()

    if settings.general.getboolean('upgrade_manual'):
        query_actions = [1, 2, 3]
    else:
        query_actions = [1, 3]

    episodes_details_clause = [
            (TableHistory.action.in_(query_actions)) &
            (TableHistory.score.is_null(False))
    ]

    if settings.sonarr.getboolean('only_monitored'):
        episodes_details_clause.append(
            (TableEpisodes.monitored == 'True')
        )

    movies_details_clause = [
        (TableHistoryMovie.action.in_(query_actions)) &
        (TableHistoryMovie.score.is_null(False))
    ]

    if settings.radarr.getboolean('only_monitored'):
        movies_details_clause.append(
            (TableMovies.monitored == 'True')
        )


    if settings.general.getboolean('use_sonarr'):
        upgradable_episodes = TableHistory.select(
            TableHistory.video_path,
            TableHistory.language,
            TableHistory.score,
            TableShows.hearing_impaired,
            TableEpisodes.scene_name,
            TableEpisodes.title,
            TableEpisodes.sonarr_series_id,
            TableEpisodes.sonarr_episode_id,
            fn.MAX(TableHistory.timestamp).alias('timestamp'),
            TableShows.languages,
            TableShows.forced
        ).join_from(
            TableHistory, TableShows, JOIN.LEFT_OUTER
        ).join_from(
            TableHistory, TableEpisodes, JOIN.LEFT_OUTER
        ).where(
            reduce(operator.and_, episodes_details_clause)
        ).group_by(
            TableHistory.video_path,
            TableHistory.language
        ).objects()

        upgradable_episodes_not_perfect = []
        for upgradable_episode in upgradable_episodes.dicts():
            if upgradable_episode['timestamp'] > minimum_timestamp:
                try:
                    int(upgradable_episode['score'])
                except ValueError:
                    pass
                else:
                    if int(upgradable_episode['score']) < 360:
                        upgradable_episodes_not_perfect.append(upgradable_episode)

        episodes_to_upgrade = []
        for episode in upgradable_episodes_not_perfect:
            if os.path.exists(path_replace(episode['video_path'])) and int(episode['score']) < 357:
                episodes_to_upgrade.append(episode)

        count_episode_to_upgrade = len(episodes_to_upgrade)

    if settings.general.getboolean('use_radarr'):
        upgradable_movies = TableHistoryMovie.select(
            TableHistoryMovie.video_path,
            TableHistoryMovie.language,
            TableHistoryMovie.score,
            TableMovies.hearing_impaired,
            TableMovies.scene_name,
            TableMovies.title,
            TableMovies.radarr_id,
            fn.MAX(TableHistoryMovie.timestamp).alias('timestamp'),
            TableMovies.languages,
            TableMovies.forced
        ).join_from(
            TableHistoryMovie, TableMovies, JOIN.LEFT_OUTER
        ).where(
            reduce(operator.and_, movies_details_clause)
        ).group_by(
            TableHistoryMovie.video_path,
            TableHistoryMovie.language
        ).objects()

        upgradable_movies_not_perfect = []
        for upgradable_movie in upgradable_movies.dicts():
            if upgradable_movie['timestamp'] > minimum_timestamp:
                try:
                    int(upgradable_movie['score'])
                except ValueError:
                    pass
                else:
                    if int(upgradable_movie['score']) < 360:
                        upgradable_movies_not_perfect.append(upgradable_movie)

        movies_to_upgrade = []
        for movie in upgradable_movies_not_perfect:
            if os.path.exists(path_replace_movie(movie['video_path'])) and int(movie['score']) < 117:
                movies_to_upgrade.append(movie)

        count_movie_to_upgrade = len(movies_to_upgrade)
    
    providers_list = get_providers()
    providers_auth = get_providers_auth()

    if settings.general.getboolean('use_sonarr'):
        for i, episode in enumerate(episodes_to_upgrade, 1):
            providers = get_providers()
            if not providers:
                notifications.write(msg='BAZARR All providers are throttled', queue='get_subtitle', duration='long')
                logging.info("BAZARR All providers are throttled")
                return
            if episode['languages']:
                desired_languages = ast.literal_eval(str(episode['languages']))
                if episode['forced'] == "True":
                    forced_languages = [l + ":forced" for l in desired_languages]
                elif episode['forced'] == "Both":
                    forced_languages = [l + ":forced" for l in desired_languages] + desired_languages
                else:
                    forced_languages = desired_languages
                
                if episode['language'] in forced_languages:
                    notifications.write(msg='Upgrading Series Subtitles...',
                                        queue='upgrade_subtitle', item=i, length=count_episode_to_upgrade)
                    
                    if episode['language'].endswith('forced'):
                        language = episode['language'].split(':')[0]
                        is_forced = "True"
                    else:
                        language = episode['language']
                        is_forced = "False"
                    
                    result = download_subtitle(path_replace(episode['video_path']),
                                               str(alpha3_from_alpha2(language)),
                                               episode['hearing_impaired'],
                                               is_forced,
                                               providers_list,
                                               providers_auth,
                                               str(episode['scene_name']),
                                               episode['title'],
                                               'series',
                                               forced_minimum_score=int(episode['score']),
                                               is_upgrade=True)
                    if result is not None:
                        message = result[0]
                        path = result[1]
                        forced = result[5]
                        language_code = result[2] + ":forced" if forced else result[2]
                        provider = result[3]
                        score = result[4]
                        store_subtitles(episode['video_path'], path_replace(episode['video_path']))
                        history_log(3, episode['sonarr_series_id'], episode['sonarr_episode_id'], message, path, language_code, provider, score)
                        send_notifications(episode['sonarr_series_id'], episode['sonarr_episode_id'], message)
    
    if settings.general.getboolean('use_radarr'):
        for i, movie in enumerate(movies_to_upgrade, 1):
            providers = get_providers()
            if not providers:
                notifications.write(msg='BAZARR All providers are throttled', queue='get_subtitle', duration='long')
                logging.info("BAZARR All providers are throttled")
                return
            if movie['languages']:
                desired_languages = ast.literal_eval(str(movie['languages']))
                if movie['forced'] == "True":
                    forced_languages = [l + ":forced" for l in desired_languages]
                elif movie['forced'] == "Both":
                    forced_languages = [l + ":forced" for l in desired_languages] + desired_languages
                else:
                    forced_languages = desired_languages
                
                if movie['language'] in forced_languages:
                    notifications.write(msg='Upgrading Movie Subtitles...',
                                        queue='upgrade_subtitle', item=i, length=count_movie_to_upgrade)
                    
                    if movie['language'].endswith('forced'):
                        language = movie['language'].split(':')[0]
                        is_forced = "True"
                    else:
                        language = movie['language']
                        is_forced = "False"
                    
                    result = download_subtitle(path_replace_movie(movie['video_path']),
                                               str(alpha3_from_alpha2(language)),
                                               movie['hearing_impaired'],
                                               is_forced,
                                               providers_list,
                                               providers_auth,
                                               str(movie['scene_name']),
                                               movie['title'],
                                               'movie',
                                               forced_minimum_score=int(movie['score']),
                                               is_upgrade=True)
                    if result is not None:
                        message = result[0]
                        path = result[1]
                        forced = result[5]
                        language_code = result[2] + ":forced" if forced else result[2]
                        provider = result[3]
                        score = result[4]
                        store_subtitles_movie(movie['video_path'], path_replace_movie(movie['video_path']))
                        history_log_movie(3, movie['radarr_id'], message, path, language_code, provider, score)
                        send_notifications_movie(movie['radarr_id'], message)<|MERGE_RESOLUTION|>--- conflicted
+++ resolved
@@ -795,12 +795,7 @@
                             language_code = result[2] + ":forced" if forced else result[2]
                             provider = result[3]
                             score = result[4]
-<<<<<<< HEAD
                             store_subtitles(episode.path, path_replace(episode.path))
-                            list_missing_subtitles(episode.sonarr_series_id.sonarr_series_id)
-=======
-                            store_subtitles(path_replace(episode.path))
->>>>>>> e4523948
                             history_log(1, episode.sonarr_series_id.sonarr_series_id, episode.sonarr_episode_id, message, path, language_code, provider, score)
                             send_notifications(episode.sonarr_series_id.sonarr_series_id, episode.sonarr_episode_id, message)
                     else:
@@ -868,12 +863,7 @@
                             language_code = result[2] + ":forced" if forced else result[2]
                             provider = result[3]
                             score = result[4]
-<<<<<<< HEAD
                             store_subtitles_movie(movie.path, path_replace_movie(movie.path))
-                            list_missing_subtitles_movies(movie.radarr_id)
-=======
-                            store_subtitles_movie(path_replace_movie(movie.path))
->>>>>>> e4523948
                             history_log_movie(1, movie.radarr_id, message, path, language_code, provider, score)
                             send_notifications_movie(movie.radarr_id, message)
                     else:
