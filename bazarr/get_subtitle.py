--- conflicted
+++ resolved
@@ -29,13 +29,9 @@
 from get_providers import get_providers, get_providers_auth, provider_throttle, provider_pool
 from knowit import api
 from subsyncer import subsync
-<<<<<<< HEAD
+from guessit import guessit
 from database import database, dict_mapper, get_exclusion_clause, get_profiles_list, get_audio_profile_languages, \
     get_desired_languages
-=======
-from guessit import guessit
-from database import database, dict_mapper, get_exclusion_clause
->>>>>>> 53958c62
 
 from analytics import track_event
 from locale import getpreferredencoding
@@ -415,7 +411,6 @@
                         logging.debug(u"BAZARR Skipping %s, because it doesn't match our series/episode", s)
                         continue
 
-<<<<<<< HEAD
                 initial_hi_match = False
                 for language in initial_language_set:
                     if s.language.basename == language.basename and \
@@ -430,8 +425,6 @@
                 if initial_hi_match:
                     matches.add('hearing_impaired')
 
-=======
->>>>>>> 53958c62
                 score, score_without_hash = compute_score(matches, s, video, hearing_impaired=initial_hi)
                 if 'hash' not in matches:
                     not_matched = scores - matches
