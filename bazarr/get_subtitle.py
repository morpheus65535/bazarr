--- conflicted
+++ resolved
@@ -33,11 +33,8 @@
 from guessit import guessit
 from database import database, dict_mapper, get_exclusion_clause, get_profiles_list, get_audio_profile_languages, \
     get_desired_languages
-<<<<<<< HEAD
 from event_handler import event_stream
-=======
 from embedded_subs_reader import parse_video_metadata
->>>>>>> 3d7b532c
 
 from analytics import track_event
 from locale import getpreferredencoding
