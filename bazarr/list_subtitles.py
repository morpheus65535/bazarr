--- conflicted
+++ resolved
@@ -65,21 +65,12 @@
                                 lang = lang + ":hi"
                             logging.debug("BAZARR embedded subtitles detected: " + lang)
                             actual_subtitles.append([lang, None])
-<<<<<<< HEAD
-                    except Exception:
-                        logging.debug("BAZARR unable to index this unrecognized language: " + subtitle_language)
-                        pass
-            except Exception:
+                    except Exception as error:
+                        logging.debug("BAZARR unable to index this unrecognized language: %s (%s)", subtitle_language,
+                                      error)
+            except Exception as e:
                 logging.exception(
                     "BAZARR error when trying to analyze this %s file: %s" % (os.path.splitext(path)[1], path))
-                pass
-=======
-                    except Exception as error:
-                        logging.debug("BAZARR unable to index this unrecognized language: %s (%s)", subtitle_language, error)
-            except Exception as e:
-                logging.exception(
-                    "BAZARR error when trying to analyze this %s file: %s" % (os.path.splitext(reversed_path)[1], reversed_path))
->>>>>>> 9fff275f
         try:
             dest_folder = get_subtitle_destination_folder()
             core.CUSTOM_PATHS = [dest_folder] if dest_folder else []
