bazarr_version = '0.6.9.1'

import gc
gc.enable()

from get_argv import config_dir, no_update

import os
import sys
reload(sys)
sys.setdefaultencoding('utf8')
sys.path.insert(0, os.path.join(os.path.dirname(__file__), '../libs/'))

import os
import sys
import signal
import sqlite3
from init import *
from update_db import *
from notifier import update_notifier
update_notifier()

import queueconfig

from get_settings import get_general_settings, get_proxy_settings
import logging
from logger import configure_logging, empty_log

configure_logging(get_general_settings()[4])

import requests
if get_proxy_settings()[0] != 'None':
    if get_proxy_settings()[3] != '' and get_proxy_settings()[4] != '':
        proxy = get_proxy_settings()[0] + '://' + get_proxy_settings()[3] + ':' + get_proxy_settings()[4] + '@' + get_proxy_settings()[1] + ':' + get_proxy_settings()[2]
    else:
        proxy = get_proxy_settings()[0] + '://' + get_proxy_settings()[1] + ':' + get_proxy_settings()[2]
    os.environ['HTTP_PROXY'] = str(proxy)
    os.environ['HTTPS_PROXY'] = str(proxy)
    os.environ['NO_PROXY'] = str(get_proxy_settings()[5])

from bottle import route, run, template, static_file, request, redirect, response, HTTPError, app, hook, abort
import bottle
bottle.TEMPLATE_PATH.insert(0, os.path.join(os.path.dirname(__file__), '../views/'))
if "PYCHARM_HOSTED" in os.environ:
    bottle.debug(True)
    bottle.TEMPLATES.clear()
else:
    bottle.ERROR_PAGE_TEMPLATE = bottle.ERROR_PAGE_TEMPLATE.replace('if DEBUG and', 'if')

# Install gevent under user directory if it'S not already available. This one is required to use websocket.
try:
    import gevent
except ImportError as e:
    logging.exception('BAZARR require gevent Python module to be installed using pip.')
    try:
        stop_file = open(os.path.join(config_dir, "bazarr.stop"), "w")
    except Exception as e:
        logging.error('BAZARR Cannot create bazarr.stop file.')
    else:
        stop_file.write('')
        stop_file.close()
        os._exit(0)

from gevent.pywsgi import WSGIServer
from geventwebsocket import WebSocketError
from geventwebsocket.handler import WebSocketHandler
#from cherrypy.wsgiserver import CherryPyWSGIServer

from beaker.middleware import SessionMiddleware
from cork import Cork
from json import dumps
import itertools
import operator
import pretty
from datetime import datetime, timedelta
from io import BytesIO
import math
import ast
import hashlib
import time
import urllib
import platform
from six import text_type
import apprise

from get_languages import load_language_in_db, language_from_alpha3
from get_providers import load_providers, get_providers, get_providers_auth
load_providers()

from get_series import *
from get_episodes import *
from get_settings import base_url, ip, port, path_replace, path_replace_movie
if no_update is False:
    from check_update import check_and_apply_update
from list_subtitles import store_subtitles, store_subtitles_movie, series_scan_subtitles, movies_scan_subtitles, list_missing_subtitles, list_missing_subtitles_movies
from get_subtitle import download_subtitle, series_download_subtitles, movies_download_subtitles, wanted_download_subtitles, wanted_search_missing_subtitles, manual_search, manual_download_subtitle
from utils import history_log, history_log_movie
from scheduler import *
from notifier import send_notifications, send_notifications_movie

# Reset restart required warning on start
conn = sqlite3.connect(os.path.join(config_dir, 'db/bazarr.db'), timeout=30)
c = conn.cursor()
c.execute("UPDATE system SET configured = 0, updated = 0")
conn.commit()
c.close()

logging.debug('Bazarr version: %s', bazarr_version)
logging.debug('Bazarr branch: %s', get_general_settings()[5])
logging.debug('Operating system: %s', platform.platform())
logging.debug('Python version: %s', platform.python_version())

# Load languages in database
load_language_in_db()

from get_settings import get_auth_settings

aaa = Cork(os.path.normpath(os.path.join(config_dir, 'config')))

app = app()
session_opts = {
    'session.cookie_expires': True,
    'session.key': 'Bazarr',
    'session.httponly': True,
    'session.timeout': 3600 * 24,  # 1 day
    'session.type': 'cookie',
    'session.validate_key': True
}
app = SessionMiddleware(app, session_opts)
login_auth = get_auth_settings()[0]


def custom_auth_basic(check):
    def decorator(func):
        def wrapper(*a, **ka):
            if get_auth_settings()[0] == 'basic':
                user, password = request.auth or (None, None)
                if user is None or not check(user, password):
                    err = HTTPError(401, "Access denied")
                    err.add_header('WWW-Authenticate', 'Basic realm="Bazarr"')
                    return err
                return func(*a, **ka)
            else:
                return func(*a, **ka)

        return wrapper
    return decorator

def check_credentials(user, pw):
    from get_settings import get_auth_settings

    username = get_auth_settings()[1]
    password = get_auth_settings()[2]
    if hashlib.md5(pw).hexdigest() == password and user == username:
        return True
    return False


def authorize():
    if login_auth == 'form':
        aaa = Cork(os.path.normpath(os.path.join(config_dir, 'config')))
        aaa.require(fail_redirect=(base_url + 'login'))


def post_get(name, default=''):
    return request.POST.get(name, default).strip()


@hook('before_request')
def enable_cors():
    response.headers['Access-Control-Allow-Origin'] = '*'


@route(base_url + 'login')
def login_form():
    msg = bottle.request.query.get('msg', '')
    return template('login', base_url=base_url, msg=msg)


@route(base_url + 'login', method='POST')
def login():
    aaa = Cork(os.path.normpath(os.path.join(config_dir, 'config')))
    username = post_get('username')
    password = post_get('password')
    aaa.login(username, password, success_redirect=base_url, fail_redirect=(base_url + 'login?msg=fail'))


@route(base_url + 'logout')
def logout():
    aaa.logout(success_redirect=(base_url + 'login'))


@route('/')
@custom_auth_basic(check_credentials)
def redirect_root():
    authorize()
    redirect (base_url)

@route(base_url + 'shutdown')
def shutdown():
    try:
        stop_file = open(os.path.join(config_dir, "bazarr.stop"), "w")
    except Exception as e:
        logging.error('BAZARR Cannot create bazarr.stop file.')
    else:
        stop_file.write('')
        stop_file.close()
        server.stop()

@route(base_url + 'restart')
def restart():
    try:
        server.stop()
    except:
        logging.error('BAZARR Cannot stop CherryPy.')
    else:
        try:
            restart_file = open(os.path.join(config_dir, "bazarr.restart"), "w")
        except Exception as e:
            logging.error('BAZARR Cannot create bazarr.restart file.')
        else:
            # print 'Bazarr is being restarted...'
            logging.info('Bazarr is being restarted...')
            restart_file.write('')
            restart_file.close()


@route(base_url + 'wizard')
@custom_auth_basic(check_credentials)
def wizard():
    authorize()
    db = sqlite3.connect(os.path.join(config_dir, 'db/bazarr.db'), timeout=30)
    c = db.cursor()
    settings_languages = c.execute("SELECT * FROM table_settings_languages ORDER BY name").fetchall()
    settings_providers = c.execute("SELECT * FROM table_settings_providers ORDER BY name").fetchall()
    c.close()
    
    settings_general = get_general_settings()
    settings_sonarr = get_sonarr_settings()
    settings_radarr = get_radarr_settings()
    
    return template('wizard', bazarr_version=bazarr_version, settings_general=settings_general,
                    settings_languages=settings_languages, settings_providers=settings_providers,
                    settings_sonarr=settings_sonarr, settings_radarr=settings_radarr, base_url=base_url)


@route(base_url + 'save_wizard', method='POST')
@custom_auth_basic(check_credentials)
def save_wizard():
    authorize()
    
    conn = sqlite3.connect(os.path.join(config_dir, 'db/bazarr.db'), timeout=30)
    c = conn.cursor()
    
    settings_general_ip = request.forms.get('settings_general_ip')
    settings_general_port = request.forms.get('settings_general_port')
    settings_general_baseurl = request.forms.get('settings_general_baseurl')
    if settings_general_baseurl.endswith('/') is False:
        settings_general_baseurl += '/'
    settings_general_sourcepath = request.forms.getall('settings_general_sourcepath')
    settings_general_destpath = request.forms.getall('settings_general_destpath')
    settings_general_pathmapping = []
    settings_general_pathmapping.extend([list(a) for a in zip(settings_general_sourcepath, settings_general_destpath)])
    settings_general_sourcepath_movie = request.forms.getall('settings_general_sourcepath_movie')
    settings_general_destpath_movie = request.forms.getall('settings_general_destpath_movie')
    settings_general_pathmapping_movie = []
    settings_general_pathmapping_movie.extend(
        [list(a) for a in zip(settings_general_sourcepath_movie, settings_general_destpath_movie)])
    settings_general_single_language = request.forms.get('settings_general_single_language')
    if settings_general_single_language is None:
        settings_general_single_language = 'False'
    else:
        settings_general_single_language = 'True'
    settings_general_adaptive_searching = request.forms.get('settings_general_adaptive_searching')
    if settings_general_adaptive_searching is None:
        settings_general_adaptive_searching = 'False'
    else:
        settings_general_adaptive_searching = 'True'
    settings_general_use_sonarr = request.forms.get('settings_general_use_sonarr')
    if settings_general_use_sonarr is None:
        settings_general_use_sonarr = 'False'
    else:
        settings_general_use_sonarr = 'True'
    settings_general_use_radarr = request.forms.get('settings_general_use_radarr')
    if settings_general_use_radarr is None:
        settings_general_use_radarr = 'False'
    else:
        settings_general_use_radarr = 'True'
    
    cfg = ConfigParser()
    
    if not cfg.has_section('general'):
        cfg.add_section('general')
    
    cfg.set('general', 'ip', text_type(settings_general_ip))
    cfg.set('general', 'port', text_type(settings_general_port))
    cfg.set('general', 'base_url', text_type(settings_general_baseurl))
    cfg.set('general', 'path_mappings', text_type(settings_general_pathmapping))
    cfg.set('general', 'log_level', text_type(get_general_settings()[4]))
    cfg.set('general', 'branch', text_type(get_general_settings()[5]))
    cfg.set('general', 'auto_update', text_type(get_general_settings()[6]))
    cfg.set('general', 'single_language', text_type(settings_general_single_language))
    cfg.set('general', 'minimum_score', text_type(get_general_settings()[8]))
    cfg.set('general', 'use_scenename', text_type(text_type(get_general_settings()[9])))
    cfg.set('general', 'use_postprocessing', text_type(get_general_settings()[10]))
    cfg.set('general', 'postprocessing_cmd', text_type(get_general_settings()[11]))
    cfg.set('general', 'use_sonarr', text_type(settings_general_use_sonarr))
    cfg.set('general', 'use_radarr', text_type(settings_general_use_radarr))
    cfg.set('general', 'path_mappings_movie', text_type(settings_general_pathmapping_movie))
    cfg.set('general', 'page_size', text_type(get_general_settings()[21]))
    cfg.set('general', 'minimum_score_movie', text_type(get_general_settings()[22]))
    cfg.set('general', 'use_embedded_subs', text_type(get_general_settings()[23]))
    cfg.set('general', 'only_monitored', text_type(get_general_settings()[24]))
    cfg.set('general', 'adaptive_searching', text_type(settings_general_adaptive_searching))
    
    if not cfg.has_section('proxy'):
        cfg.add_section('proxy')
    
    cfg.set('proxy', 'type', text_type(get_proxy_settings()[0]))
    cfg.set('proxy', 'url', text_type(get_proxy_settings()[1]))
    cfg.set('proxy', 'port', text_type(get_proxy_settings()[2]))
    cfg.set('proxy', 'username', text_type(get_proxy_settings()[3]))
    cfg.set('proxy', 'password', text_type(get_proxy_settings()[4]))
    cfg.set('proxy', 'exclude', text_type(get_proxy_settings()[5]))
    
    if not cfg.has_section('auth'):
        cfg.add_section('auth')
    
    cfg.set('auth', 'type', text_type(get_auth_settings()[0]))
    cfg.set('auth', 'username', text_type(get_auth_settings()[1]))
    cfg.set('auth', 'password', text_type(get_auth_settings()[2]))
    
    settings_sonarr_ip = request.forms.get('settings_sonarr_ip')
    settings_sonarr_port = request.forms.get('settings_sonarr_port')
    settings_sonarr_baseurl = request.forms.get('settings_sonarr_baseurl')
    settings_sonarr_ssl = request.forms.get('settings_sonarr_ssl')
    if settings_sonarr_ssl is None:
        settings_sonarr_ssl = 'False'
    else:
        settings_sonarr_ssl = 'True'
    settings_sonarr_apikey = request.forms.get('settings_sonarr_apikey')
    
    if not cfg.has_section('sonarr'):
        cfg.add_section('sonarr')
    
    cfg.set('sonarr', 'ip', text_type(settings_sonarr_ip))
    cfg.set('sonarr', 'port', text_type(settings_sonarr_port))
    cfg.set('sonarr', 'base_url', text_type(settings_sonarr_baseurl))
    cfg.set('sonarr', 'ssl', text_type(settings_sonarr_ssl))
    cfg.set('sonarr', 'apikey', text_type(settings_sonarr_apikey))
    cfg.set('sonarr', 'full_update', text_type(get_sonarr_settings()[5]))
    
    settings_radarr_ip = request.forms.get('settings_radarr_ip')
    settings_radarr_port = request.forms.get('settings_radarr_port')
    settings_radarr_baseurl = request.forms.get('settings_radarr_baseurl')
    settings_radarr_ssl = request.forms.get('settings_radarr_ssl')
    if settings_radarr_ssl is None:
        settings_radarr_ssl = 'False'
    else:
        settings_radarr_ssl = 'True'
    settings_radarr_apikey = request.forms.get('settings_radarr_apikey')
    if settings_radarr_apikey != '':
        cfg.set('general', 'use_radarr', 'True')
    else:
        cfg.set('general', 'use_radarr', 'False')
    
    if not cfg.has_section('radarr'):
        cfg.add_section('radarr')
    
    cfg.set('radarr', 'ip', text_type(settings_radarr_ip))
    cfg.set('radarr', 'port', text_type(settings_radarr_port))
    cfg.set('radarr', 'base_url', text_type(settings_radarr_baseurl))
    cfg.set('radarr', 'ssl', text_type(settings_radarr_ssl))
    cfg.set('radarr', 'apikey', text_type(settings_radarr_apikey))
    cfg.set('radarr', 'full_update', text_type(get_radarr_settings()[5]))
    
    settings_subliminal_providers = request.forms.getall('settings_subliminal_providers')
    c.execute("UPDATE table_settings_providers SET enabled = 0")
    for item in settings_subliminal_providers:
        c.execute("UPDATE table_settings_providers SET enabled = '1' WHERE name = ?", (item,))
    
    settings_subliminal_languages = request.forms.getall('settings_subliminal_languages')
    c.execute("UPDATE table_settings_languages SET enabled = 0")
    for item in settings_subliminal_languages:
        c.execute("UPDATE table_settings_languages SET enabled = '1' WHERE code2 = ?", (item,))
    
    settings_serie_default_enabled = request.forms.get('settings_serie_default_enabled')
    if settings_serie_default_enabled is None:
        settings_serie_default_enabled = 'False'
    else:
        settings_serie_default_enabled = 'True'
    cfg.set('general', 'serie_default_enabled', text_type(settings_serie_default_enabled))
    
    settings_serie_default_languages = str(request.forms.getall('settings_serie_default_languages'))
    if settings_serie_default_languages == "['None']":
        settings_serie_default_languages = 'None'
    cfg.set('general', 'serie_default_language', text_type(settings_serie_default_languages))
    
    settings_serie_default_hi = request.forms.get('settings_serie_default_hi')
    if settings_serie_default_hi is None:
        settings_serie_default_hi = 'False'
    else:
        settings_serie_default_hi = 'True'
    cfg.set('general', 'serie_default_hi', text_type(settings_serie_default_hi))
    
    settings_movie_default_enabled = request.forms.get('settings_movie_default_enabled')
    if settings_movie_default_enabled is None:
        settings_movie_default_enabled = 'False'
    else:
        settings_movie_default_enabled = 'True'
    cfg.set('general', 'movie_default_enabled', text_type(settings_movie_default_enabled))
    
    settings_movie_default_languages = str(request.forms.getall('settings_movie_default_languages'))
    if settings_movie_default_languages == "['None']":
        settings_movie_default_languages = 'None'
    cfg.set('general', 'movie_default_language', text_type(settings_movie_default_languages))
    
    settings_movie_default_hi = request.forms.get('settings_movie_default_hi')
    if settings_movie_default_hi is None:
        settings_movie_default_hi = 'False'
    else:
        settings_movie_default_hi = 'True'
    cfg.set('general', 'movie_default_hi', text_type(settings_movie_default_hi))
    
    with open(config_file, 'w+') as f:
        cfg.write(f)
    
    logging.info('Config file created successfully')
    
    conn.commit()
    c.close()
    
    configured()
    redirect(base_url)


@route(base_url + 'static/:path#.+#', name='static')
@custom_auth_basic(check_credentials)
def static(path):
    return static_file(path, root=os.path.join(os.path.dirname(__file__), '../static'))

@route(base_url + 'emptylog')
@custom_auth_basic(check_credentials)
def emptylog():
    authorize()
    ref = request.environ['HTTP_REFERER']

    empty_log()
    logging.info('BAZARR Log file emptied')

    redirect(ref)

@route(base_url + 'bazarr.log')
@custom_auth_basic(check_credentials)
def download_log():
    authorize()
    return static_file('bazarr.log', root=os.path.join(config_dir, 'log/'), download='bazarr.log')

@route(base_url + 'image_proxy/<url:path>', method='GET')
@custom_auth_basic(check_credentials)
def image_proxy(url):
    authorize()
    url_sonarr = get_sonarr_settings()[6]
    url_sonarr_short = get_sonarr_settings()[7]
    apikey = get_sonarr_settings()[4]
    url_image = url_sonarr_short + '/' + url + '?apikey=' + apikey
    try:
        image_buffer = BytesIO(requests.get(url_sonarr + '/api' + url_image.split(url_sonarr)[1], timeout=15, verify=False).content)
    except:
        return None
    else:
        image_buffer.seek(0)
        bytes = image_buffer.read()
        response.set_header('Content-type', 'image/jpeg')
        return bytes

@route(base_url + 'image_proxy_movies/<url:path>', method='GET')
@custom_auth_basic(check_credentials)
def image_proxy_movies(url):
    authorize()
    url_radarr = get_radarr_settings()[6]
    url_radarr_short = get_radarr_settings()[7]
    apikey = get_radarr_settings()[4]
    try:
        url_image = (url_radarr_short + '/' + url + '?apikey=' + apikey).replace('/fanart.jpg', '/banner.jpg')
        image_buffer = BytesIO(requests.get(url_radarr + '/api' + url_image.split(url_radarr)[1], timeout=15, verify=False).content)
    except:
        url_image = url_radarr_short + '/' + url + '?apikey=' + apikey
        image_buffer = BytesIO(requests.get(url_radarr + '/api' + url_image.split(url_radarr)[1], timeout=15, verify=False).content)
    else:
        image_buffer.seek(0)
        bytes = image_buffer.read()
        response.set_header('Content-type', 'image/jpeg')
        return bytes


@route(base_url)
@route(base_url.rstrip('/'))
@custom_auth_basic(check_credentials)
def redirect_root():
    authorize()
    if get_general_settings()[12] is True:
        redirect(base_url + 'series')
    elif get_general_settings()[13] is True:
        redirect(base_url + 'movies')
    elif os.path.exists(os.path.join(config_dir, 'config/config.ini')) is False:
        redirect(base_url + 'wizard')
    else:
        redirect(base_url + 'settings')


@route(base_url + 'series')
@custom_auth_basic(check_credentials)
def series():
    authorize()
    single_language = get_general_settings()[7]
    
    db = sqlite3.connect(os.path.join(config_dir, 'db/bazarr.db'), timeout=30)
    db.create_function("path_substitution", 1, path_replace)
    c = db.cursor()
    
    c.execute("SELECT COUNT(*) FROM table_shows")
    missing_count = c.fetchone()
    missing_count = missing_count[0]
    page = request.GET.page
    if page == "":
        page = "1"
    page_size = int(get_general_settings()[21])
    offset = (int(page) - 1) * page_size
    max_page = int(math.ceil(missing_count / (page_size + 0.0)))
    
    if get_general_settings()[24] is True:
        monitored_only_query_string = ' AND monitored = "True"'
    else:
        monitored_only_query_string = ""
    
    c.execute("SELECT tvdbId, title, path_substitution(path), languages, hearing_impaired, sonarrSeriesId, poster, audio_language FROM table_shows ORDER BY sortTitle ASC LIMIT ? OFFSET ?", (page_size, offset,))
    data = c.fetchall()
    c.execute("SELECT code2, name FROM table_settings_languages WHERE enabled = 1")
    languages = c.fetchall()
    c.execute("SELECT table_shows.sonarrSeriesId, COUNT(table_episodes.missing_subtitles) FROM table_shows LEFT JOIN table_episodes ON table_shows.sonarrSeriesId=table_episodes.sonarrSeriesId WHERE table_shows.languages IS NOT 'None' AND table_episodes.missing_subtitles IS NOT '[]'" + monitored_only_query_string + " GROUP BY table_shows.sonarrSeriesId")
    missing_subtitles_list = c.fetchall()
    c.execute("SELECT table_shows.sonarrSeriesId, COUNT(table_episodes.missing_subtitles) FROM table_shows LEFT JOIN table_episodes ON table_shows.sonarrSeriesId=table_episodes.sonarrSeriesId WHERE table_shows.languages IS NOT 'None'" + monitored_only_query_string + " GROUP BY table_shows.sonarrSeriesId")
    total_subtitles_list = c.fetchall()
    c.close()
    output = template('series', bazarr_version=bazarr_version, rows=data,
                      missing_subtitles_list=missing_subtitles_list, total_subtitles_list=total_subtitles_list,
                      languages=languages, missing_count=missing_count, page=page, max_page=max_page, base_url=base_url,
                      single_language=single_language, page_size=page_size, current_port=port)
    return output


@route(base_url + 'serieseditor')
@custom_auth_basic(check_credentials)
def serieseditor():
    authorize()
    single_language = get_general_settings()[7]

    db = sqlite3.connect(os.path.join(config_dir, 'db/bazarr.db'), timeout=30)
    db.create_function("path_substitution", 1, path_replace)
    c = db.cursor()

    c.execute("SELECT COUNT(*) FROM table_shows")
    missing_count = c.fetchone()
    missing_count = missing_count[0]

    c.execute("SELECT tvdbId, title, path_substitution(path), languages, hearing_impaired, sonarrSeriesId, poster, audio_language FROM table_shows ORDER BY title ASC")
    data = c.fetchall()
    c.execute("SELECT code2, name FROM table_settings_languages WHERE enabled = 1")
    languages = c.fetchall()
    c.close()
    output = template('serieseditor', bazarr_version=bazarr_version, rows=data, languages=languages, missing_count=missing_count, base_url=base_url, single_language=single_language, current_port=port)
    return output


@route(base_url + 'search_json/<query>', method='GET')
@custom_auth_basic(check_credentials)
def search_json(query):
    authorize()
    db = sqlite3.connect(os.path.join(config_dir, 'db/bazarr.db'), timeout=30)
    c = db.cursor()
    
    search_list = []
    if get_general_settings()[12] is True:
        c.execute("SELECT title, sonarrSeriesId FROM table_shows WHERE title LIKE ? ORDER BY title",
                  ('%' + query + '%',))
        series = c.fetchall()
        for serie in series:
            search_list.append(dict([('name', serie[0]), ('url', base_url + 'episodes/' + str(serie[1]))]))
    
    if get_general_settings()[13] is True:
        c.execute("SELECT title, radarrId FROM table_movies WHERE title LIKE ? ORDER BY title", ('%' + query + '%',))
        movies = c.fetchall()
        for movie in movies:
            search_list.append(dict([('name', movie[0]), ('url', base_url + 'movie/' + str(movie[1]))]))
    c.close()
    
    response.content_type = 'application/json'
    return dict(items=search_list)


@route(base_url + 'edit_series/<no:int>', method='POST')
@custom_auth_basic(check_credentials)
def edit_series(no):
    authorize()
    ref = request.environ['HTTP_REFERER']

    lang = request.forms.getall('languages')
    if len(lang) > 0:
        pass
    else:
        lang = 'None'

    single_language = get_general_settings()[7]
    if single_language is True:
        if str(lang) == "['None']":
            lang = 'None'
        else:
            lang = str(lang)
    else:
        if str(lang) == "['']":
            lang = '[]'

    hi = request.forms.get('hearing_impaired')

    if hi == "on":
        hi = "True"
    else:
        hi = "False"

    conn = sqlite3.connect(os.path.join(config_dir, 'db/bazarr.db'), timeout=30)
    c = conn.cursor()
    c.execute("UPDATE table_shows SET languages = ?, hearing_impaired = ? WHERE sonarrSeriesId LIKE ?", (str(lang), hi, no))
    conn.commit()
    c.close()

    list_missing_subtitles(no)

    redirect(ref)

@route(base_url + 'edit_serieseditor', method='POST')
@custom_auth_basic(check_credentials)
def edit_serieseditor():
    authorize()
    ref = request.environ['HTTP_REFERER']

    series = request.forms.get('series')
    series = ast.literal_eval(str('[' + series + ']'))
    lang = request.forms.getall('languages')
    hi = request.forms.get('hearing_impaired')

    conn = sqlite3.connect(os.path.join(config_dir, 'db/bazarr.db'), timeout=30)
    c = conn.cursor()

    for serie in series:
        if str(lang) != "[]" and str(lang) != "['']":
            if str(lang) == "['None']":
                lang = 'None'
            else:
                lang = str(lang)
            c.execute("UPDATE table_shows SET languages = ? WHERE sonarrSeriesId LIKE ?", (lang, serie))
        if hi != '':
            c.execute("UPDATE table_shows SET hearing_impaired = ? WHERE sonarrSeriesId LIKE ?", (hi, serie))

    conn.commit()
    c.close()

    for serie in series:
        list_missing_subtitles(serie)

    redirect(ref)

@route(base_url + 'episodes/<no:int>', method='GET')
@custom_auth_basic(check_credentials)
def episodes(no):
    authorize()
    # single_language = get_general_settings()[7]
    url_sonarr_short = get_sonarr_settings()[7]

    conn = sqlite3.connect(os.path.join(config_dir, 'db/bazarr.db'), timeout=30)
    conn.create_function("path_substitution", 1, path_replace)
    c = conn.cursor()

    series_details = []
    series_details = c.execute("SELECT title, overview, poster, fanart, hearing_impaired, tvdbid, audio_language, languages, path_substitution(path) FROM table_shows WHERE sonarrSeriesId LIKE ?", (str(no),)).fetchone()
    tvdbid = series_details[5]

    episodes = c.execute("SELECT title, path_substitution(path), season, episode, subtitles, sonarrSeriesId, missing_subtitles, sonarrEpisodeId, scene_name, monitored, failedAttempts FROM table_episodes WHERE sonarrSeriesId LIKE ? ORDER BY episode ASC", (str(no),)).fetchall()
    number = len(episodes)
    languages = c.execute("SELECT code2, name FROM table_settings_languages WHERE enabled = 1").fetchall()
    c.close()
    episodes = reversed(sorted(episodes, key=operator.itemgetter(2)))
    seasons_list = []
    for key, season in itertools.groupby(episodes,operator.itemgetter(2)):
        seasons_list.append(list(season))

    return template('episodes', bazarr_version=bazarr_version, no=no, details=series_details, languages=languages, seasons=seasons_list, url_sonarr_short=url_sonarr_short, base_url=base_url, tvdbid=tvdbid, number=number, current_port=port)

@route(base_url + 'movies')
@custom_auth_basic(check_credentials)
def movies():
    authorize()
    single_language = get_general_settings()[7]

    db = sqlite3.connect(os.path.join(config_dir, 'db/bazarr.db'), timeout=30)
    db.create_function("path_substitution", 1, path_replace_movie)
    c = db.cursor()

    c.execute("SELECT COUNT(*) FROM table_movies")
    missing_count = c.fetchone()
    missing_count = missing_count[0]
    page = request.GET.page
    if page == "":
        page = "1"
    page_size = int(get_general_settings()[21])
    offset = (int(page) - 1) * page_size
    max_page = int(math.ceil(missing_count / (page_size + 0.0)))

    c.execute("SELECT tmdbId, title, path_substitution(path), languages, hearing_impaired, radarrId, poster, audio_language, monitored, sceneName FROM table_movies ORDER BY sortTitle ASC LIMIT ? OFFSET ?", (page_size, offset,))
    data = c.fetchall()
    c.execute("SELECT code2, name FROM table_settings_languages WHERE enabled = 1")
    languages = c.fetchall()
    c.close()
    output = template('movies', bazarr_version=bazarr_version, rows=data, languages=languages, missing_count=missing_count, page=page, max_page=max_page, base_url=base_url, single_language=single_language, page_size=page_size, current_port=port)
    return output

@route(base_url + 'movieseditor')
@custom_auth_basic(check_credentials)
def movieseditor():
    authorize()
    single_language = get_general_settings()[7]

    db = sqlite3.connect(os.path.join(config_dir, 'db/bazarr.db'), timeout=30)
    db.create_function("path_substitution", 1, path_replace_movie)
    c = db.cursor()

    c.execute("SELECT COUNT(*) FROM table_movies")
    missing_count = c.fetchone()
    missing_count = missing_count[0]

    c.execute("SELECT tmdbId, title, path_substitution(path), languages, hearing_impaired, radarrId, poster, audio_language FROM table_movies ORDER BY title ASC")
    data = c.fetchall()
    c.execute("SELECT code2, name FROM table_settings_languages WHERE enabled = 1")
    languages = c.fetchall()
    c.close()
    output = template('movieseditor', bazarr_version=bazarr_version, rows=data, languages=languages, missing_count=missing_count, base_url=base_url, single_language=single_language, current_port=port)
    return output

@route(base_url + 'edit_movieseditor', method='POST')
@custom_auth_basic(check_credentials)
def edit_movieseditor():
    authorize()
    ref = request.environ['HTTP_REFERER']

    movies = request.forms.get('movies')
    movies = ast.literal_eval(str('[' + movies + ']'))
    lang = request.forms.getall('languages')
    hi = request.forms.get('hearing_impaired')

    conn = sqlite3.connect(os.path.join(config_dir, 'db/bazarr.db'), timeout=30)
    c = conn.cursor()

    for movie in movies:
        if str(lang) != "[]" and str(lang) != "['']":
            if str(lang) == "['None']":
                lang = 'None'
            else:
                lang = str(lang)
            c.execute("UPDATE table_movies SET languages = ? WHERE radarrId LIKE ?", (lang, movie))
        if hi != '':
            c.execute("UPDATE table_movies SET hearing_impaired = ? WHERE radarrId LIKE ?", (hi, movie))

    conn.commit()
    c.close()

    for movie in movies:
        list_missing_subtitles_movies(movie)

    redirect(ref)

@route(base_url + 'edit_movie/<no:int>', method='POST')
@custom_auth_basic(check_credentials)
def edit_movie(no):
    authorize()
    ref = request.environ['HTTP_REFERER']

    lang = request.forms.getall('languages')
    if len(lang) > 0:
        pass
    else:
        lang = 'None'

    if str(lang) == "['']":
        lang = '[]'

    hi = request.forms.get('hearing_impaired')

    if hi == "on":
        hi = "True"
    else:
        hi = "False"

    conn = sqlite3.connect(os.path.join(config_dir, 'db/bazarr.db'), timeout=30)
    c = conn.cursor()
    c.execute("UPDATE table_movies SET languages = ?, hearing_impaired = ? WHERE radarrId LIKE ?", (str(lang), hi, no))
    conn.commit()
    c.close()

    list_missing_subtitles_movies(no)

    redirect(ref)

@route(base_url + 'movie/<no:int>', method='GET')
@custom_auth_basic(check_credentials)
def movie(no):
    authorize()
    # single_language = get_general_settings()[7]
    url_radarr_short = get_radarr_settings()[7]

    conn = sqlite3.connect(os.path.join(config_dir, 'db/bazarr.db'), timeout=30)
    conn.create_function("path_substitution", 1, path_replace_movie)
    c = conn.cursor()

    movies_details = []
    movies_details = c.execute("SELECT title, overview, poster, fanart, hearing_impaired, tmdbid, audio_language, languages, path_substitution(path), subtitles, radarrId, missing_subtitles, sceneName, monitored, failedAttempts FROM table_movies WHERE radarrId LIKE ?", (str(no),)).fetchone()
    tmdbid = movies_details[5]

    languages = c.execute("SELECT code2, name FROM table_settings_languages WHERE enabled = 1").fetchall()
    c.close()

    return template('movie', bazarr_version=bazarr_version, no=no, details=movies_details, languages=languages, url_radarr_short=url_radarr_short, base_url=base_url, tmdbid=tmdbid, current_port=port)

@route(base_url + 'scan_disk/<no:int>', method='GET')
@custom_auth_basic(check_credentials)
def scan_disk(no):
    authorize()
    ref = request.environ['HTTP_REFERER']

    series_scan_subtitles(no)

    redirect(ref)

@route(base_url + 'scan_disk_movie/<no:int>', method='GET')
@custom_auth_basic(check_credentials)
def scan_disk_movie(no):
    authorize()
    ref = request.environ['HTTP_REFERER']

    movies_scan_subtitles(no)

    redirect(ref)

@route(base_url + 'search_missing_subtitles/<no:int>', method='GET')
@custom_auth_basic(check_credentials)
def search_missing_subtitles(no):
    authorize()
    ref = request.environ['HTTP_REFERER']

    series_download_subtitles(no)

    redirect(ref)

@route(base_url + 'search_missing_subtitles_movie/<no:int>', method='GET')
@custom_auth_basic(check_credentials)
def search_missing_subtitles_movie(no):
    authorize()
    ref = request.environ['HTTP_REFERER']

    movies_download_subtitles(no)

    redirect(ref)

@route(base_url + 'history')
@custom_auth_basic(check_credentials)
def history():
    authorize()
    return template('history', bazarr_version=bazarr_version, base_url=base_url, current_port=port)

@route(base_url + 'historyseries')
@custom_auth_basic(check_credentials)
def historyseries():
    authorize()
    db = sqlite3.connect(os.path.join(config_dir, 'db/bazarr.db'), timeout=30)
    c = db.cursor()

    c.execute("SELECT COUNT(*) FROM table_history")
    row_count = c.fetchone()
    row_count = row_count[0]
    page = request.GET.page
    if page == "":
        page = "1"
    page_size = int(get_general_settings()[21])
    offset = (int(page) - 1) * page_size
    max_page = int(math.ceil(row_count / (page_size + 0.0)))

    now = datetime.now()
    today = []
    thisweek = []
    thisyear = []
    stats = c.execute("SELECT timestamp FROM table_history WHERE action LIKE '1'").fetchall()
    total = len(stats)
    for stat in stats:
        if now - timedelta(hours=24) <= datetime.fromtimestamp(stat[0]) <= now:
            today.append(datetime.fromtimestamp(stat[0]).date())
        if now - timedelta(weeks=1) <= datetime.fromtimestamp(stat[0]) <= now:
            thisweek.append(datetime.fromtimestamp(stat[0]).date())
        if now - timedelta(weeks=52) <= datetime.fromtimestamp(stat[0]) <= now:
            thisyear.append(datetime.fromtimestamp(stat[0]).date())
    stats = [len(today), len(thisweek), len(thisyear), total]

    c.execute("SELECT table_history.action, table_shows.title, table_episodes.season || 'x' || table_episodes.episode, table_episodes.title, table_history.timestamp, table_history.description, table_history.sonarrSeriesId FROM table_history LEFT JOIN table_shows on table_shows.sonarrSeriesId = table_history.sonarrSeriesId LEFT JOIN table_episodes on table_episodes.sonarrEpisodeId = table_history.sonarrEpisodeId ORDER BY id DESC LIMIT ? OFFSET ?", (page_size, offset,))
    data = c.fetchall()
    c.close()
    data = reversed(sorted(data, key=operator.itemgetter(4)))
    return template('historyseries', bazarr_version=bazarr_version, rows=data, row_count=row_count, page=page, max_page=max_page, stats=stats, base_url=base_url, page_size=page_size, current_port=port)

@route(base_url + 'historymovies')
@custom_auth_basic(check_credentials)
def historymovies():
    authorize()
    db = sqlite3.connect(os.path.join(config_dir, 'db/bazarr.db'), timeout=30)
    c = db.cursor()

    c.execute("SELECT COUNT(*) FROM table_history_movie")
    row_count = c.fetchone()
    row_count = row_count[0]
    page = request.GET.page
    if page == "":
        page = "1"
    page_size = int(get_general_settings()[21])
    offset = (int(page) - 1) * page_size
    max_page = int(math.ceil(row_count / (page_size + 0.0)))

    now = datetime.now()
    today = []
    thisweek = []
    thisyear = []
    stats = c.execute("SELECT timestamp FROM table_history_movie WHERE action LIKE '1'").fetchall()
    total = len(stats)
    for stat in stats:
        if now - timedelta(hours=24) <= datetime.fromtimestamp(stat[0]) <= now:
            today.append(datetime.fromtimestamp(stat[0]).date())
        if now - timedelta(weeks=1) <= datetime.fromtimestamp(stat[0]) <= now:
            thisweek.append(datetime.fromtimestamp(stat[0]).date())
        if now - timedelta(weeks=52) <= datetime.fromtimestamp(stat[0]) <= now:
            thisyear.append(datetime.fromtimestamp(stat[0]).date())
    stats = [len(today), len(thisweek), len(thisyear), total]

    c.execute("SELECT table_history_movie.action, table_movies.title, table_history_movie.timestamp, table_history_movie.description, table_history_movie.radarrId FROM table_history_movie LEFT JOIN table_movies on table_movies.radarrId = table_history_movie.radarrId ORDER BY id DESC LIMIT ? OFFSET ?", (page_size, offset,))
    data = c.fetchall()
    c.close()
    data = reversed(sorted(data, key=operator.itemgetter(2)))
    return template('historymovies', bazarr_version=bazarr_version, rows=data, row_count=row_count, page=page, max_page=max_page, stats=stats, base_url=base_url, page_size=page_size, current_port=port)

@route(base_url + 'wanted')
@custom_auth_basic(check_credentials)
def wanted():
    authorize()
    return template('wanted', bazarr_version=bazarr_version, base_url=base_url, current_port=port)

@route(base_url + 'wantedseries')
@custom_auth_basic(check_credentials)
def wantedseries():
    authorize()
    db = sqlite3.connect(os.path.join(config_dir, 'db/bazarr.db'), timeout=30)
    db.create_function("path_substitution", 1, path_replace)
    c = db.cursor()

    if get_general_settings()[24] is True:
        monitored_only_query_string = ' AND monitored = "True"'
    else:
        monitored_only_query_string = ""

    c.execute("SELECT COUNT(*) FROM table_episodes WHERE missing_subtitles != '[]'" + monitored_only_query_string)
    missing_count = c.fetchone()
    missing_count = missing_count[0]
    page = request.GET.page
    if page == "":
        page = "1"
    page_size = int(get_general_settings()[21])
    offset = (int(page) - 1) * page_size
    max_page = int(math.ceil(missing_count / (page_size + 0.0)))

    c.execute("SELECT table_shows.title, table_episodes.season || 'x' || table_episodes.episode, table_episodes.title, table_episodes.missing_subtitles, table_episodes.sonarrSeriesId, path_substitution(table_episodes.path), table_shows.hearing_impaired, table_episodes.sonarrEpisodeId, table_episodes.scene_name, table_episodes.failedAttempts FROM table_episodes INNER JOIN table_shows on table_shows.sonarrSeriesId = table_episodes.sonarrSeriesId WHERE table_episodes.missing_subtitles != '[]'" + monitored_only_query_string + " ORDER BY table_episodes._rowid_ DESC LIMIT ? OFFSET ?", (page_size, offset,))
    data = c.fetchall()
    c.close()
    return template('wantedseries', bazarr_version=bazarr_version, rows=data, missing_count=missing_count, page=page, max_page=max_page, base_url=base_url, page_size=page_size, current_port=port)

@route(base_url + 'wantedmovies')
@custom_auth_basic(check_credentials)
def wantedmovies():
    authorize()
    db = sqlite3.connect(os.path.join(config_dir, 'db/bazarr.db'), timeout=30)
    db.create_function("path_substitution", 1, path_replace_movie)
    c = db.cursor()

    if get_general_settings()[24] is True:
        monitored_only_query_string = ' AND monitored = "True"'
    else:
        monitored_only_query_string = ""

    c.execute("SELECT COUNT(*) FROM table_movies WHERE missing_subtitles != '[]'" + monitored_only_query_string)
    missing_count = c.fetchone()
    missing_count = missing_count[0]
    page = request.GET.page
    if page == "":
        page = "1"
    page_size = int(get_general_settings()[21])
    offset = (int(page) - 1) * page_size
    max_page = int(math.ceil(missing_count / (page_size + 0.0)))

    c.execute("SELECT title, missing_subtitles, radarrId, path_substitution(path), hearing_impaired, sceneName, failedAttempts FROM table_movies WHERE missing_subtitles != '[]'" + monitored_only_query_string + " ORDER BY _rowid_ DESC LIMIT ? OFFSET ?", (page_size, offset,))
    data = c.fetchall()
    c.close()
    return template('wantedmovies', bazarr_version=bazarr_version, rows=data, missing_count=missing_count, page=page, max_page=max_page, base_url=base_url, page_size=page_size, current_port=port)

@route(base_url + 'wanted_search_missing_subtitles')
@custom_auth_basic(check_credentials)
def wanted_search_missing_subtitles_list():
    authorize()
    ref = request.environ['HTTP_REFERER']

    wanted_search_missing_subtitles()

    redirect(ref)

@route(base_url + 'settings')
@custom_auth_basic(check_credentials)
def settings():
    authorize()
    db = sqlite3.connect(os.path.join(config_dir, 'db/bazarr.db'), timeout=30)
    c = db.cursor()
    c.execute("SELECT * FROM table_settings_languages ORDER BY name")
    settings_languages = c.fetchall()
    c.execute("SELECT * FROM table_settings_providers ORDER BY name")
    settings_providers = c.fetchall()
    c.execute("SELECT * FROM table_settings_notifier ORDER BY name")
    settings_notifier = c.fetchall()
    c.close()

    from get_settings import get_general_settings, get_proxy_settings, get_auth_settings, get_radarr_settings, get_sonarr_settings
    settings_general = get_general_settings()
    settings_proxy = get_proxy_settings()
    settings_auth = get_auth_settings()
    settings_sonarr = get_sonarr_settings()
    settings_radarr = get_radarr_settings()

    return template('settings', bazarr_version=bazarr_version, settings_general=settings_general, settings_proxy=settings_proxy, settings_auth=settings_auth, settings_languages=settings_languages, settings_providers=settings_providers, settings_sonarr=settings_sonarr, settings_radarr=settings_radarr, settings_notifier=settings_notifier, base_url=base_url, current_port=port)

@route(base_url + 'save_settings', method='POST')
@custom_auth_basic(check_credentials)
def save_settings():
    authorize()
    ref = request.environ['HTTP_REFERER']

    conn = sqlite3.connect(os.path.join(config_dir, 'db/bazarr.db'), timeout=30)
    c = conn.cursor()

    settings_general_ip = request.forms.get('settings_general_ip')
    settings_general_port = request.forms.get('settings_general_port')
    settings_general_baseurl = request.forms.get('settings_general_baseurl')
    if settings_general_baseurl.endswith('/') is False:
        settings_general_baseurl += '/'
    settings_general_debug = request.forms.get('settings_general_debug')
    if settings_general_debug is None:
        settings_general_debug = 'False'
    else:
        settings_general_debug = 'True'
    settings_general_sourcepath = request.forms.getall('settings_general_sourcepath')
    settings_general_destpath = request.forms.getall('settings_general_destpath')
    settings_general_pathmapping = []
    settings_general_pathmapping.extend([list(a) for a in zip(settings_general_sourcepath, settings_general_destpath)])
    settings_general_sourcepath_movie = request.forms.getall('settings_general_sourcepath_movie')
    settings_general_destpath_movie = request.forms.getall('settings_general_destpath_movie')
    settings_general_pathmapping_movie = []
    settings_general_pathmapping_movie.extend([list(a) for a in zip(settings_general_sourcepath_movie, settings_general_destpath_movie)])
    settings_general_branch = request.forms.get('settings_general_branch')
    settings_general_automatic = request.forms.get('settings_general_automatic')
    if settings_general_automatic is None:
        settings_general_automatic = 'False'
    else:
        settings_general_automatic = 'True'
    settings_general_single_language = request.forms.get('settings_general_single_language')
    if settings_general_single_language is None:
        settings_general_single_language = 'False'
    else:
        settings_general_single_language = 'True'
    settings_general_scenename = request.forms.get('settings_general_scenename')
    if settings_general_scenename is None:
        settings_general_scenename = 'False'
    else:
        settings_general_scenename = 'True'
    settings_general_embedded = request.forms.get('settings_general_embedded')
    if settings_general_embedded is None:
        settings_general_embedded = 'False'
    else:
        settings_general_embedded = 'True'
    settings_general_only_monitored = request.forms.get('settings_general_only_monitored')
    if settings_general_only_monitored is None:
        settings_general_only_monitored = 'False'
    else:
        settings_general_only_monitored = 'True'
    settings_general_adaptive_searching = request.forms.get('settings_general_adaptive_searching')
    if settings_general_adaptive_searching is None:
        settings_general_adaptive_searching = 'False'
    else:
        settings_general_adaptive_searching = 'True'
    settings_general_minimum_score = request.forms.get('settings_general_minimum_score')
    settings_general_minimum_score_movies = request.forms.get('settings_general_minimum_score_movies')
    settings_general_use_postprocessing = request.forms.get('settings_general_use_postprocessing')
    if settings_general_use_postprocessing is None:
        settings_general_use_postprocessing = 'False'
    else:
        settings_general_use_postprocessing = 'True'
    settings_general_postprocessing_cmd = request.forms.get('settings_general_postprocessing_cmd')
    settings_general_use_sonarr = request.forms.get('settings_general_use_sonarr')
    if settings_general_use_sonarr is None:
        settings_general_use_sonarr = 'False'
    else:
        settings_general_use_sonarr = 'True'
    settings_general_use_radarr = request.forms.get('settings_general_use_radarr')
    if settings_general_use_radarr is None:
        settings_general_use_radarr = 'False'
    else:
        settings_general_use_radarr = 'True'
    settings_page_size = request.forms.get('settings_page_size')

    settings_general = get_general_settings()

    before = (unicode(settings_general[0]), int(settings_general[1]), unicode(settings_general[2]), unicode(settings_general[3]), unicode(settings_general[12]), unicode(settings_general[13]), unicode(settings_general[14]))
    after = (unicode(settings_general_ip), int(settings_general_port), unicode(settings_general_baseurl), unicode(settings_general_pathmapping), unicode(settings_general_use_sonarr), unicode(settings_general_use_radarr), unicode(settings_general_pathmapping_movie))
    from six import text_type

    cfg = ConfigParser()

    with open(config_file, 'r') as f:
        cfg.read_file(f)

    cfg.set('general', 'ip', text_type(settings_general_ip))
    cfg.set('general', 'port', text_type(settings_general_port))
    cfg.set('general', 'base_url', text_type(settings_general_baseurl))
    cfg.set('general', 'path_mappings', text_type(settings_general_pathmapping))
    cfg.set('general', 'debug', text_type(settings_general_debug))
    cfg.set('general', 'branch', text_type(settings_general_branch))
    cfg.set('general', 'auto_update', text_type(settings_general_automatic))
    cfg.set('general', 'single_language', text_type(settings_general_single_language))
    cfg.set('general', 'minimum_score', text_type(settings_general_minimum_score))
    cfg.set('general', 'use_scenename', text_type(settings_general_scenename))
    cfg.set('general', 'use_postprocessing', text_type(settings_general_use_postprocessing))
    cfg.set('general', 'postprocessing_cmd', text_type(settings_general_postprocessing_cmd))
    cfg.set('general', 'use_sonarr', text_type(settings_general_use_sonarr))
    cfg.set('general', 'use_radarr', text_type(settings_general_use_radarr))
    cfg.set('general', 'path_mappings_movie', text_type(settings_general_pathmapping_movie))
    cfg.set('general', 'page_size', text_type(settings_page_size))
    cfg.set('general', 'minimum_score_movie', text_type(settings_general_minimum_score_movies))
    cfg.set('general', 'use_embedded_subs', text_type(settings_general_embedded))
    cfg.set('general', 'only_monitored', text_type(settings_general_only_monitored))
    cfg.set('general', 'adaptive_searching', text_type(settings_general_adaptive_searching))

    if after != before:
        configured()
    get_general_settings()
    
    settings_proxy = get_proxy_settings()

    if not cfg.has_section('proxy'):
        cfg.add_section('proxy')

    settings_proxy_type = request.forms.get('settings_proxy_type')
    settings_proxy_url = request.forms.get('settings_proxy_url')
    settings_proxy_port = request.forms.get('settings_proxy_port')
    settings_proxy_username = request.forms.get('settings_proxy_username')
    settings_proxy_password = request.forms.get('settings_proxy_password')
    settings_proxy_exclude = request.forms.get('settings_proxy_exclude')
    
    before_proxy_password = (unicode(settings_proxy[0]), unicode(settings_proxy[5]))
    if before_proxy_password[0] != settings_proxy_type:
        configured()
    if before_proxy_password[1] == settings_proxy_password:
        cfg.set('proxy', 'type', text_type(settings_proxy_type))
        cfg.set('proxy', 'url', text_type(settings_proxy_url))
        cfg.set('proxy', 'port', text_type(settings_proxy_port))
        cfg.set('proxy', 'username', text_type(settings_proxy_username))
        cfg.set('proxy', 'exclude', text_type(settings_proxy_exclude))
    else:
        cfg.set('proxy', 'type', text_type(settings_proxy_type))
        cfg.set('proxy', 'url', text_type(settings_proxy_url))
        cfg.set('proxy', 'port', text_type(settings_proxy_port))
        cfg.set('proxy', 'username', text_type(settings_proxy_username))
        cfg.set('proxy', 'password', text_type(settings_proxy_password))
        cfg.set('proxy', 'exclude', text_type(settings_proxy_exclude))

    settings_auth = get_auth_settings()

    settings_auth_type = request.forms.get('settings_auth_type')
    settings_auth_username = request.forms.get('settings_auth_username')
    settings_auth_password = request.forms.get('settings_auth_password')

    if get_auth_settings()[0] != settings_auth_type:
        configured()
    if settings_auth[2] == settings_auth_password:
        cfg.set('auth', 'type', text_type(settings_auth_type))
        cfg.set('auth', 'username', text_type(settings_auth_username))
    else:
        cfg.set('auth', 'type', text_type(settings_auth_type))
        cfg.set('auth', 'username', text_type(settings_auth_username))
        cfg.set('auth', 'password', hashlib.md5(settings_auth_password).hexdigest())
    if settings_auth_username not in aaa._store.users:
        cork = Cork(os.path.normpath(os.path.join(config_dir, 'config')), initialize=True)
        cork._store.roles[''] = 100
        cork._store.save_roles()
        cork._store.users[settings_auth_username] = {
            'role': '',
            'hash': cork._hash(settings_auth_username, settings_auth_password),
            'email_addr': '',
            'desc': '',
            'creation_date': time.time()
        }
        cork._store.save_users()
        if settings_auth_type == 'basic' or settings_auth_type == 'None':
            pass
        else:
            aaa._beaker_session.delete()
    else:
        if settings_auth[2] != settings_auth_password:
            aaa.user(settings_auth_username).update(role='', pwd=settings_auth_password)
            if settings_auth_type == 'basic' or settings_auth_type == 'None':
                pass
            else:
                aaa._beaker_session.delete()

    settings_sonarr_ip = request.forms.get('settings_sonarr_ip')
    settings_sonarr_port = request.forms.get('settings_sonarr_port')
    settings_sonarr_baseurl = request.forms.get('settings_sonarr_baseurl')
    settings_sonarr_ssl = request.forms.get('settings_sonarr_ssl')
    if settings_sonarr_ssl is None:
        settings_sonarr_ssl = 'False'
    else:
        settings_sonarr_ssl = 'True'
    settings_sonarr_apikey = request.forms.get('settings_sonarr_apikey')
    settings_sonarr_sync = request.forms.get('settings_sonarr_sync')

    cfg.set('sonarr', 'ip', text_type(settings_sonarr_ip))
    cfg.set('sonarr', 'port', text_type(settings_sonarr_port))
    cfg.set('sonarr', 'base_url', text_type(settings_sonarr_baseurl))
    cfg.set('sonarr', 'ssl', text_type(settings_sonarr_ssl))
    cfg.set('sonarr', 'apikey', text_type(settings_sonarr_apikey))
    cfg.set('sonarr', 'full_update', text_type(settings_sonarr_sync))

    settings_radarr_ip = request.forms.get('settings_radarr_ip')
    settings_radarr_port = request.forms.get('settings_radarr_port')
    settings_radarr_baseurl = request.forms.get('settings_radarr_baseurl')
    settings_radarr_ssl = request.forms.get('settings_radarr_ssl')
    if settings_radarr_ssl is None:
        settings_radarr_ssl = 'False'
    else:
        settings_radarr_ssl = 'True'
    settings_radarr_apikey = request.forms.get('settings_radarr_apikey')
    settings_radarr_sync = request.forms.get('settings_radarr_sync')

    cfg.set('radarr', 'ip', text_type(settings_radarr_ip))
    cfg.set('radarr', 'port', text_type(settings_radarr_port))
    cfg.set('radarr', 'base_url', text_type(settings_radarr_baseurl))
    cfg.set('radarr', 'ssl', text_type(settings_radarr_ssl))
    cfg.set('radarr', 'apikey', text_type(settings_radarr_apikey))
    cfg.set('radarr', 'full_update', text_type(settings_radarr_sync))

    settings_subliminal_providers = request.forms.getall('settings_subliminal_providers')
    c.execute("UPDATE table_settings_providers SET enabled = 0")
    for item in settings_subliminal_providers:
        c.execute("UPDATE table_settings_providers SET enabled = '1' WHERE name = ?", (item,))

    settings_addic7ed_username = request.forms.get('settings_addic7ed_username')
    settings_addic7ed_password = request.forms.get('settings_addic7ed_password')
    c.execute("UPDATE table_settings_providers SET username = ?, password = ? WHERE name = 'addic7ed'", (settings_addic7ed_username, settings_addic7ed_password))
    settings_legendastv_username = request.forms.get('settings_legendastv_username')
    settings_legendastv_password = request.forms.get('settings_legendastv_password')
    c.execute("UPDATE table_settings_providers SET username = ?, password = ? WHERE name = 'legendastv'", (settings_legendastv_username, settings_legendastv_password))
    settings_opensubtitles_username = request.forms.get('settings_opensubtitles_username')
    settings_opensubtitles_password = request.forms.get('settings_opensubtitles_password')
    c.execute("UPDATE table_settings_providers SET username = ?, password = ? WHERE name = 'opensubtitles'", (settings_opensubtitles_username, settings_opensubtitles_password))

    settings_subliminal_languages = request.forms.getall('settings_subliminal_languages')
    c.execute("UPDATE table_settings_languages SET enabled = 0")
    for item in settings_subliminal_languages:
        c.execute("UPDATE table_settings_languages SET enabled = '1' WHERE code2 = ?", (item,))

    settings_serie_default_enabled = request.forms.get('settings_serie_default_enabled')
    if settings_serie_default_enabled is None:
        settings_serie_default_enabled = 'False'
    else:
        settings_serie_default_enabled = 'True'
    cfg.set('general', 'serie_default_enabled', text_type(settings_serie_default_enabled))

    settings_serie_default_languages = str(request.forms.getall('settings_serie_default_languages'))
    if settings_serie_default_languages == "['None']":
        settings_serie_default_languages = 'None'
    cfg.set('general', 'serie_default_language', text_type(settings_serie_default_languages))

    settings_serie_default_hi = request.forms.get('settings_serie_default_hi')
    if settings_serie_default_hi is None:
        settings_serie_default_hi = 'False'
    else:
        settings_serie_default_hi = 'True'
    cfg.set('general', 'serie_default_hi', text_type(settings_serie_default_hi))

    settings_movie_default_enabled = request.forms.get('settings_movie_default_enabled')
    if settings_movie_default_enabled is None:
        settings_movie_default_enabled = 'False'
    else:
        settings_movie_default_enabled = 'True'
    cfg.set('general', 'movie_default_enabled', text_type(settings_movie_default_enabled))

    settings_movie_default_languages = str(request.forms.getall('settings_movie_default_languages'))
    if settings_movie_default_languages == "['None']":
        settings_movie_default_languages = 'None'
    cfg.set('general', 'movie_default_language', text_type(settings_movie_default_languages))

    settings_movie_default_hi = request.forms.get('settings_movie_default_hi')
    if settings_movie_default_hi is None:
        settings_movie_default_hi = 'False'
    else:
        settings_movie_default_hi = 'True'
    cfg.set('general', 'movie_default_hi', text_type(settings_movie_default_hi))

    with open(config_file, 'wb') as f:
        cfg.write(f)

    configure_logging(get_general_settings()[4])

    notifiers = c.execute("SELECT * FROM table_settings_notifier ORDER BY name").fetchall()
    for notifier in notifiers:
        enabled = request.forms.get('settings_notifier_' + notifier[0] + '_enabled')
        if enabled == 'on':
            enabled = 1
        else:
            enabled = 0
        notifier_url = request.forms.get('settings_notifier_' + notifier[0] + '_url')
        c.execute("UPDATE table_settings_notifier SET enabled = ?, url = ? WHERE name = ?",
                  (enabled, notifier_url, notifier[0]))

    conn.commit()
    c.close()

    sonarr_full_update()
    radarr_full_update()

    logging.info('BAZARR Settings saved succesfully.')

    # reschedule full update task according to settings
    sonarr_full_update()

    redirect(ref)

@route(base_url + 'check_update')
@custom_auth_basic(check_credentials)
def check_update():
    authorize()
    ref = request.environ['HTTP_REFERER']

    if no_update is False:
        check_and_apply_update()

    redirect(ref)

@route(base_url + 'system')
@custom_auth_basic(check_credentials)
def system():
    authorize()
    def get_time_from_interval(interval):
        interval_clean = interval.split('[')
        interval_clean = interval_clean[1][:-1]
        interval_split = interval_clean.split(':')

        hour = interval_split[0]
        minute = interval_split[1].lstrip("0")
        second = interval_split[2].lstrip("0")

        text = "every "
        if hour != "0":
            text = text + hour
            if hour == "1":
                text = text + " hour"
            else:
                text = text + " hours"

            if minute != "" and second != "":
                text = text + ", "
            elif minute == "" and second != "":
                text = text + " and "
            elif minute != "" and second == "":
                text = text + " and "
        if minute != "":
            text = text + minute
            if minute == "1":
                text = text + " minute"
            else:
                text = text + " minutes"

            if second != "":
                text = text + " and "
        if second != "":
            text = text + second
            if second == "1":
                text = text + " second"
            else:
                text = text + " seconds"

        return text

    def get_time_from_cron(cron):
        text = "at "
        hour = str(cron[5])
        minute = str(cron[6])
        second = str(cron[7])

        if hour != "0" and hour != "*":
            text = text + hour
            if hour == "0" or hour == "1":
                text = text + " hour"
            else:
                text = text + " hours"

            if minute != "*" and second != "0":
                text = text + ", "
            elif minute == "*" and second != "0":
                text = text + " and "
            elif minute != "0" and minute != "*" and second == "0":
                text = text + " and "
        if minute != "0" and minute != "*":
            text = text + minute
            if minute == "0" or minute == "1":
                text = text + " minute"
            else:
                text = text + " minutes"

            if second != "0" and second != "*":
                text = text + " and "
        if second != "0" and second != "*":
            text = text + second
            if second == "0" or second == "1":
                text = text + " second"
            else:
                text = text + " seconds"

        return text


    task_list = []
    for job in scheduler.get_jobs():
        if job.next_run_time is not None:
            next_run = pretty.date(job.next_run_time.replace(tzinfo=None))
        else:
            next_run = "Never"

        if job.trigger.__str__().startswith('interval'):
            task_list.append([job.name, get_time_from_interval(str(job.trigger)), next_run, job.id])
        elif job.trigger.__str__().startswith('cron'):
            task_list.append([job.name, get_time_from_cron(job.trigger.fields), next_run, job.id])

    i = 0
    with open(os.path.join(config_dir, 'log/bazarr.log')) as f:
        for i, l in enumerate(f, 1):
            pass
        row_count = i
        page_size = int(get_general_settings()[21])
        max_page = int(math.ceil(row_count / (page_size + 0.0)))

    with open(os.path.join(config_dir, 'config', 'releases.txt'), 'r') as f:
        releases = ast.literal_eval(f.read())

    import platform
    use_sonarr = get_general_settings()[12]
    url_sonarr = get_sonarr_settings()[6]
    apikey_sonarr = get_sonarr_settings()[4]
    sv = url_sonarr + "/api/system/status?apikey=" + apikey_sonarr
    sonarr_version = ''
    if use_sonarr:
        try:
            sonarr_version = requests.get(sv, timeout=15, verify=False).json()['version']
        except:
            pass

    use_radarr = get_general_settings()[13]
    url_radarr = get_radarr_settings()[6]
    apikey_radarr = get_radarr_settings()[4]
    rv = url_radarr + "/api/system/status?apikey=" + apikey_radarr
    radarr_version = ''
    if use_radarr:
        try:
            radarr_version = requests.get(rv, timeout=15, verify=False).json()['version']
        except:
            pass


    return template('system', bazarr_version=bazarr_version,
                    sonarr_version=sonarr_version, radarr_version=radarr_version,
                    operating_system=platform.platform(), python_version=platform.python_version(),
                    config_dir=config_dir, bazarr_dir=os.path.normcase(os.getcwd()),
                    base_url=base_url, task_list=task_list, row_count=row_count, max_page=max_page, page_size=page_size,
                    releases=releases, current_port=port)


@route(base_url + 'logs/<page:int>')
@custom_auth_basic(check_credentials)
def get_logs(page):
    authorize()
    page_size = int(get_general_settings()[21])
    begin = (page * page_size) - page_size
    end = (page * page_size) - 1
    logs_complete = []
    for line in reversed(open(os.path.join(config_dir, 'log/bazarr.log')).readlines()):
        logs_complete.append(line.rstrip())
    logs = logs_complete[begin:end]

    return template('logs', logs=logs, base_url=base_url, current_port=port)

@route(base_url + 'execute/<taskid>')
@custom_auth_basic(check_credentials)
def execute_task(taskid):
    authorize()
    ref = request.environ['HTTP_REFERER']

    execute_now(taskid)

    redirect(ref)


@route(base_url + 'remove_subtitles', method='POST')
@custom_auth_basic(check_credentials)
def remove_subtitles():
    authorize()
    episodePath = request.forms.get('episodePath')
    language = request.forms.get('language')
    subtitlesPath = request.forms.get('subtitlesPath')
    sonarrSeriesId = request.forms.get('sonarrSeriesId')
    sonarrEpisodeId = request.forms.get('sonarrEpisodeId')

    try:
        os.remove(subtitlesPath)
        result = language_from_alpha3(language) + " subtitles deleted from disk."
        history_log(0, sonarrSeriesId, sonarrEpisodeId, result)
    except OSError:
        pass
    store_subtitles(unicode(episodePath))
    list_missing_subtitles(sonarrSeriesId)


@route(base_url + 'remove_subtitles_movie', method='POST')
@custom_auth_basic(check_credentials)
def remove_subtitles_movie():
    authorize()
    moviePath = request.forms.get('moviePath')
    language = request.forms.get('language')
    subtitlesPath = request.forms.get('subtitlesPath')
    radarrId = request.forms.get('radarrId')

    try:
        os.remove(subtitlesPath)
        result = language_from_alpha3(language) + " subtitles deleted from disk."
        history_log_movie(0, radarrId, result)
    except OSError:
        pass
    store_subtitles_movie(unicode(moviePath))
    list_missing_subtitles_movies(radarrId)


@route(base_url + 'get_subtitle', method='POST')
@custom_auth_basic(check_credentials)
def get_subtitle():
    authorize()
    ref = request.environ['HTTP_REFERER']

    episodePath = request.forms.get('episodePath')
    sceneName = request.forms.get('sceneName')
    language = request.forms.get('language')
    hi = request.forms.get('hi')
    sonarrSeriesId = request.forms.get('sonarrSeriesId')
    sonarrEpisodeId = request.forms.get('sonarrEpisodeId')
    # tvdbid = request.forms.get('tvdbid')

    providers_list = get_providers()
    providers_auth = get_providers_auth()

    try:
        result = download_subtitle(episodePath, language, hi, providers_list, providers_auth, sceneName, 'series')
        if result is not None:
            history_log(1, sonarrSeriesId, sonarrEpisodeId, result)
            send_notifications(sonarrSeriesId, sonarrEpisodeId, result)
            store_subtitles(unicode(episodePath))
            list_missing_subtitles(sonarrSeriesId)
        redirect(ref)
    except OSError:
        pass

@route(base_url + 'manual_search', method='POST')
@custom_auth_basic(check_credentials)
def manual_search_json():
    authorize()
    ref = request.environ['HTTP_REFERER']

    episodePath = request.forms.get('episodePath')
    sceneName = request.forms.get('sceneName')
    language = request.forms.get('language')
    hi = request.forms.get('hi')

    providers_list = get_providers()
    providers_auth = get_providers_auth()

    data = manual_search(episodePath, language, hi, providers_list, providers_auth, sceneName, 'series')
    return dict(data=data)

@route(base_url + 'manual_get_subtitle', method='POST')
@custom_auth_basic(check_credentials)
def manual_get_subtitle():
    authorize()
    ref = request.environ['HTTP_REFERER']

    episodePath = request.forms.get('episodePath')
    sceneName = request.forms.get('sceneName')
    language = request.forms.get('language')
    hi = request.forms.get('hi')
    selected_provider = request.forms.get('provider')
    subtitle = request.forms.get('subtitle')
    sonarrSeriesId = request.forms.get('sonarrSeriesId')
    sonarrEpisodeId = request.forms.get('sonarrEpisodeId')

    providers_list = get_providers()
    providers_auth = get_providers_auth()

    try:
        result = manual_download_subtitle(episodePath, language, hi, subtitle, selected_provider, providers_auth, sceneName, 'series')
        if result is not None:
            history_log(1, sonarrSeriesId, sonarrEpisodeId, result)
            send_notifications(sonarrSeriesId, sonarrEpisodeId, result)
            store_subtitles(unicode(episodePath))
            list_missing_subtitles(sonarrSeriesId)
        redirect(ref)
    except OSError:
        pass

@route(base_url + 'get_subtitle_movie', method='POST')
@custom_auth_basic(check_credentials)
def get_subtitle_movie():
    authorize()
    ref = request.environ['HTTP_REFERER']

    moviePath = request.forms.get('moviePath')
    sceneName = request.forms.get('sceneName')
    language = request.forms.get('language')
    hi = request.forms.get('hi')
    radarrId = request.forms.get('radarrId')
    # tmdbid = request.forms.get('tmdbid')

    providers_list = get_providers()
    providers_auth = get_providers_auth()

    try:
        result = download_subtitle(moviePath, language, hi, providers_list, providers_auth, sceneName, 'movie')
        if result is not None:
            history_log_movie(1, radarrId, result)
            send_notifications_movie(radarrId, result)
            store_subtitles_movie(unicode(moviePath))
            list_missing_subtitles_movies(radarrId)
        redirect(ref)
    except OSError:
        pass

@route(base_url + 'manual_search_movie', method='POST')
@custom_auth_basic(check_credentials)
def manual_search_movie_json():
    authorize()
    ref = request.environ['HTTP_REFERER']

    moviePath = request.forms.get('moviePath')
    sceneName = request.forms.get('sceneName')
    language = request.forms.get('language')
    hi = request.forms.get('hi')

    providers_list = get_providers()
    providers_auth = get_providers_auth()

    data = manual_search(moviePath, language, hi, providers_list, providers_auth, sceneName, 'movie')
    return dict(data=data)

@route(base_url + 'manual_get_subtitle_movie', method='POST')
@custom_auth_basic(check_credentials)
def manual_get_subtitle_movie():
    authorize()
    ref = request.environ['HTTP_REFERER']

    moviePath = request.forms.get('moviePath')
    sceneName = request.forms.get('sceneName')
    language = request.forms.get('language')
    hi = request.forms.get('hi')
    selected_provider = request.forms.get('provider')
    subtitle = request.forms.get('subtitle')
    radarrId = request.forms.get('radarrId')

    providers_list = get_providers()
    providers_auth = get_providers_auth()

    try:
        result = manual_download_subtitle(moviePath, language, hi, subtitle, selected_provider, providers_auth, sceneName, 'movie')
        if result is not None:
            history_log_movie(1, radarrId, result)
            send_notifications_movie(radarrId, result)
            store_subtitles_movie(unicode(moviePath))
            list_missing_subtitles_movies(radarrId)
        redirect(ref)
    except OSError:
        pass

def configured():
    conn = sqlite3.connect(os.path.join(config_dir, 'db/bazarr.db'), timeout=30)
    c = conn.cursor()
    c.execute("UPDATE system SET configured = 1")
    conn.commit()
    c.close()

@route(base_url + 'api/series/wanted')
def api_wanted():
    db = sqlite3.connect(os.path.join(config_dir, 'db/bazarr.db'), timeout=30)
    c = db.cursor()
    data = c.execute("SELECT table_shows.title, table_episodes.season || 'x' || table_episodes.episode, table_episodes.title, table_episodes.missing_subtitles FROM table_episodes INNER JOIN table_shows on table_shows.sonarrSeriesId = table_episodes.sonarrSeriesId WHERE table_episodes.missing_subtitles != '[]' ORDER BY table_episodes._rowid_ DESC").fetchall()
    c.close()
    return dict(subtitles=data)

@route(base_url + 'api/series/history')
def api_history():
    db = sqlite3.connect(os.path.join(config_dir, 'db/bazarr.db'), timeout=30)
    c = db.cursor()
    data = c.execute("SELECT table_shows.title, table_episodes.season || 'x' || table_episodes.episode, table_episodes.title, strftime('%Y-%m-%d', datetime(table_history.timestamp, 'unixepoch')), table_history.description FROM table_history INNER JOIN table_shows on table_shows.sonarrSeriesId = table_history.sonarrSeriesId INNER JOIN table_episodes on table_episodes.sonarrEpisodeId = table_history.sonarrEpisodeId WHERE table_history.action = '1' ORDER BY id DESC").fetchall()
    c.close()
    return dict(subtitles=data)

@route(base_url + 'api/movies/wanted')
def api_wanted():
    db = sqlite3.connect(os.path.join(config_dir, 'db/bazarr.db'), timeout=30)
    c = db.cursor()
    data = c.execute("SELECT table_movies.title, table_movies.missing_subtitles FROM table_movies WHERE table_movies.missing_subtitles != '[]' ORDER BY table_movies._rowid_ DESC").fetchall()
    c.close()
    return dict(subtitles=data)

@route(base_url + 'api/movies/history')
def api_history():
    db = sqlite3.connect(os.path.join(config_dir, 'db/bazarr.db'), timeout=30)
    c = db.cursor()
    data = c.execute("SELECT table_movies.title, strftime('%Y-%m-%d', datetime(table_history_movie.timestamp, 'unixepoch')), table_history_movie.description FROM table_history_movie INNER JOIN table_movies on table_movies.radarrId = table_history_movie.radarrId WHERE table_history_movie.action = '1' ORDER BY id DESC").fetchall()
    c.close()
    return dict(subtitles=data)

@route(base_url + 'test_url/<protocol>/<url:path>', method='GET')
@custom_auth_basic(check_credentials)
def test_url(protocol, url):
    url = urllib.unquote(url)
    try:
        result = requests.get(protocol + "://" + url, allow_redirects=False).json()['version']
    except:
        return dict(status=False)
    else:
        return dict(status=True, version=result)

<<<<<<< HEAD
@route(base_url + 'websocket')
@custom_auth_basic(check_credentials)
def handle_websocket():
    wsock = request.environ.get('wsgi.websocket')
    if not wsock:
        abort(400, 'Expected WebSocket request.')

    queueconfig.q4ws.clear()

    while True:
        try:
            if len(queueconfig.q4ws) > 0:
                wsock.send(queueconfig.q4ws.popleft())
            gevent.sleep(0)
        except WebSocketError:
            break
=======

@route(base_url + 'test_notification/<protocol>/<provider:path>', method='GET')
@custom_auth_basic(check_credentials)
def test_notification(protocol, provider):
    provider = urllib.unquote(provider)
    apobj = apprise.Apprise()
    apobj.add(protocol + "://" + provider)

    apobj.notify(
        title='Bazarr test notification',
        body=('Test notification')
    )

>>>>>>> 9d4e4483

import warnings
# Mute DeprecationWarning
warnings.simplefilter("ignore", DeprecationWarning)

server = WSGIServer((str(ip), int(port)), app, handler_class=WebSocketHandler)
try:
    logging.info('BAZARR is started and waiting for request on http://' + str(ip) + ':' + str(port) + str(base_url))
    # print 'Bazarr is started and waiting for request on http://' + str(ip) + ':' + str(port) + str(base_url)
    server.serve_forever()
except KeyboardInterrupt:
    shutdown()<|MERGE_RESOLUTION|>--- conflicted
+++ resolved
@@ -1761,7 +1761,20 @@
     else:
         return dict(status=True, version=result)
 
-<<<<<<< HEAD
+
+@route(base_url + 'test_notification/<protocol>/<provider:path>', method='GET')
+@custom_auth_basic(check_credentials)
+def test_notification(protocol, provider):
+    provider = urllib.unquote(provider)
+    apobj = apprise.Apprise()
+    apobj.add(protocol + "://" + provider)
+
+    apobj.notify(
+        title='Bazarr test notification',
+        body=('Test notification')
+    )
+
+
 @route(base_url + 'websocket')
 @custom_auth_basic(check_credentials)
 def handle_websocket():
@@ -1778,21 +1791,6 @@
             gevent.sleep(0)
         except WebSocketError:
             break
-=======
-
-@route(base_url + 'test_notification/<protocol>/<provider:path>', method='GET')
-@custom_auth_basic(check_credentials)
-def test_notification(protocol, provider):
-    provider = urllib.unquote(provider)
-    apobj = apprise.Apprise()
-    apobj.add(protocol + "://" + provider)
-
-    apobj.notify(
-        title='Bazarr test notification',
-        body=('Test notification')
-    )
-
->>>>>>> 9d4e4483
 
 import warnings
 # Mute DeprecationWarning
