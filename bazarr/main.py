--- conflicted
+++ resolved
@@ -1876,13 +1876,8 @@
 warnings.simplefilter("ignore", DeprecationWarning)
 server = WSGIServer((str(settings.general.ip), (int(args.port) if args.port else int(settings.general.port))), app, handler_class=WebSocketHandler)
 try:
-<<<<<<< HEAD
-    logging.info('BAZARR is started and waiting for request on http://' + str(settings.general.ip) + ':' + str(
-        settings.general.port) + str(base_url))
-=======
     logging.info('BAZARR is started and waiting for request on http://' + str(settings.general.ip) + ':' + (str(
         args.port) if args.port else str(settings.general.port)) + str(base_url))
->>>>>>> 5bbaae54
     server.serve_forever()
 except KeyboardInterrupt:
     shutdown()