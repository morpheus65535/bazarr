--- conflicted
+++ resolved
@@ -1,17 +1,6 @@
 # coding=utf-8
 # pylama:ignore=E402
 
-<<<<<<< HEAD
-# Gevent monkey patch if gevent available. If not, it will be installed on during the init process.
-try:
-    from gevent import monkey, Greenlet
-except ImportError:
-    pass
-else:
-    monkey.patch_all(aggressive=False)
-
-=======
->>>>>>> 1842ea76
 import os
 
 bazarr_version = 'unknown'
@@ -39,13 +28,8 @@
 
 from urllib.parse import unquote
 from get_languages import load_language_in_db
-<<<<<<< HEAD
 from flask import request, redirect, abort, render_template, session, send_file
-=======
-from flask import make_response, request, redirect, abort, render_template, Response, session, flash, url_for, \
-    send_file, stream_with_context
 from threading import Thread
->>>>>>> 1842ea76
 
 from check_update import apply_update, check_releases
 from server import app, webserver
@@ -161,15 +145,6 @@
             return dict(status=False, error=result.raise_for_status())
 
 
-<<<<<<< HEAD
-=======
-if settings.general.getboolean('use_sonarr'):
-    Thread(target=sonarr_signalr_client.start).start()
-if settings.general.getboolean('use_radarr'):
-    Thread(target=radarr_signalr_client.start).start()
-
-
->>>>>>> 1842ea76
 if __name__ == "__main__":
-    Greenlet.spawn(fileWatcher.start)
+    Thread(target=fileWatcher.start).start()
     webserver.start()