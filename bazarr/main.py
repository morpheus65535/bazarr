# coding=utf-8

# Gevent monkey patch if gevent available. If not, it will be installed on during the init process.
try:
    from gevent import monkey
except ImportError:
    pass
else:
    monkey.patch_all()

import os

bazarr_version = 'unknown'

version_file = os.path.join(os.path.dirname(__file__), '..', 'VERSION')
if os.path.isfile(version_file):
    with open(version_file, 'r') as f:
        bazarr_version = f.readline()
        bazarr_version = bazarr_version.rstrip('\n')

os.environ["BAZARR_VERSION"] = bazarr_version

import libs

from get_args import args
from config import settings, url_sonarr, url_radarr, configure_proxy_func, base_url

from init import *
from database import database

from notifier import update_notifier

from urllib.parse import unquote
from get_languages import load_language_in_db
from flask import make_response, request, redirect, abort, render_template, Response, session, flash, url_for, \
    send_file, stream_with_context

from get_series import *
from get_episodes import *
from get_movies import *
from signalr_client import sonarr_signalr_client, radarr_signalr_client

from check_update import apply_update, check_if_new_update, check_releases
from server import app, webserver
<<<<<<< HEAD
=======
from functools import wraps
from utils import check_credentials
>>>>>>> 71423d20

# Install downloaded update
if bazarr_version != '':
    apply_update()
check_releases()

configure_proxy_func()

# Reset the updated once Bazarr have been restarted after an update
database.execute("UPDATE system SET updated='0'")

# Load languages in database
load_language_in_db()

login_auth = settings.auth.type

update_notifier()


def check_login(actual_method):
    @wraps(actual_method)
    def wrapper(*args, **kwargs):
        if settings.auth.type == 'basic':
            auth = request.authorization
            if not (auth and check_credentials(request.authorization.username, request.authorization.password)):
                return ('Unauthorized', 401, {
                    'WWW-Authenticate': 'Basic realm="Login Required"'
                })
        elif settings.auth.type == 'form':
            if 'logged_in' not in session:
                return abort(401, message="Unauthorized")
        actual_method(*args, **kwargs)


@app.errorhandler(404)
def page_not_found(e):
    return redirect(base_url, code=302)


@app.route('/', defaults={'path': ''})
@app.route('/<path:path>')
def catch_all(path):
    auth = True
    if settings.auth.type == 'basic':
        auth = request.authorization
        if not (auth and check_credentials(request.authorization.username, request.authorization.password)):
            return ('Unauthorized', 401, {
                'WWW-Authenticate': 'Basic realm="Login Required"'
            })
    elif settings.auth.type == 'form':
        if 'logged_in' not in session:
            auth = False

    try:
        updated = database.execute("SELECT updated FROM system", only_one=True)['updated']
    except:
        updated = False

    inject = dict()
    inject["baseUrl"] = base_url
    inject["canUpdate"] = not args.no_update
    inject["hasUpdate"] = updated != '0'

    if auth:
        inject["apiKey"] = settings.auth.apikey

    template_url = base_url
    if not template_url.endswith("/"):
        template_url += "/"

    return render_template("index.html", BAZARR_SERVER_INJECT=inject, baseUrl=template_url)


@check_login
@app.route('/bazarr.log')
def download_log():
    return send_file(os.path.join(args.config_dir, 'log', 'bazarr.log'), cache_timeout=0, as_attachment=True)


@check_login
@app.route('/images/series/<path:url>', methods=['GET'])
def series_images(url):
    url = url.strip("/")
    apikey = settings.sonarr.apikey
    baseUrl = settings.sonarr.base_url
    url_image = (url_sonarr() + '/api/' + url.lstrip(baseUrl) + '?apikey=' + apikey).replace('poster-250', 'poster-500')
    try:
        req = requests.get(url_image, stream=True, timeout=15, verify=False)
    except:
        return '', 404
    else:
        return Response(stream_with_context(req.iter_content(2048)), content_type=req.headers['content-type'])


@check_login
@app.route('/images/movies/<path:url>', methods=['GET'])
def movies_images(url):
    apikey = settings.radarr.apikey
    baseUrl = settings.radarr.base_url
    url_image = url_radarr() + '/api/' + url.lstrip(baseUrl) + '?apikey=' + apikey
    try:
        req = requests.get(url_image, stream=True, timeout=15, verify=False)
    except:
        return '', 404
    else:
        return Response(stream_with_context(req.iter_content(2048)), content_type=req.headers['content-type'])


# @app.route('/check_update')
# @authenticate
# def check_update():
#     if not args.no_update:
#         check_and_apply_update()

#     return '', 200


def configured():
    database.execute("UPDATE system SET configured = 1")


@check_login
@app.route('/test', methods=['GET'])
@app.route('/test/<protocol>/<path:url>', methods=['GET'])
def proxy(protocol, url):
    url = protocol + '://' + unquote(url)
    params = request.args
    try:
        result = requests.get(url, params, allow_redirects=False, verify=False, timeout=5)
    except Exception as e:
        return dict(status=False, error=repr(e))
    else:
        if result.status_code == 200:
            try:
                version = result.json()['version']
                return dict(status=True, version=version)
            except Exception:
                return dict(status=False, error='Error Occured. Check your settings.')
        elif result.status_code == 401:
            return dict(status=False, error='Access Denied. Check API key.')
        elif 300 <= result.status_code <= 399:
            return dict(status=False, error='Wrong URL Base.')
        else:
            return dict(status=False, error=result.raise_for_status())


if settings.general.getboolean('use_sonarr'):
    sonarr_signalr_client.start()
if settings.general.getboolean('use_radarr'):
    radarr_signalr_client.start()


if __name__ == "__main__":
    webserver.start()<|MERGE_RESOLUTION|>--- conflicted
+++ resolved
@@ -42,11 +42,8 @@
 
 from check_update import apply_update, check_if_new_update, check_releases
 from server import app, webserver
-<<<<<<< HEAD
-=======
 from functools import wraps
 from utils import check_credentials
->>>>>>> 71423d20
 
 # Install downloaded update
 if bazarr_version != '':
