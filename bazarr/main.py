--- conflicted
+++ resolved
@@ -2,10 +2,6 @@
 
 import os
 import io
-<<<<<<< HEAD
-import logging
-=======
->>>>>>> 731e44cb
 
 from threading import Thread
 
