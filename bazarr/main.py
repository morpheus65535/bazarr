# coding=utf-8

bazarr_version = '0.8.4.4'

import os
os.environ["SZ_USER_AGENT"] = "Bazarr/1"
os.environ["BAZARR_VERSION"] = bazarr_version

import gc
import sys
import libs
import io

import six
from six.moves import zip
from functools import reduce

import bottle
import itertools
import operator
import pretty
import math
import ast
import hashlib
import six.moves.urllib.request, six.moves.urllib.parse, six.moves.urllib.error
import warnings
import queueconfig
import platform
import apprise
import operator

from get_args import args
from logger import empty_log
from config import settings, url_sonarr, url_radarr, url_radarr_short, url_sonarr_short, base_url

from init import *
import logging
from database import database, dict_mapper

from notifier import update_notifier

from cherrypy.wsgiserver import CherryPyWSGIServer

from io import BytesIO
from six import text_type
from beaker.middleware import SessionMiddleware
from cork import Cork
from bottle import route, template, static_file, request, redirect, response, HTTPError, app, hook, abort
from datetime import timedelta, datetime
from get_languages import load_language_in_db, language_from_alpha3, language_from_alpha2, alpha2_from_alpha3, clean_desired_languages

from get_providers import get_providers, get_providers_auth, list_throttled_providers
from get_series import *
from get_episodes import *
from get_movies import *

from list_subtitles import store_subtitles, store_subtitles_movie, series_scan_subtitles, movies_scan_subtitles, \
    list_missing_subtitles, list_missing_subtitles_movies
from get_subtitle import download_subtitle, series_download_subtitles, movies_download_subtitles, \
    manual_search, manual_download_subtitle, manual_upload_subtitle, wanted_search_missing_subtitles
from utils import history_log, history_log_movie, get_sonarr_version, get_radarr_version
from helper import path_replace_reverse, path_replace_reverse_movie
from scheduler import Scheduler
from notifier import send_notifications, send_notifications_movie
from check_update import check_and_apply_update
from subliminal_patch.extensions import provider_registry as provider_manager
from subliminal_patch.core import SUBTITLE_EXTENSIONS


scheduler = Scheduler()

if six.PY2:
    reload(sys)
    sys.setdefaultencoding('utf8')
gc.enable()

# Check and install update on startup when running on Windows from installer
if args.release_update:
    check_and_apply_update()

if settings.proxy.type != 'None':
    if settings.proxy.username != '' and settings.proxy.password != '':
        proxy = settings.proxy.type + '://' + settings.proxy.username + ':' + settings.proxy.password + '@' + \
                settings.proxy.url + ':' + settings.proxy.port
    else:
        proxy = settings.proxy.type + '://' + settings.proxy.url + ':' + settings.proxy.port
    os.environ['HTTP_PROXY'] = str(proxy)
    os.environ['HTTPS_PROXY'] = str(proxy)
    os.environ['NO_PROXY'] = str(settings.proxy.exclude)

bottle.TEMPLATE_PATH.insert(0, os.path.join(os.path.dirname(__file__), '../views/'))
if "PYCHARM_HOSTED" in os.environ:
    bottle.debug(True)
    bottle.TEMPLATES.clear()
else:
    bottle.ERROR_PAGE_TEMPLATE = bottle.ERROR_PAGE_TEMPLATE.replace('if DEBUG and', 'if')

# Reset restart required warning on start
database.execute("UPDATE system SET configured='0', updated='0'")

# Load languages in database
load_language_in_db()

aaa = Cork(os.path.normpath(os.path.join(args.config_dir, 'config')))

app = app()
session_opts = {
    'session.cookie_expires': True,
    'session.key': 'Bazarr',
    'session.httponly': True,
    'session.timeout': 3600 * 24,  # 1 day
    'session.type': 'cookie',
    'session.validate_key': True
}
app = SessionMiddleware(app, session_opts)
login_auth = settings.auth.type


update_notifier()


def custom_auth_basic(check):
    def decorator(func):
        def wrapper(*a, **ka):
            if settings.auth.type == 'basic':
                user, password = request.auth or (None, None)
                if user is None or not check(user, password):
                    err = HTTPError(401, "Access denied")
                    err.add_header('WWW-Authenticate', 'Basic realm="Bazarr"')
                    return err
                return func(*a, **ka)
            else:
                return func(*a, **ka)
        
        return wrapper
    
    return decorator


def check_credentials(user, pw):
    username = settings.auth.username
    password = settings.auth.password
    if hashlib.md5(pw.encode('utf-8')).hexdigest() == password and user == username:
        return True
    return False


def authorize():
    if login_auth == 'form':
        aaa = Cork(os.path.normpath(os.path.join(args.config_dir, 'config')))
        aaa.require(fail_redirect=(base_url + 'login'))


def api_authorize():
    if 'apikey' in request.GET.dict:
        if request.GET.dict['apikey'][0] == settings.auth.apikey:
            return
        else:
            abort(401, 'Unauthorized')
    else:
        abort(401, 'Unauthorized')


def post_get(name, default=''):
    return request.POST.get(name, default).strip()


@hook('before_request')
def enable_cors():
    if response:
        response.headers['Access-Control-Allow-Origin'] = '*'


@route(base_url + 'login')
def login_form():
    msg = bottle.request.query.get('msg', '')
    return template('login', base_url=base_url, msg=msg)


@route(base_url + 'login', method='POST')
def login():
    aaa = Cork(os.path.normpath(os.path.join(args.config_dir, 'config')))
    username = post_get('username')
    password = post_get('password')
    aaa.login(username, password, success_redirect=base_url, fail_redirect=(base_url + 'login?msg=fail'))


@route(base_url + 'logout')
def logout():
    if settings.auth.type == 'form':
        aaa.logout(success_redirect=(base_url + 'login'))
    elif settings.auth.type == 'basic':
        abort(401)
    else:
        aaa.logout(success_redirect=(base_url))


@route('/')
@custom_auth_basic(check_credentials)
def redirect_root():
    authorize()
    redirect(base_url)


@route(base_url + 'shutdown')
@custom_auth_basic(check_credentials)
def shutdown():
    authorize()
    doShutdown()

def doShutdown():
    try:
        server.stop()
    except:
        logging.error('BAZARR Cannot stop CherryPy.')
    else:
        database.close()
        try:
            stop_file = io.open(os.path.join(args.config_dir, "bazarr.stop"), "w", encoding='UTF-8')
        except Exception as e:
            logging.error('BAZARR Cannot create bazarr.stop file.')
        else:
            stop_file.write(six.text_type(''))
            stop_file.close()
            os._exit(0)


@route(base_url + 'restart')
@custom_auth_basic(check_credentials)
def restart():
    authorize()
    try:
        server.stop()
    except:
        logging.error('BAZARR Cannot stop CherryPy.')
    else:
        database.close()
        try:
            restart_file = io.open(os.path.join(args.config_dir, "bazarr.restart"), "w", encoding='UTF-8')
        except Exception as e:
            logging.error('BAZARR Cannot create bazarr.restart file.')
        else:
            logging.info('Bazarr is being restarted...')
            restart_file.write(six.text_type(''))
            restart_file.close()
            os._exit(0)


@route(base_url + 'wizard')
@custom_auth_basic(check_credentials)
def wizard():
    authorize()

    # Get languages list
    settings_languages = database.execute("SELECT * FROM table_settings_languages ORDER BY name")
    # Get providers list
    settings_providers = sorted(provider_manager.names())

    return template('wizard', bazarr_version=bazarr_version, settings=settings,
                    settings_languages=settings_languages, settings_providers=settings_providers,
                    base_url=base_url)


@route(base_url + 'save_wizard', method='POST')
@custom_auth_basic(check_credentials)
def save_wizard():
    authorize()

    settings_general_ip = request.forms.get('settings_general_ip')
    settings_general_port = request.forms.get('settings_general_port')
    settings_general_baseurl = request.forms.get('settings_general_baseurl')
    if not settings_general_baseurl.endswith('/'):
        settings_general_baseurl += '/'
    settings_general_sourcepath = request.forms.getall('settings_general_sourcepath')
    settings_general_destpath = request.forms.getall('settings_general_destpath')
    settings_general_pathmapping = []
    settings_general_pathmapping.extend([list(a) for a in zip(settings_general_sourcepath, settings_general_destpath)])
    settings_general_sourcepath_movie = request.forms.getall('settings_general_sourcepath_movie')
    settings_general_destpath_movie = request.forms.getall('settings_general_destpath_movie')
    settings_general_pathmapping_movie = []
    settings_general_pathmapping_movie.extend(
        [list(a) for a in zip(settings_general_sourcepath_movie, settings_general_destpath_movie)])
    settings_general_single_language = request.forms.get('settings_general_single_language')
    if settings_general_single_language is None:
        settings_general_single_language = 'False'
    else:
        settings_general_single_language = 'True'
    settings_general_use_sonarr = request.forms.get('settings_general_use_sonarr')
    if settings_general_use_sonarr is None:
        settings_general_use_sonarr = 'False'
    else:
        settings_general_use_sonarr = 'True'
    settings_general_use_radarr = request.forms.get('settings_general_use_radarr')
    if settings_general_use_radarr is None:
        settings_general_use_radarr = 'False'
    else:
        settings_general_use_radarr = 'True'
    settings_general_embedded = request.forms.get('settings_general_embedded')
    if settings_general_embedded is None:
        settings_general_embedded = 'False'
    else:
        settings_general_embedded = 'True'
    settings_subfolder = request.forms.get('settings_subfolder')
    settings_subfolder_custom = request.forms.get('settings_subfolder_custom')
    settings_upgrade_subs = request.forms.get('settings_upgrade_subs')
    if settings_upgrade_subs is None:
        settings_upgrade_subs = 'False'
    else:
        settings_upgrade_subs = 'True'
    settings_days_to_upgrade_subs = request.forms.get('settings_days_to_upgrade_subs')
    settings_upgrade_manual = request.forms.get('settings_upgrade_manual')
    if settings_upgrade_manual is None:
        settings_upgrade_manual = 'False'
    else:
        settings_upgrade_manual = 'True'
    
    settings.general.ip = text_type(settings_general_ip)
    settings.general.port = text_type(settings_general_port)
    settings.general.base_url = text_type(settings_general_baseurl)
    settings.general.path_mappings = text_type(settings_general_pathmapping)
    settings.general.single_language = text_type(settings_general_single_language)
    settings.general.use_sonarr = text_type(settings_general_use_sonarr)
    settings.general.use_radarr = text_type(settings_general_use_radarr)
    settings.general.path_mappings_movie = text_type(settings_general_pathmapping_movie)
    settings.general.subfolder = text_type(settings_subfolder)
    settings.general.subfolder_custom = text_type(settings_subfolder_custom)
    settings.general.use_embedded_subs = text_type(settings_general_embedded)
    settings.general.upgrade_subs = text_type(settings_upgrade_subs)
    settings.general.days_to_upgrade_subs = text_type(settings_days_to_upgrade_subs)
    settings.general.upgrade_manual = text_type(settings_upgrade_manual)
    
    settings_sonarr_ip = request.forms.get('settings_sonarr_ip')
    settings_sonarr_port = request.forms.get('settings_sonarr_port')
    settings_sonarr_baseurl = request.forms.get('settings_sonarr_baseurl')
    settings_sonarr_ssl = request.forms.get('settings_sonarr_ssl')
    if settings_sonarr_ssl is None:
        settings_sonarr_ssl = 'False'
    else:
        settings_sonarr_ssl = 'True'
    settings_sonarr_apikey = request.forms.get('settings_sonarr_apikey')
    settings_sonarr_only_monitored = request.forms.get('settings_sonarr_only_monitored')
    if settings_sonarr_only_monitored is None:
        settings_sonarr_only_monitored = 'False'
    else:
        settings_sonarr_only_monitored = 'True'
    
    settings.sonarr.ip = text_type(settings_sonarr_ip)
    settings.sonarr.port = text_type(settings_sonarr_port)
    settings.sonarr.base_url = text_type(settings_sonarr_baseurl)
    settings.sonarr.ssl = text_type(settings_sonarr_ssl)
    settings.sonarr.apikey = text_type(settings_sonarr_apikey)
    settings.sonarr.only_monitored = text_type(settings_sonarr_only_monitored)
    
    settings_radarr_ip = request.forms.get('settings_radarr_ip')
    settings_radarr_port = request.forms.get('settings_radarr_port')
    settings_radarr_baseurl = request.forms.get('settings_radarr_baseurl')
    settings_radarr_ssl = request.forms.get('settings_radarr_ssl')
    if settings_radarr_ssl is None:
        settings_radarr_ssl = 'False'
    else:
        settings_radarr_ssl = 'True'
    settings_radarr_apikey = request.forms.get('settings_radarr_apikey')
    settings_radarr_only_monitored = request.forms.get('settings_radarr_only_monitored')
    if settings_radarr_only_monitored is None:
        settings_radarr_only_monitored = 'False'
    else:
        settings_radarr_only_monitored = 'True'
    
    settings.radarr.ip = text_type(settings_radarr_ip)
    settings.radarr.port = text_type(settings_radarr_port)
    settings.radarr.base_url = text_type(settings_radarr_baseurl)
    settings.radarr.ssl = text_type(settings_radarr_ssl)
    settings.radarr.apikey = text_type(settings_radarr_apikey)
    settings.radarr.only_monitored = text_type(settings_radarr_only_monitored)
    
    settings_subliminal_providers = request.forms.getall('settings_subliminal_providers')
    settings.general.enabled_providers = u'' if not settings_subliminal_providers else ','.join(
        settings_subliminal_providers)
    
    settings_addic7ed_random_agents = request.forms.get('settings_addic7ed_random_agents')
    if settings_addic7ed_random_agents is None:
        settings_addic7ed_random_agents = 'False'
    else:
        settings_addic7ed_random_agents = 'True'
    
    settings_opensubtitles_vip = request.forms.get('settings_opensubtitles_vip')
    if settings_opensubtitles_vip is None:
        settings_opensubtitles_vip = 'False'
    else:
        settings_opensubtitles_vip = 'True'
    
    settings_opensubtitles_ssl = request.forms.get('settings_opensubtitles_ssl')
    if settings_opensubtitles_ssl is None:
        settings_opensubtitles_ssl = 'False'
    else:
        settings_opensubtitles_ssl = 'True'
    
    settings_opensubtitles_skip_wrong_fps = request.forms.get('settings_opensubtitles_skip_wrong_fps')
    if settings_opensubtitles_skip_wrong_fps is None:
        settings_opensubtitles_skip_wrong_fps = 'False'
    else:
        settings_opensubtitles_skip_wrong_fps = 'True'
    
    settings.addic7ed.username = request.forms.get('settings_addic7ed_username')
    settings.addic7ed.password = request.forms.get('settings_addic7ed_password')
    settings.addic7ed.random_agents = text_type(settings_addic7ed_random_agents)
    settings.assrt.token = request.forms.get('settings_assrt_token')
    settings.legendasdivx.username = request.forms.get('settings_legendasdivx_username')
    settings.legendasdivx.password = request.forms.get('settings_legendasdivx_password')
    settings.legendastv.username = request.forms.get('settings_legendastv_username')
    settings.legendastv.password = request.forms.get('settings_legendastv_password')
    settings.opensubtitles.username = request.forms.get('settings_opensubtitles_username')
    settings.opensubtitles.password = request.forms.get('settings_opensubtitles_password')
    settings.opensubtitles.vip = text_type(settings_opensubtitles_vip)
    settings.opensubtitles.ssl = text_type(settings_opensubtitles_ssl)
    settings.opensubtitles.skip_wrong_fps = text_type(settings_opensubtitles_skip_wrong_fps)
    settings.xsubs.username = request.forms.get('settings_xsubs_username')
    settings.xsubs.password = request.forms.get('settings_xsubs_password')
    settings.napisy24.username = request.forms.get('settings_napisy24_username')
    settings.napisy24.password = request.forms.get('settings_napisy24_password')
    settings.subscene.username = request.forms.get('settings_subscene_username')
    settings.subscene.password = request.forms.get('settings_subscene_password')
    settings.titlovi.username = request.forms.get('settings_titlovi_username')
    settings.titlovi.password = request.forms.get('settings_titlovi_password')
    settings.betaseries.token = request.forms.get('settings_betaseries_token')
    
    settings_subliminal_languages = request.forms.getall('settings_subliminal_languages')
    # Disable all languages in DB
    database.execute("UPDATE table_settings_languages SET enabled=0")
    for item in settings_subliminal_languages:
        # Enable each desired language in DB
        database.execute("UPDATE table_settings_languages SET enabled=1 WHERE code2=?", (item,))
    
    settings_serie_default_enabled = request.forms.get('settings_serie_default_enabled')
    if settings_serie_default_enabled is None:
        settings_serie_default_enabled = 'False'
    else:
        settings_serie_default_enabled = 'True'
    settings.general.serie_default_enabled = text_type(settings_serie_default_enabled)
    
    settings_serie_default_languages = str(request.forms.getall('settings_serie_default_languages'))
    if settings_serie_default_languages == "['None']":
        settings_serie_default_languages = 'None'
    settings.general.serie_default_language = text_type(settings_serie_default_languages)
    
    settings_serie_default_hi = request.forms.get('settings_serie_default_hi')
    if settings_serie_default_hi is None:
        settings_serie_default_hi = 'False'
    else:
        settings_serie_default_hi = 'True'
    settings.general.serie_default_hi = text_type(settings_serie_default_hi)
    
    settings_movie_default_enabled = request.forms.get('settings_movie_default_enabled')
    if settings_movie_default_enabled is None:
        settings_movie_default_enabled = 'False'
    else:
        settings_movie_default_enabled = 'True'
    settings.general.movie_default_enabled = text_type(settings_movie_default_enabled)
    
    settings_movie_default_languages = str(request.forms.getall('settings_movie_default_languages'))
    if settings_movie_default_languages == "['None']":
        settings_movie_default_languages = 'None'
    settings.general.movie_default_language = text_type(settings_movie_default_languages)
    
    settings_movie_default_hi = request.forms.get('settings_movie_default_hi')
    if settings_movie_default_hi is None:
        settings_movie_default_hi = 'False'
    else:
        settings_movie_default_hi = 'True'
    settings.general.movie_default_hi = text_type(settings_movie_default_hi)
    
    settings_movie_default_forced = str(request.forms.get('settings_movie_default_forced'))
    settings.general.movie_default_forced = text_type(settings_movie_default_forced)
    
    with open(os.path.join(args.config_dir, 'config', 'config.ini'), 'w+') as handle:
        settings.write(handle)

    configured()
    redirect(base_url)


@route(base_url + 'static/:path#.+#', name='static')
def static(path):
    return static_file(path, root=os.path.join(os.path.dirname(__file__), '../static'))


@route(base_url + 'emptylog')
@custom_auth_basic(check_credentials)
def emptylog():
    authorize()
    ref = request.environ['HTTP_REFERER']
    
    empty_log()
    logging.info('BAZARR Log file emptied')
    
    redirect(ref)


@route(base_url + 'bazarr.log')
@custom_auth_basic(check_credentials)
def download_log():
    authorize()
    return static_file('bazarr.log', root=os.path.join(args.config_dir, 'log/'), download='bazarr.log')


@route(base_url + 'image_proxy/<url:path>', method='GET')
@custom_auth_basic(check_credentials)
def image_proxy(url):
    authorize()
    apikey = settings.sonarr.apikey
    url_image = url_sonarr_short() + '/' + url + '?apikey=' + apikey
    try:
        image_buffer = BytesIO(
            requests.get(url_sonarr() + '/api' + url_image.split(url_sonarr())[1], timeout=15, verify=False).content)
    except:
        return None
    else:
        image_buffer.seek(0)
        bytes = image_buffer.read()
        response.set_header('Content-type', 'image/jpeg')
        return bytes


@route(base_url + 'image_proxy_movies/<url:path>', method='GET')
@custom_auth_basic(check_credentials)
def image_proxy_movies(url):
    authorize()
    apikey = settings.radarr.apikey
    try:
        url_image = (url_radarr_short() + '/' + url + '?apikey=' + apikey).replace('/fanart.jpg', '/banner.jpg')
        image_buffer = BytesIO(
            requests.get(url_radarr() + '/api' + url_image.split(url_radarr())[1], timeout=15, verify=False).content)
    except:
        url_image = url_radarr_short() + '/' + url + '?apikey=' + apikey
        image_buffer = BytesIO(
            requests.get(url_radarr() + '/api' + url_image.split(url_radarr())[1], timeout=15, verify=False).content)
    else:
        image_buffer.seek(0)
        bytes = image_buffer.read()
        response.set_header('Content-type', 'image/jpeg')
        return bytes


@route(base_url)
@route(base_url.rstrip('/'))
@custom_auth_basic(check_credentials)
def redirect_root():
    authorize()
    if settings.general.getboolean('use_sonarr'):
        redirect(base_url + 'series')
    elif settings.general.getboolean('use_radarr'):
        redirect(base_url + 'movies')
    elif not settings.general.enabled_providers:
        redirect(base_url + 'wizard')
    else:
        redirect(base_url + 'settings')


@route(base_url + 'series')
@custom_auth_basic(check_credentials)
def series():
    authorize()

    series_count = database.execute("SELECT COUNT(*) as count FROM table_shows", only_one=True)['count']
    page = request.GET.page
    if page == "":
        page = "1"
    page_size = int(settings.general.page_size)
    offset = (int(page) - 1) * page_size
    max_page = int(math.ceil(series_count / (page_size + 0.0)))
    
    # Get list of series
    data = database.execute("SELECT tvdbId, title, path, languages, hearing_impaired, sonarrSeriesId, poster, "
                            "audio_language, forced FROM table_shows ORDER BY sortTitle ASC LIMIT ? OFFSET ?",
                            (page_size, offset))
    # path_replace
    dict_mapper.path_replace(data)

    # Get languages list
    languages = database.execute("SELECT code2, name FROM table_settings_languages WHERE enabled=1")

    # Build missing subtitles clause depending on only_monitored
    if settings.sonarr.getboolean('only_monitored'):
        missing_subtitles_clause = " AND table_episodes.monitored='True'"
    else:
        missing_subtitles_clause = ''

    # Get missing subtitles count by series
    missing_subtitles_list = database.execute("SELECT table_shows.sonarrSeriesId, "
                                              "COUNT(table_episodes.missing_subtitles) as missing_subtitles FROM table_shows LEFT JOIN "
                                              "table_episodes ON table_shows.sonarrSeriesId="
                                              "table_episodes.sonarrSeriesId WHERE table_shows.languages IS NOT 'None' "
                                              "AND table_episodes.missing_subtitles IS NOT '[]'" +
                                              missing_subtitles_clause + " GROUP BY table_shows.sonarrSeriesId")

    # Build total subtitles clause depending on only_monitored
    if settings.sonarr.getboolean('only_monitored'):
        total_subtitles_clause = " AND table_episodes.monitored == 'True'"
    else:
        total_subtitles_clause = ''

    # Get total subtitles count by series
    total_subtitles_list = database.execute("SELECT table_shows.sonarrSeriesId, "
                                            "COUNT(table_episodes.missing_subtitles) as missing_subtitles FROM table_shows LEFT JOIN "
                                            "table_episodes ON table_shows.sonarrSeriesId="
                                            "table_episodes.sonarrSeriesId WHERE table_shows.languages IS NOT 'None'"
                                            + total_subtitles_clause + " GROUP BY table_shows.sonarrSeriesId")

    return template('series', bazarr_version=bazarr_version, rows=data, missing_subtitles_list=missing_subtitles_list,
                    total_subtitles_list=total_subtitles_list, languages=languages, missing_count=series_count,
                    page=page, max_page=max_page, base_url=base_url,
                    single_language=settings.general.getboolean('single_language'), page_size=page_size,
                    current_port=settings.general.port)


@route(base_url + 'serieseditor')
@custom_auth_basic(check_credentials)
def serieseditor():
    authorize()
    
    # Get missing count
    missing_count = database.execute("SELECT COUNT(*) as count FROM table_shows", only_one=True)['count']

    # Get series list
    data = database.execute("SELECT tvdbId, title, path, languages, hearing_impaired, sonarrSeriesId, poster, "
                            "audio_language, forced FROM table_shows ORDER BY sortTitle ASC")
    # path_replace
    dict_mapper.path_replace(data)

    # Get languages list
    languages = database.execute("SELECT code2, name FROM table_settings_languages WHERE enabled=1")

    return template('serieseditor', bazarr_version=bazarr_version, rows=data, languages=languages,
                    missing_count=missing_count, base_url=base_url,
                    single_language=settings.general.getboolean('single_language'), current_port=settings.general.port)


@route(base_url + 'search_json/<query>', method='GET')
@custom_auth_basic(check_credentials)
def search_json(query):
    authorize()

    query = '%' + query + '%'
    search_list = []

    if settings.general.getboolean('use_sonarr'):
        # Get matching series
        series = database.execute("SELECT title, sonarrSeriesId, year FROM table_shows WHERE title LIKE ? ORDER BY "
                                  "title ASC", (query,))
        for serie in series:
            search_list.append(dict([('name', re.sub(r'\ \(\d{4}\)', '', serie['title']) + ' (' + serie['year'] + ')'),
                                     ('url', base_url + 'episodes/' + str(serie['sonarrSeriesId']))]))
    
    if settings.general.getboolean('use_radarr'):
        # Get matching movies
        movies = database.execute("SELECT title, radarrId, year FROM table_movies WHERE title LIKE ? ORDER BY "
                                  "title ASC", (query,))
        for movie in movies:
            search_list.append(dict([('name', re.sub(r'\ \(\d{4}\)', '', movie['title']) + ' (' + movie['year'] + ')'),
                                     ('url', base_url + 'movie/' + str(movie['radarrId']))]))

    response.content_type = 'application/json'
    return dict(items=search_list)


@route(base_url + 'edit_series/<no:int>', method='POST')
@custom_auth_basic(check_credentials)
def edit_series(no):
    authorize()
    ref = request.environ['HTTP_REFERER']
    
    lang = request.forms.getall('languages')
    if len(lang) > 0:
        pass
    else:
        lang = 'None'
    
    single_language = settings.general.getboolean('single_language')
    if single_language:
        if str(lang) == "['None']":
            lang = 'None'
        else:
            lang = str(lang)
    else:
        if str(lang) == "['']":
            lang = '[]'
    
    hi = request.forms.get('hearing_impaired')
    forced = request.forms.get('forced')
    
    if hi == "on":
        hi = "True"
    else:
        hi = "False"

    result = database.execute("UPDATE table_shows SET languages=?, hearing_impaired=?, forced=? WHERE "
                              "sonarrSeriesId=?", (str(lang), hi, forced, no))

    list_missing_subtitles(no=no)
    
    redirect(ref)


@route(base_url + 'edit_serieseditor', method='POST')
@custom_auth_basic(check_credentials)
def edit_serieseditor():
    authorize()
    ref = request.environ['HTTP_REFERER']
    
    series = request.forms.get('series')
    series = ast.literal_eval(str('[' + series + ']'))
    lang = request.forms.getall('languages')
    hi = request.forms.get('hearing_impaired')
    forced = request.forms.get('forced')

    for serie in series:
        if str(lang) != "[]" and str(lang) != "['']":
            if str(lang) == "['None']":
                lang = 'None'
            else:
                lang = str(lang)
            database.execute("UPDATE table_shows SET languages=? WHERE sonarrSeriesId=?", (lang,serie))
        if hi != '':
            database.execute("UPDATE table_shows SET hearing_impaired=? WHERE sonarrSeriesId=?", (hi, serie))
        if forced != '':
            database.execute("UPDATE table_shows SET forced=? WHERE sonarrSeriesId=?", (forced, serie))
    
    for serie in series:
        list_missing_subtitles(no=serie)
    
    redirect(ref)


@route(base_url + 'episodes/<no:int>', method='GET')
@custom_auth_basic(check_credentials)
def episodes(no):
    authorize()

    series_details = database.execute("SELECT title, overview, poster, fanart, hearing_impaired, tvdbId, "
                                      "audio_language, languages, path, forced FROM table_shows WHERE "
                                      "sonarrSeriesId=?", (no,), only_one=True)
    # path_replace
    dict_mapper.path_replace(series_details)
    
    tvdbid = series_details['tvdbId']

    episodes = database.execute("SELECT title, path, season, episode, subtitles, sonarrSeriesId, missing_subtitles, "
                                "sonarrEpisodeId, scene_name, monitored, failedAttempts FROM table_episodes WHERE "
                                "sonarrSeriesId=? ORDER BY season DESC, episode DESC", (no,))
    # path_replace
    dict_mapper.path_replace(episodes)

    number = len(episodes)

    languages = database.execute("SELECT code2, name FROM table_settings_languages WHERE enabled=1")

    seasons_list = []
    for key, season in itertools.groupby(episodes, lambda x: x['season']):
        seasons_list.append(list(season))

    return template('episodes', bazarr_version=bazarr_version, no=no, details=series_details,
                    languages=languages, seasons=seasons_list, url_sonarr_short=url_sonarr_short(), base_url=base_url,
                    tvdbid=tvdbid, number=number, current_port=settings.general.port)


@route(base_url + 'movies')
@custom_auth_basic(check_credentials)
def movies():
    authorize()

    missing_count = database.execute("SELECT COUNT(*) as count FROM table_movies", only_one=True)['count']
    page = request.GET.page
    if page == "":
        page = "1"
    page_size = int(settings.general.page_size)
    offset = (int(page) - 1) * page_size
    max_page = int(math.ceil(missing_count / (page_size + 0.0)))

    data = database.execute("SELECT tmdbId, title, path, languages, hearing_impaired, radarrId, poster, "
                            "audio_language, monitored, scenename, forced FROM table_movies ORDER BY sortTitle ASC "
                            "LIMIT ? OFFSET ?", (page_size, offset))
    # path_replace
    dict_mapper.path_replace_movie(data)

    languages = database.execute("SELECT code2, name FROM table_settings_languages WHERE enabled=1")

    return template('movies', bazarr_version=bazarr_version, rows=data, languages=languages,
                    missing_count=missing_count, page=page, max_page=max_page, base_url=base_url,
                    single_language=settings.general.getboolean('single_language'), page_size=page_size,
                    current_port=settings.general.port)


@route(base_url + 'movieseditor')
@custom_auth_basic(check_credentials)
def movieseditor():
    authorize()
    
    missing_count = database.execute("SELECT COUNT(*) as count FROM table_movies", only_one=True)['count']

    data = database.execute("SELECT tmdbId, title, path, languages, hearing_impaired, radarrId, poster, "
                            "audio_language, forced FROM table_movies ORDER BY sortTitle ASC")
    # path_replace
    dict_mapper.path_replace_movie(data)

    languages = database.execute("SELECT code2, name FROM table_settings_languages WHERE enabled=1")

    return template('movieseditor', bazarr_version=bazarr_version, rows=data, languages=languages,
                    missing_count=missing_count, base_url=base_url, single_language=
                    settings.general.getboolean('single_language'), current_port=settings.general.port)


@route(base_url + 'edit_movieseditor', method='POST')
@custom_auth_basic(check_credentials)
def edit_movieseditor():
    authorize()
    ref = request.environ['HTTP_REFERER']
    
    movies = request.forms.get('movies')
    movies = ast.literal_eval(str('[' + movies + ']'))
    lang = request.forms.getall('languages')
    hi = request.forms.get('hearing_impaired')
    forced = request.forms.get('forced')

    for movie in movies:
        if str(lang) != "[]" and str(lang) != "['']":
            if str(lang) == "['None']":
                lang = 'None'
            else:
                lang = str(lang)
            database.execute("UPDATE table_movies SET languages=? WHERE radarrId=?", (lang, movie))
        if hi != '':
            database.execute("UPDATE table_movies SET hearing_impaired=? WHERE radarrId=?", (hi, movie))
        if forced != '':
            database.execute("UPDATE table_movies SET forced=? WHERE radarrId=?", (forced, movie))
    
    for movie in movies:
        list_missing_subtitles_movies(movie)
    
    redirect(ref)


@route(base_url + 'edit_movie/<no:int>', method='POST')
@custom_auth_basic(check_credentials)
def edit_movie(no):
    authorize()
    ref = request.environ['HTTP_REFERER']
    
    lang = request.forms.getall('languages')
    if len(lang) > 0:
        pass
    else:
        lang = 'None'
    
    single_language = settings.general.getboolean('single_language')
    if single_language:
        if str(lang) == "['None']":
            lang = 'None'
        else:
            lang = str(lang)
    else:
        if str(lang) == "['']":
            lang = '[]'
    
    hi = request.forms.get('hearing_impaired')
    forced = request.forms.get('forced')
    
    if hi == "on":
        hi = "True"
    else:
        hi = "False"

    database.execute("UPDATE table_movies SET languages=?, hearing_impaired=?, forced=? WHERE radarrId=?",
                     (str(lang), hi, forced, no))

    list_missing_subtitles_movies(no)
    
    redirect(ref)


@route(base_url + 'movie/<no:int>', method='GET')
@custom_auth_basic(check_credentials)
def movie(no):
    authorize()

    movies_details = database.execute("SELECT title, overview, poster, fanart, hearing_impaired, tmdbId, "
                                      "audio_language, languages, path, subtitles, radarrId, missing_subtitles, "
                                      "scenename, monitored, failedAttempts, forced FROM table_movies "
                                      "WHERE radarrId=?", (no,), only_one=True)
    # path_replace
    dict_mapper.path_replace_movie(movies_details)

    tmdbid = movies_details['tmdbId']

    languages = database.execute("SELECT code2, name FROM table_settings_languages WHERE enabled=1")

    return template('movie', bazarr_version=bazarr_version, no=no, details=movies_details,
                    languages=languages, url_radarr_short=url_radarr_short(), base_url=base_url, tmdbid=tmdbid,
                    current_port=settings.general.port)


@route(base_url + 'scan_disk/<no:int>', method='GET')
@custom_auth_basic(check_credentials)
def scan_disk(no):
    authorize()
    ref = request.environ['HTTP_REFERER']
    
    series_scan_subtitles(no)
    
    redirect(ref)


@route(base_url + 'scan_disk_movie/<no:int>', method='GET')
@custom_auth_basic(check_credentials)
def scan_disk_movie(no):
    authorize()
    ref = request.environ['HTTP_REFERER']
    
    movies_scan_subtitles(no)
    
    redirect(ref)


@route(base_url + 'search_missing_subtitles/<no:int>', method='GET')
@custom_auth_basic(check_credentials)
def search_missing_subtitles(no):
    authorize()
    ref = request.environ['HTTP_REFERER']
    
    scheduler.add_job(series_download_subtitles, args=[no], name=('search_missing_subtitles_' + str(no)))
    
    redirect(ref)


@route(base_url + 'search_missing_subtitles_movie/<no:int>', method='GET')
@custom_auth_basic(check_credentials)
def search_missing_subtitles_movie(no):
    authorize()
    ref = request.environ['HTTP_REFERER']
    
    scheduler.add_job(movies_download_subtitles, args=[no], name=('movies_download_subtitles_' + str(no)))
    
    redirect(ref)


@route(base_url + 'history')
@custom_auth_basic(check_credentials)
def history():
    authorize()
    return template('history', bazarr_version=bazarr_version, base_url=base_url, current_port=settings.general.port)


@route(base_url + 'historyseries')
@custom_auth_basic(check_credentials)
def historyseries():
    authorize()

    row_count = database.execute("SELECT COUNT(*) as count FROM table_history LEFT JOIN table_shows on "
                                 "table_history.sonarrSeriesId = table_shows.sonarrSeriesId WHERE "
                                 "table_shows.title is not NULL", only_one=True)['count']
    page = request.GET.page
    if page == "":
        page = "1"
    page_size = int(settings.general.page_size)
    offset = (int(page) - 1) * page_size
    max_page = int(math.ceil(row_count / (page_size + 0.0)))
    
    now = datetime.now()
    today = []
    thisweek = []
    thisyear = []
    stats = database.execute("SELECT timestamp FROM table_history WHERE action != 0")
    total = len(stats)
    for stat in stats:
        if now - timedelta(hours=24) <= datetime.fromtimestamp(stat['timestamp']) <= now:
            today.append(datetime.fromtimestamp(stat['timestamp']).date())
        if now - timedelta(weeks=1) <= datetime.fromtimestamp(stat['timestamp']) <= now:
            thisweek.append(datetime.fromtimestamp(stat['timestamp']).date())
        if now - timedelta(weeks=52) <= datetime.fromtimestamp(stat['timestamp']) <= now:
            thisyear.append(datetime.fromtimestamp(stat['timestamp']).date())
    stats = [len(today), len(thisweek), len(thisyear), total]

    data = database.execute("SELECT table_history.action, table_shows.title as seriesTitle, "
                            "table_episodes.season || 'x' || table_episodes.episode as episode_number, "
                            "table_episodes.title as episodeTitle, "
                            "table_history.timestamp, table_history.description, table_history.sonarrSeriesId, "
                            "table_episodes.path, table_shows.languages, table_history.language, table_history.score, "
                            "table_shows.forced FROM table_history LEFT JOIN table_shows on "
                            "table_shows.sonarrSeriesId = table_history.sonarrSeriesId LEFT JOIN table_episodes on "
                            "table_episodes.sonarrEpisodeId = table_history.sonarrEpisodeId WHERE table_episodes.title "
                            "is not NULL ORDER BY timestamp DESC LIMIT ? OFFSET ?", (page_size, offset))

    upgradable_episodes_not_perfect = []
    if settings.general.getboolean('upgrade_subs'):
        days_to_upgrade_subs = settings.general.days_to_upgrade_subs
        minimum_timestamp = ((datetime.now() - timedelta(days=int(days_to_upgrade_subs))) -
                             datetime(1970, 1, 1)).total_seconds()

        if settings.general.getboolean('upgrade_manual'):
            query_actions = [1, 2, 3]
        else:
            query_actions = [1, 3]

        if settings.sonarr.getboolean('only_monitored'):
            series_monitored_only_query_string = " AND monitored='True'"
        else:
            series_monitored_only_query_string = ''

        upgradable_episodes = database.execute("SELECT video_path, MAX(timestamp) as timestamp, score, table_shows.languages FROM table_history "
                                               "INNER JOIN table_episodes on table_episodes.sonarrEpisodeId = "
                                               "table_history.sonarrEpisodeId JOIN table_shows on table_shows.sonarrSeriesId = "
                                               "table_history.sonarrSeriesId WHERE action IN (" +
                                               ','.join(map(str, query_actions)) + ") AND  timestamp > ? AND "
                                               "score is not null" + series_monitored_only_query_string + " GROUP BY "
                                               "table_history.video_path, table_history.language",
                                               (minimum_timestamp,))

        for upgradable_episode in upgradable_episodes:
            if upgradable_episode['languages'] in [None, 'None', '[]']:
                continue
            if upgradable_episode['timestamp'] > minimum_timestamp:
                try:
                    int(upgradable_episode['score'])
                except ValueError:
                    pass
                else:
                    if int(upgradable_episode['score']) < 360:
                        upgradable_episodes_not_perfect.append(upgradable_episode)
    
    return template('historyseries', bazarr_version=bazarr_version, rows=data, row_count=row_count,
                    page=page, max_page=max_page, stats=stats, base_url=base_url, page_size=page_size,
                    current_port=settings.general.port, upgradable_episodes=upgradable_episodes_not_perfect)


@route(base_url + 'historymovies')
@custom_auth_basic(check_credentials)
def historymovies():
    authorize()

    row_count = database.execute("SELECT COUNT(*) as count FROM table_history_movie LEFT JOIN table_movies ON "
                                 "table_history_movie.radarrId=table_movies.radarrId "
                                 "WHERE table_movies.title is not NULL", only_one=True)['count']
    page = request.GET.page
    if page == "":
        page = "1"
    page_size = int(settings.general.page_size)
    offset = (int(page) - 1) * page_size
    max_page = int(math.ceil(row_count / (page_size + 0.0)))
    
    now = datetime.now()
    today = []
    thisweek = []
    thisyear = []
    stats = database.execute("SELECT timestamp FROM table_history_movie WHERE action != 0")
    total = len(stats)
    for stat in stats:
        if now - timedelta(hours=24) <= datetime.fromtimestamp(stat['timestamp']) <= now:
            today.append(datetime.fromtimestamp(stat['timestamp']).date())
        if now - timedelta(weeks=1) <= datetime.fromtimestamp(stat['timestamp']) <= now:
            thisweek.append(datetime.fromtimestamp(stat['timestamp']).date())
        if now - timedelta(weeks=52) <= datetime.fromtimestamp(stat['timestamp']) <= now:
            thisyear.append(datetime.fromtimestamp(stat['timestamp']).date())
    stats = [len(today), len(thisweek), len(thisyear), total]
    
    data = database.execute("SELECT table_history_movie.action, table_movies.title, table_history_movie.timestamp, "
                            "table_history_movie.description, table_history_movie.radarrId, "
                            "table_history_movie.video_path, table_movies.languages, table_history_movie.language, "
                            "table_history_movie.score, table_movies.forced FROM table_history_movie "
                            "LEFT JOIN table_movies on table_movies.radarrId = table_history_movie.radarrId "
                            "ORDER BY timestamp DESC LIMIT ? OFFSET ?", (page_size, offset,))
    
    upgradable_movies = []
    upgradable_movies_not_perfect = []
    if settings.general.getboolean('upgrade_subs'):
        days_to_upgrade_subs = settings.general.days_to_upgrade_subs
        minimum_timestamp = ((datetime.now() - timedelta(days=int(days_to_upgrade_subs))) -
                             datetime(1970, 1, 1)).total_seconds()

        if settings.radarr.getboolean('only_monitored'):
            movies_monitored_only_query_string = ' AND table_movies.monitored = "True"'
        else:
            movies_monitored_only_query_string = ""

        if settings.general.getboolean('upgrade_manual'):
            query_actions = [1, 2, 3]
        else:
            query_actions = [1, 3]

        upgradable_movies = database.execute("SELECT video_path, MAX(timestamp) as timestamp, score, "
                                             "table_movies.languages FROM  table_history_movie INNER JOIN table_movies "
                                             "on table_movies.radarrId=table_history_movie.radarrId WHERE action IN (" +
                                             ','.join(map(str, query_actions)) +
                                             ") AND timestamp > ? AND score is not NULL" +
                                             movies_monitored_only_query_string + " GROUP BY video_path, language",
                                             (minimum_timestamp,))

        for upgradable_movie in upgradable_movies:
            if upgradable_movie['languages'] in [None, 'None', '[]']:
                continue
            if upgradable_movie['timestamp'] > minimum_timestamp:
                try:
                    int(upgradable_movie['score'])
                except ValueError:
                    pass
                else:
                    if int(upgradable_movie['score']) < 120:
                        upgradable_movies_not_perfect.append(upgradable_movie)

    return template('historymovies', bazarr_version=bazarr_version, rows=data, row_count=row_count,
                    page=page, max_page=max_page, stats=stats, base_url=base_url, page_size=page_size,
                    current_port=settings.general.port, upgradable_movies=upgradable_movies_not_perfect)


@route(base_url + 'wanted')
@custom_auth_basic(check_credentials)
def wanted():
    authorize()
    return template('wanted', bazarr_version=bazarr_version, base_url=base_url, current_port=settings.general.port)


@route(base_url + 'wantedseries')
@custom_auth_basic(check_credentials)
def wantedseries():
    authorize()

    if settings.sonarr.getboolean('only_monitored'):
        monitored_only_query_string = " AND monitored='True'"
    else:
        monitored_only_query_string = ''
    
    missing_count = database.execute("SELECT COUNT(*) as count FROM table_episodes WHERE missing_subtitles != '[]'" +
                                     monitored_only_query_string, only_one=True)['count']
    page = request.GET.page
    if page == "":
        page = "1"
    page_size = int(settings.general.page_size)
    offset = (int(page) - 1) * page_size
    max_page = int(math.ceil(missing_count / (page_size + 0.0)))

    data = database.execute("SELECT table_shows.title as seriesTitle, "
                            "table_episodes.season || 'x' || table_episodes.episode as episode_number, "
                            "table_episodes.title as episodeTitle, table_episodes.missing_subtitles, table_episodes.sonarrSeriesId, "
                            "table_episodes.path, table_shows.hearing_impaired, table_episodes.sonarrEpisodeId, "
                            "table_episodes.scene_name, table_episodes.failedAttempts FROM table_episodes "
                            "INNER JOIN table_shows on table_shows.sonarrSeriesId = table_episodes.sonarrSeriesId "
                            "WHERE table_episodes.missing_subtitles != '[]'" + monitored_only_query_string +
                            " ORDER BY table_episodes._rowid_ DESC LIMIT ? OFFSET ?", (page_size, offset))
    # path_replace
    dict_mapper.path_replace(data)

    return template('wantedseries', bazarr_version=bazarr_version, rows=data, missing_count=missing_count, page=page,
                    max_page=max_page, base_url=base_url, page_size=page_size, current_port=settings.general.port)


@route(base_url + 'wantedmovies')
@custom_auth_basic(check_credentials)
def wantedmovies():
    authorize()

    if settings.radarr.getboolean('only_monitored'):
        monitored_only_query_string = " AND monitored='True'"
    else:
        monitored_only_query_string = ''

    missing_count = database.execute("SELECT COUNT(*) as count FROM table_movies WHERE missing_subtitles != '[]'" +
                                     monitored_only_query_string, only_one=True)['count']
    page = request.GET.page
    if page == "":
        page = "1"
    page_size = int(settings.general.page_size)
    offset = (int(page) - 1) * page_size
    max_page = int(math.ceil(missing_count / (page_size + 0.0)))

    data = database.execute("SELECT title, missing_subtitles, radarrId, path, hearing_impaired, sceneName, "
                            "failedAttempts FROM table_movies WHERE missing_subtitles != '[]'" +
                            monitored_only_query_string + " ORDER BY _rowid_ DESC LIMIT ? OFFSET ?",
                            (page_size, offset))
    # path_replace
    dict_mapper.path_replace_movie(data)

    return template('wantedmovies', bazarr_version=bazarr_version, rows=data,
                    missing_count=missing_count, page=page, max_page=max_page, base_url=base_url, page_size=page_size,
                    current_port=settings.general.port)


@route(base_url + 'wanted_search_missing_subtitles')
@custom_auth_basic(check_credentials)
def wanted_search_missing_subtitles_list():
    authorize()
    ref = request.environ['HTTP_REFERER']
    
    scheduler.add_job(wanted_search_missing_subtitles, name='manual_wanted_search_missing_subtitles')
    
    redirect(ref)


@route(base_url + 'settings')
@custom_auth_basic(check_credentials)
def _settings():
    authorize()

    settings_languages = database.execute("SELECT * FROM table_settings_languages ORDER BY name")
    settings_providers = sorted(provider_manager.names())
    settings_notifier = database.execute("SELECT * FROM table_settings_notifier ORDER BY name")

    return template('settings', bazarr_version=bazarr_version, settings=settings, settings_languages=settings_languages,
                    settings_providers=settings_providers, settings_notifier=settings_notifier, base_url=base_url,
                    current_port=settings.general.port)


@route(base_url + 'save_settings', method='POST')
@custom_auth_basic(check_credentials)
def save_settings():
    authorize()
    ref = request.environ['HTTP_REFERER']

    settings_general_ip = request.forms.get('settings_general_ip')
    settings_general_port = request.forms.get('settings_general_port')
    settings_general_baseurl = request.forms.get('settings_general_baseurl')
    if not settings_general_baseurl.endswith('/'):
        settings_general_baseurl += '/'
    settings_general_debug = request.forms.get('settings_general_debug')
    if settings_general_debug is None:
        settings_general_debug = 'False'
    else:
        settings_general_debug = 'True'
    settings_general_chmod_enabled = request.forms.get('settings_general_chmod_enabled')
    if settings_general_chmod_enabled is None:
        settings_general_chmod_enabled = 'False'
    else:
        settings_general_chmod_enabled = 'True'
    settings_general_chmod = request.forms.get('settings_general_chmod')
    settings_general_sourcepath = request.forms.getall('settings_general_sourcepath')
    settings_general_destpath = request.forms.getall('settings_general_destpath')
    settings_general_pathmapping = []
    settings_general_pathmapping.extend([list(a) for a in zip(settings_general_sourcepath, settings_general_destpath)])
    settings_general_sourcepath_movie = request.forms.getall('settings_general_sourcepath_movie')
    settings_general_destpath_movie = request.forms.getall('settings_general_destpath_movie')
    settings_general_pathmapping_movie = []
    settings_general_pathmapping_movie.extend(
        [list(a) for a in zip(settings_general_sourcepath_movie, settings_general_destpath_movie)])
    settings_general_branch = request.forms.get('settings_general_branch')
    settings_general_automatic = request.forms.get('settings_general_automatic')
    if settings_general_automatic is None:
        settings_general_automatic = 'False'
    else:
        settings_general_automatic = 'True'
    settings_general_update_restart = request.forms.get('settings_general_update_restart')
    if settings_general_update_restart is None:
        settings_general_update_restart = 'False'
    else:
        settings_general_update_restart = 'True'
    settings_analytics_enabled = request.forms.get('settings_analytics_enabled')
    if settings_analytics_enabled is None:
        settings_analytics_enabled = 'False'
    else:
        settings_analytics_enabled = 'True'
    settings_general_single_language = request.forms.get('settings_general_single_language')
    if settings_general_single_language is None:
        settings_general_single_language = 'False'
    else:
        settings_general_single_language = 'True'
    settings_general_wanted_search_frequency = request.forms.get('settings_general_wanted_search_frequency')
    settings_general_scenename = request.forms.get('settings_general_scenename')
    if settings_general_scenename is None:
        settings_general_scenename = 'False'
    else:
        settings_general_scenename = 'True'
    settings_general_embedded = request.forms.get('settings_general_embedded')
    if settings_general_embedded is None:
        settings_general_embedded = 'False'
    else:
        settings_general_embedded = 'True'
    settings_general_utf8_encode = request.forms.get('settings_general_utf8_encode')
    if settings_general_utf8_encode is None:
        settings_general_utf8_encode = 'False'
    else:
        settings_general_utf8_encode = 'True'
    settings_general_ignore_pgs = request.forms.get('settings_general_ignore_pgs')
    if settings_general_ignore_pgs is None:
        settings_general_ignore_pgs = 'False'
    else:
        settings_general_ignore_pgs = 'True'
    settings_general_adaptive_searching = request.forms.get('settings_general_adaptive_searching')
    if settings_general_adaptive_searching is None:
        settings_general_adaptive_searching = 'False'
    else:
        settings_general_adaptive_searching = 'True'
    settings_general_multithreading = request.forms.get('settings_general_multithreading')
    if settings_general_multithreading is None:
        settings_general_multithreading = 'False'
    else:
        settings_general_multithreading = 'True'
    settings_general_minimum_score = request.forms.get('settings_general_minimum_score')
    settings_general_minimum_score_movies = request.forms.get('settings_general_minimum_score_movies')
    settings_general_use_postprocessing = request.forms.get('settings_general_use_postprocessing')
    if settings_general_use_postprocessing is None:
        settings_general_use_postprocessing = 'False'
    else:
        settings_general_use_postprocessing = 'True'
    settings_general_postprocessing_cmd = request.forms.get('settings_general_postprocessing_cmd')
    settings_general_use_sonarr = request.forms.get('settings_general_use_sonarr')
    if settings_general_use_sonarr is None:
        settings_general_use_sonarr = 'False'
    else:
        settings_general_use_sonarr = 'True'
    settings_general_use_radarr = request.forms.get('settings_general_use_radarr')
    if settings_general_use_radarr is None:
        settings_general_use_radarr = 'False'
    else:
        settings_general_use_radarr = 'True'
    settings_page_size = request.forms.get('settings_page_size')
    settings_subfolder = request.forms.get('settings_subfolder')
    settings_subfolder_custom = request.forms.get('settings_subfolder_custom')
    settings_upgrade_subs = request.forms.get('settings_upgrade_subs')
    if settings_upgrade_subs is None:
        settings_upgrade_subs = 'False'
    else:
        settings_upgrade_subs = 'True'
    settings_upgrade_subs_frequency = request.forms.get('settings_upgrade_subs_frequency')
    settings_days_to_upgrade_subs = request.forms.get('settings_days_to_upgrade_subs')
    settings_upgrade_manual = request.forms.get('settings_upgrade_manual')
    if settings_upgrade_manual is None:
        settings_upgrade_manual = 'False'
    else:
        settings_upgrade_manual = 'True'
    settings_anti_captcha_provider = request.forms.get('settings_anti_captcha_provider')
    settings_anti_captcha_key = request.forms.get('settings_anti_captcha_key')
    settings_death_by_captcha_username = request.forms.get('settings_death_by_captcha_username')
    settings_death_by_captcha_password = request.forms.get('settings_death_by_captcha_password')
    
    before = (six.text_type(settings.general.ip), int(settings.general.port), six.text_type(settings.general.base_url),
              six.text_type(settings.general.path_mappings), six.text_type(settings.general.getboolean('use_sonarr')),
              six.text_type(settings.general.getboolean('use_radarr')), six.text_type(settings.general.path_mappings_movie))
    after = (six.text_type(settings_general_ip), int(settings_general_port), six.text_type(settings_general_baseurl),
             six.text_type(settings_general_pathmapping), six.text_type(settings_general_use_sonarr),
             six.text_type(settings_general_use_radarr), six.text_type(settings_general_pathmapping_movie))
    
    settings.general.ip = text_type(settings_general_ip)
    settings.general.port = text_type(settings_general_port)
    settings.general.base_url = text_type(settings_general_baseurl)
    settings.general.path_mappings = text_type(settings_general_pathmapping)
    settings.general.debug = text_type(settings_general_debug)
    settings.general.chmod_enabled = text_type(settings_general_chmod_enabled)
    settings.general.chmod = text_type(settings_general_chmod)
    settings.general.branch = text_type(settings_general_branch)
    settings.general.auto_update = text_type(settings_general_automatic)
    settings.general.update_restart = text_type(settings_general_update_restart)
    settings.analytics.enabled = text_type(settings_analytics_enabled)
    settings.general.single_language = text_type(settings_general_single_language)
    settings.general.minimum_score = text_type(settings_general_minimum_score)
    settings.general.wanted_search_frequency = text_type(settings_general_wanted_search_frequency)
    settings.general.use_scenename = text_type(settings_general_scenename)
    settings.general.use_postprocessing = text_type(settings_general_use_postprocessing)
    settings.general.postprocessing_cmd = text_type(settings_general_postprocessing_cmd)
    settings.general.use_sonarr = text_type(settings_general_use_sonarr)
    settings.general.use_radarr = text_type(settings_general_use_radarr)
    settings.general.path_mappings_movie = text_type(settings_general_pathmapping_movie)
    settings.general.page_size = text_type(settings_page_size)
    settings.general.subfolder = text_type(settings_subfolder)
    if settings.general.subfolder == 'current':
        settings.general.subfolder_custom = ''
    else:
        settings.general.subfolder_custom = text_type(settings_subfolder_custom)
    settings.general.upgrade_subs = text_type(settings_upgrade_subs)
    settings.general.upgrade_frequency = text_type(settings_upgrade_subs_frequency)
    settings.general.days_to_upgrade_subs = text_type(settings_days_to_upgrade_subs)
    settings.general.upgrade_manual = text_type(settings_upgrade_manual)
    settings.general.anti_captcha_provider = text_type(settings_anti_captcha_provider)
    settings.anticaptcha.anti_captcha_key = text_type(settings_anti_captcha_key)
    settings.deathbycaptcha.username = text_type(settings_death_by_captcha_username)
    settings.deathbycaptcha.password = text_type(settings_death_by_captcha_password)
    
    # set anti-captcha provider and key
    if settings.general.anti_captcha_provider == 'anti-captcha':
        os.environ["ANTICAPTCHA_CLASS"] = 'AntiCaptchaProxyLess'
        os.environ["ANTICAPTCHA_ACCOUNT_KEY"] = str(settings.anticaptcha.anti_captcha_key)
    elif settings.general.anti_captcha_provider == 'death-by-captcha':
        os.environ["ANTICAPTCHA_CLASS"] = 'DeathByCaptchaProxyLess'
        os.environ["ANTICAPTCHA_ACCOUNT_KEY"] = str(':'.join(
            {settings.deathbycaptcha.username, settings.deathbycaptcha.password}))
    else:
        os.environ["ANTICAPTCHA_CLASS"] = ''
    
    settings.general.minimum_score_movie = text_type(settings_general_minimum_score_movies)
    settings.general.use_embedded_subs = text_type(settings_general_embedded)
    settings.general.utf8_encode = text_type(settings_general_utf8_encode)
    settings.general.ignore_pgs_subs = text_type(settings_general_ignore_pgs)
    settings.general.adaptive_searching = text_type(settings_general_adaptive_searching)
    settings.general.multithreading = text_type(settings_general_multithreading)
    
    if after != before:
        configured()
    
    settings_proxy_type = request.forms.get('settings_proxy_type')
    settings_proxy_url = request.forms.get('settings_proxy_url')
    settings_proxy_port = request.forms.get('settings_proxy_port')
    settings_proxy_username = request.forms.get('settings_proxy_username')
    settings_proxy_password = request.forms.get('settings_proxy_password')
    settings_proxy_exclude = request.forms.get('settings_proxy_exclude')
    
    before_proxy_password = (six.text_type(settings.proxy.type), six.text_type(settings.proxy.exclude))
    if before_proxy_password[0] != settings_proxy_type:
        configured()
    if before_proxy_password[1] == settings_proxy_password:
        settings.proxy.type = text_type(settings_proxy_type)
        settings.proxy.url = text_type(settings_proxy_url)
        settings.proxy.port = text_type(settings_proxy_port)
        settings.proxy.username = text_type(settings_proxy_username)
        settings.proxy.exclude = text_type(settings_proxy_exclude)
    else:
        settings.proxy.type = text_type(settings_proxy_type)
        settings.proxy.url = text_type(settings_proxy_url)
        settings.proxy.port = text_type(settings_proxy_port)
        settings.proxy.username = text_type(settings_proxy_username)
        settings.proxy.password = text_type(settings_proxy_password)
        settings.proxy.exclude = text_type(settings_proxy_exclude)
    
    settings_auth_type = request.forms.get('settings_auth_type')
    settings_auth_username = request.forms.get('settings_auth_username')
    settings_auth_password = request.forms.get('settings_auth_password')
    
    if settings.auth.type != settings_auth_type:
        configured()
    if settings.auth.password == settings_auth_password:
        settings.auth.type = text_type(settings_auth_type)
        settings.auth.username = text_type(settings_auth_username)
    else:
        settings.auth.type = text_type(settings_auth_type)
        settings.auth.username = text_type(settings_auth_username)
        settings.auth.password = hashlib.md5(settings_auth_password.encode('utf-8')).hexdigest()
    if settings_auth_username not in aaa._store.users:
        cork = Cork(os.path.normpath(os.path.join(args.config_dir, 'config')), initialize=True)
        cork._store.roles[''] = 100
        cork._store.save_roles()
        cork._store.users[settings_auth_username] = {
            'role': '',
            'hash': cork._hash(settings_auth_username, settings_auth_password),
            'email_addr': '',
            'desc': '',
            'creation_date': time.time()
        }
        cork._store.save_users()
        if settings_auth_type == 'basic' or settings_auth_type == 'None':
            pass
        else:
            aaa._beaker_session.delete()
    else:
        if settings.auth.password != settings_auth_password:
            aaa.user(settings_auth_username).update(role='', pwd=settings_auth_password)
            if settings_auth_type == 'basic' or settings_auth_type == 'None':
                pass
            else:
                aaa._beaker_session.delete()
    settings.auth.apikey = request.forms.get('settings_auth_apikey')

    settings_sonarr_ip = request.forms.get('settings_sonarr_ip')
    settings_sonarr_port = request.forms.get('settings_sonarr_port')
    settings_sonarr_baseurl = request.forms.get('settings_sonarr_baseurl')
    settings_sonarr_ssl = request.forms.get('settings_sonarr_ssl')
    if settings_sonarr_ssl is None:
        settings_sonarr_ssl = 'False'
    else:
        settings_sonarr_ssl = 'True'
    settings_sonarr_apikey = request.forms.get('settings_sonarr_apikey')
    settings_sonarr_only_monitored = request.forms.get('settings_sonarr_only_monitored')
    if settings_sonarr_only_monitored is None:
        settings_sonarr_only_monitored = 'False'
    else:
        settings_sonarr_only_monitored = 'True'
    settings_sonarr_sync = request.forms.get('settings_sonarr_sync')
    settings_sonarr_sync_day = request.forms.get('settings_sonarr_sync_day')
    settings_sonarr_sync_hour = request.forms.get('settings_sonarr_sync_hour')

    settings.sonarr.ip = text_type(settings_sonarr_ip)
    settings.sonarr.port = text_type(settings_sonarr_port)
    settings.sonarr.base_url = text_type(settings_sonarr_baseurl)
    settings.sonarr.ssl = text_type(settings_sonarr_ssl)
    settings.sonarr.apikey = text_type(settings_sonarr_apikey)
    settings.sonarr.only_monitored = text_type(settings_sonarr_only_monitored)
    settings.sonarr.full_update = text_type(settings_sonarr_sync)
    settings.sonarr.full_update_day = text_type(settings_sonarr_sync_day)
    settings.sonarr.full_update_hour = text_type(settings_sonarr_sync_hour)

    settings_radarr_ip = request.forms.get('settings_radarr_ip')
    settings_radarr_port = request.forms.get('settings_radarr_port')
    settings_radarr_baseurl = request.forms.get('settings_radarr_baseurl')
    settings_radarr_ssl = request.forms.get('settings_radarr_ssl')
    if settings_radarr_ssl is None:
        settings_radarr_ssl = 'False'
    else:
        settings_radarr_ssl = 'True'
    settings_radarr_apikey = request.forms.get('settings_radarr_apikey')
    settings_radarr_only_monitored = request.forms.get('settings_radarr_only_monitored')
    if settings_radarr_only_monitored is None:
        settings_radarr_only_monitored = 'False'
    else:
        settings_radarr_only_monitored = 'True'
    settings_radarr_sync = request.forms.get('settings_radarr_sync')
    settings_radarr_sync_day = request.forms.get('settings_radarr_sync_day')
    settings_radarr_sync_hour = request.forms.get('settings_radarr_sync_hour')

    settings.radarr.ip = text_type(settings_radarr_ip)
    settings.radarr.port = text_type(settings_radarr_port)
    settings.radarr.base_url = text_type(settings_radarr_baseurl)
    settings.radarr.ssl = text_type(settings_radarr_ssl)
    settings.radarr.apikey = text_type(settings_radarr_apikey)
    settings.radarr.only_monitored = text_type(settings_radarr_only_monitored)
    settings.radarr.full_update = text_type(settings_radarr_sync)
    settings.radarr.full_update_day = text_type(settings_radarr_sync_day)
    settings.radarr.full_update_hour = text_type(settings_radarr_sync_hour)

    settings_subliminal_providers = request.forms.getall('settings_subliminal_providers')
    settings.general.enabled_providers = u'' if not settings_subliminal_providers else ','.join(
        settings_subliminal_providers)
    
    settings_addic7ed_random_agents = request.forms.get('settings_addic7ed_random_agents')
    if settings_addic7ed_random_agents is None:
        settings_addic7ed_random_agents = 'False'
    else:
        settings_addic7ed_random_agents = 'True'
    
    settings_opensubtitles_vip = request.forms.get('settings_opensubtitles_vip')
    if settings_opensubtitles_vip is None:
        settings_opensubtitles_vip = 'False'
    else:
        settings_opensubtitles_vip = 'True'
    
    settings_opensubtitles_ssl = request.forms.get('settings_opensubtitles_ssl')
    if settings_opensubtitles_ssl is None:
        settings_opensubtitles_ssl = 'False'
    else:
        settings_opensubtitles_ssl = 'True'
    
    settings_opensubtitles_skip_wrong_fps = request.forms.get('settings_opensubtitles_skip_wrong_fps')
    if settings_opensubtitles_skip_wrong_fps is None:
        settings_opensubtitles_skip_wrong_fps = 'False'
    else:
        settings_opensubtitles_skip_wrong_fps = 'True'
    
    settings.addic7ed.username = request.forms.get('settings_addic7ed_username')
    settings.addic7ed.password = request.forms.get('settings_addic7ed_password')
    settings.addic7ed.random_agents = text_type(settings_addic7ed_random_agents)
    settings.assrt.token = request.forms.get('settings_assrt_token')
    settings.legendasdivx.username = request.forms.get('settings_legendasdivx_username')
    settings.legendasdivx.password = request.forms.get('settings_legendasdivx_password')
    settings.legendastv.username = request.forms.get('settings_legendastv_username')
    settings.legendastv.password = request.forms.get('settings_legendastv_password')
    settings.opensubtitles.username = request.forms.get('settings_opensubtitles_username')
    settings.opensubtitles.password = request.forms.get('settings_opensubtitles_password')
    settings.opensubtitles.vip = text_type(settings_opensubtitles_vip)
    settings.opensubtitles.ssl = text_type(settings_opensubtitles_ssl)
    settings.opensubtitles.skip_wrong_fps = text_type(settings_opensubtitles_skip_wrong_fps)
    settings.xsubs.username = request.forms.get('settings_xsubs_username')
    settings.xsubs.password = request.forms.get('settings_xsubs_password')
    settings.napisy24.username = request.forms.get('settings_napisy24_username')
    settings.napisy24.password = request.forms.get('settings_napisy24_password')
    settings.subscene.username = request.forms.get('settings_subscene_username')
    settings.subscene.password = request.forms.get('settings_subscene_password')
    settings.titlovi.username = request.forms.get('settings_titlovi_username')
    settings.titlovi.password = request.forms.get('settings_titlovi_password')
    settings.betaseries.token = request.forms.get('settings_betaseries_token')

    settings_subliminal_languages = request.forms.getall('settings_subliminal_languages')
    database.execute("UPDATE table_settings_languages SET enabled=0")
    for item in settings_subliminal_languages:
        database.execute("UPDATE table_settings_languages SET enabled=1 WHERE code2=?", (item,))
    
    settings_serie_default_enabled = request.forms.get('settings_serie_default_enabled')
    if settings_serie_default_enabled is None:
        settings_serie_default_enabled = 'False'
    else:
        settings_serie_default_enabled = 'True'
    settings.general.serie_default_enabled = text_type(settings_serie_default_enabled)
    
    settings_serie_default_languages = str(request.forms.getall('settings_serie_default_languages'))
    if settings_serie_default_languages == "['None']":
        settings_serie_default_languages = 'None'
    settings.general.serie_default_language = text_type(settings_serie_default_languages)
    
    settings_serie_default_hi = request.forms.get('settings_serie_default_hi')
    if settings_serie_default_hi is None:
        settings_serie_default_hi = 'False'
    else:
        settings_serie_default_hi = 'True'
    settings.general.serie_default_hi = text_type(settings_serie_default_hi)
    
    settings_serie_default_forced = str(request.forms.get('settings_serie_default_forced'))
    settings.general.serie_default_forced = text_type(settings_serie_default_forced)
    
    settings_movie_default_enabled = request.forms.get('settings_movie_default_enabled')
    if settings_movie_default_enabled is None:
        settings_movie_default_enabled = 'False'
    else:
        settings_movie_default_enabled = 'True'
    settings.general.movie_default_enabled = text_type(settings_movie_default_enabled)
    
    settings_movie_default_languages = str(request.forms.getall('settings_movie_default_languages'))
    if settings_movie_default_languages == "['None']":
        settings_movie_default_languages = 'None'
    settings.general.movie_default_language = text_type(settings_movie_default_languages)
    
    settings_movie_default_hi = request.forms.get('settings_movie_default_hi')
    if settings_movie_default_hi is None:
        settings_movie_default_hi = 'False'
    else:
        settings_movie_default_hi = 'True'
    settings.general.movie_default_hi = text_type(settings_movie_default_hi)
    
    settings_movie_default_forced = str(request.forms.get('settings_movie_default_forced'))
    settings.general.movie_default_forced = text_type(settings_movie_default_forced)
    
    with open(os.path.join(args.config_dir, 'config', 'config.ini'), 'w+') as handle:
        settings.write(handle)
    
    configure_logging(settings.general.getboolean('debug') or args.debug)
    
    notifiers = database.execute("SELECT * FROM table_settings_notifier ORDER BY name")
    for notifier in notifiers:
        enabled = request.forms.get('settings_notifier_' + notifier['name'] + '_enabled')
        if enabled == 'on':
            enabled = 1
        else:
            enabled = 0
        notifier_url = request.forms.get('settings_notifier_' + notifier['name'] + '_url')
        database.execute("UPDATE table_settings_notifier SET enabled=?, url=? WHERE name=?",
                         (enabled,notifier_url,notifier['name']))

    clean_desired_languages()

    scheduler.update_configurable_tasks()
    
    logging.info('BAZARR Settings saved succesfully.')
    
    if ref.find('saved=true') > 0:
        redirect(ref)
    else:
        redirect(ref + "?saved=true")


@route(base_url + 'check_update')
@custom_auth_basic(check_credentials)
def check_update():
    authorize()
    ref = request.environ['HTTP_REFERER']
    
    if not args.no_update:
        check_and_apply_update()
    
    redirect(ref)


@route(base_url + 'system')
@custom_auth_basic(check_credentials)
def system():
    authorize()

    task_list = scheduler.get_task_list()

    throttled_providers = list_throttled_providers()
    
    try:
        with io.open(os.path.join(args.config_dir, 'config', 'releases.txt'), 'r', encoding='UTF-8') as f:
            releases = ast.literal_eval(f.read())
    except Exception as e:
        releases = []
        logging.exception(
            'BAZARR cannot parse releases caching file: ' + os.path.join(args.config_dir, 'config', 'releases.txt'))
    
    sonarr_version = get_sonarr_version()
    
    radarr_version = get_radarr_version()
    
    page_size = int(settings.general.page_size)
    
    return template('system', bazarr_version=bazarr_version,
                    sonarr_version=sonarr_version, radarr_version=radarr_version,
                    operating_system=platform.platform(), python_version=platform.python_version(),
                    config_dir=args.config_dir, bazarr_dir=os.path.normcase(os.path.dirname(os.path.dirname(__file__))),
                    base_url=base_url, task_list=task_list, page_size=page_size, releases=releases,
                    current_port=settings.general.port, throttled_providers=throttled_providers)


@route(base_url + 'logs')
@custom_auth_basic(check_credentials)
def get_logs():
    authorize()
    logs = []
    with io.open(os.path.join(args.config_dir, 'log', 'bazarr.log'), encoding='UTF-8') as file:
        for line in file.readlines():
            lin = []
            lin = line.split('|')
            logs.append(lin)
        logs.reverse()
    
    return dict(data=logs)


@route(base_url + 'execute/<taskid>')
@custom_auth_basic(check_credentials)
def execute_task(taskid):
    authorize()
    ref = request.environ['HTTP_REFERER']

    scheduler.execute_job_now(taskid)

    redirect(ref)


@route(base_url + 'remove_subtitles', method='POST')
@custom_auth_basic(check_credentials)
def remove_subtitles():
    authorize()
    episodePath = request.forms.episodePath
    language = request.forms.get('language')
    subtitlesPath = request.forms.subtitlesPath
    sonarrSeriesId = request.forms.get('sonarrSeriesId')
    sonarrEpisodeId = request.forms.get('sonarrEpisodeId')
    
    try:
        os.remove(subtitlesPath)
        result = language_from_alpha3(language) + " subtitles deleted from disk."
        history_log(0, sonarrSeriesId, sonarrEpisodeId, result, language=alpha2_from_alpha3(language))
    except OSError as e:
        logging.exception('BAZARR cannot delete subtitles file: ' + subtitlesPath)
    store_subtitles(path_replace_reverse(episodePath), episodePath)


@route(base_url + 'remove_subtitles_movie', method='POST')
@custom_auth_basic(check_credentials)
def remove_subtitles_movie():
    authorize()
    moviePath = request.forms.moviePath
    language = request.forms.get('language')
    subtitlesPath = request.forms.subtitlesPath
    radarrId = request.forms.get('radarrId')
    
    try:
        os.remove(subtitlesPath)
        result = language_from_alpha3(language) + " subtitles deleted from disk."
        history_log_movie(0, radarrId, result, language=alpha2_from_alpha3(language))
    except OSError as e:
        logging.exception('BAZARR cannot delete subtitles file: ' + subtitlesPath)
    store_subtitles_movie(path_replace_reverse_movie(moviePath), moviePath)


@route(base_url + 'get_subtitle', method='POST')
@custom_auth_basic(check_credentials)
def get_subtitle():
    authorize()
    ref = request.environ['HTTP_REFERER']

    episodePath = request.forms.episodePath
    sceneName = request.forms.sceneName
    language = request.forms.get('language')
    hi = request.forms.get('hi')
    forced = request.forms.get('forced')
    sonarrSeriesId = request.forms.get('sonarrSeriesId')
    sonarrEpisodeId = request.forms.get('sonarrEpisodeId')
    title = request.forms.title

    data = database.execute("SELECT audio_language FROM table_shows WHERE sonarrSeriesId=?", (sonarrSeriesId,), only_one=True)
    audio_language = data['audio_language']

    providers_list = get_providers()
    providers_auth = get_providers_auth()
    
    try:
        result = download_subtitle(episodePath, language, audio_language, hi, forced, providers_list, providers_auth, sceneName, title,
                                   'series')
        if result is not None:
            message = result[0]
            path = result[1]
            forced = result[5]
            language_code = result[2] + ":forced" if forced else result[2]
            provider = result[3]
            score = result[4]
            history_log(1, sonarrSeriesId, sonarrEpisodeId, message, path, language_code, provider, score)
            send_notifications(sonarrSeriesId, sonarrEpisodeId, message)
            store_subtitles(path, episodePath)
        redirect(ref)
    except OSError:
        pass


@route(base_url + 'manual_search', method='POST')
@custom_auth_basic(check_credentials)
def manual_search_json():
    authorize()
    
    episodePath = request.forms.episodePath
    sceneName = request.forms.sceneName
    language = request.forms.get('language')
    hi = request.forms.get('hi')
    forced = request.forms.get('forced')
    title = request.forms.title
    
    providers_list = get_providers()
    providers_auth = get_providers_auth()
    
    data = manual_search(episodePath, language, hi, forced, providers_list, providers_auth, sceneName, title, 'series')
    return dict(data=data)


@route(base_url + 'manual_get_subtitle', method='POST')
@custom_auth_basic(check_credentials)
def manual_get_subtitle():
    authorize()
    ref = request.environ['HTTP_REFERER']
    
    episodePath = request.forms.episodePath
    sceneName = request.forms.sceneName
    language = request.forms.get('language')
    hi = request.forms.get('hi')
    forced = request.forms.get('forced')
    selected_provider = request.forms.get('provider')
    subtitle = request.forms.subtitle
    sonarrSeriesId = request.forms.get('sonarrSeriesId')
    sonarrEpisodeId = request.forms.get('sonarrEpisodeId')
    title = request.forms.title

    data = database.execute("SELECT audio_language FROM table_shows WHERE sonarrSeriesId=?", (sonarrSeriesId,), only_one=True)
    audio_language = data['audio_language']

    providers_auth = get_providers_auth()
    
    try:
        result = manual_download_subtitle(episodePath, language, audio_language, hi, forced, subtitle, selected_provider,
                                          providers_auth,
                                          sceneName, title, 'series')
        if result is not None:
            message = result[0]
            path = result[1]
            forced = result[5]
            language_code = result[2] + ":forced" if forced else result[2]
            provider = result[3]
            score = result[4]
            history_log(2, sonarrSeriesId, sonarrEpisodeId, message, path, language_code, provider, score)
            send_notifications(sonarrSeriesId, sonarrEpisodeId, message)
            store_subtitles(path, episodePath)
        redirect(ref)
    except OSError:
        pass


@route(base_url + 'manual_upload_subtitle', method='POST')
@custom_auth_basic(check_credentials)
def perform_manual_upload_subtitle():
    authorize()
    ref = request.environ['HTTP_REFERER']

    episodePath = request.forms.get('episodePath')
    sceneName = request.forms.get('sceneName')
    language = request.forms.get('language')
    forced = True if request.forms.get('forced') == '1' else False
    upload = request.files.get('upload')
    sonarrSeriesId = request.forms.get('sonarrSeriesId')
    sonarrEpisodeId = request.forms.get('sonarrEpisodeId')
<<<<<<< HEAD
    title = request.forms.title
    
    data = database.execute("SELECT audio_language FROM table_shows WHERE sonarrSeriesId=?", (sonarrSeriesId,), only_one=True)
    audio_language = data['audio_language']
=======
    title = request.forms.get('title')
>>>>>>> 7c7c9a7b

    _, ext = os.path.splitext(upload.filename)

    if ext not in SUBTITLE_EXTENSIONS:
        raise ValueError('A subtitle of an invalid format was uploaded.')

    try:
        result = manual_upload_subtitle(path=episodePath,
                                        language=language,
                                        forced=forced,
                                        title=title,
                                        scene_name=sceneName,
                                        media_type='series',
                                        subtitle=upload,
                                        audio_language=audio_language)

        if result is not None:
            message = result[0]
            path = result[1]
            language_code = language + ":forced" if forced else language
            provider = "manual"
            score = 360
            history_log(4, sonarrSeriesId, sonarrEpisodeId, message, path, language_code, provider, score)
            send_notifications(sonarrSeriesId, sonarrEpisodeId, message)
            store_subtitles(path, episodePath)

        redirect(ref)
    except OSError:
        pass


@route(base_url + 'get_subtitle_movie', method='POST')
@custom_auth_basic(check_credentials)
def get_subtitle_movie():
    authorize()
    ref = request.environ['HTTP_REFERER']
    
    moviePath = request.forms.moviePath
    sceneName = request.forms.sceneName
    language = request.forms.get('language')
    hi = request.forms.get('hi')
    forced = request.forms.get('forced')
    radarrId = request.forms.get('radarrId')
    title = request.forms.title

    data = database.execute("SELECT audio_language FROM table_movies WHERE radarrId=?", (radarrId,), only_one=True)
    audio_language = data['audio_language']

    providers_list = get_providers()
    providers_auth = get_providers_auth()
    
    try:
        result = download_subtitle(moviePath, language, audio_language, hi, forced, providers_list, providers_auth, sceneName, title,
                                   'movie')
        if result is not None:
            message = result[0]
            path = result[1]
            forced = result[5]
            language_code = result[2] + ":forced" if forced else result[2]
            provider = result[3]
            score = result[4]
            history_log_movie(1, radarrId, message, path, language_code, provider, score)
            send_notifications_movie(radarrId, message)
            store_subtitles_movie(path, moviePath)
        redirect(ref)
    except OSError:
        pass


@route(base_url + 'manual_search_movie', method='POST')
@custom_auth_basic(check_credentials)
def manual_search_movie_json():
    authorize()
    
    moviePath = request.forms.moviePath
    sceneName = request.forms.sceneName
    language = request.forms.get('language')
    hi = request.forms.get('hi')
    forced = request.forms.get('forced')
    title = request.forms.title
    
    providers_list = get_providers()
    providers_auth = get_providers_auth()
    
    data = manual_search(moviePath, language, hi, forced, providers_list, providers_auth, sceneName, title, 'movie')
    return dict(data=data)


@route(base_url + 'manual_get_subtitle_movie', method='POST')
@custom_auth_basic(check_credentials)
def manual_get_subtitle_movie():
    authorize()
    ref = request.environ['HTTP_REFERER']
    
    moviePath = request.forms.moviePath
    sceneName = request.forms.sceneName
    language = request.forms.get('language')
    hi = request.forms.get('hi')
    forced = request.forms.get('forced')
    selected_provider = request.forms.provider
    subtitle = request.forms.subtitle
    radarrId = request.forms.get('radarrId')
    title = request.forms.title

    data = database.execute("SELECT audio_language FROM table_movies WHERE radarrId=?", (radarrId,), only_one=True)
    audio_language = data['audio_language']

    providers_auth = get_providers_auth()
    
    try:
        result = manual_download_subtitle(moviePath, language, audio_language, hi, forced, subtitle, selected_provider, providers_auth,
                                          sceneName, title, 'movie')
        if result is not None:
            message = result[0]
            path = result[1]
            forced = result[5]
            language_code = result[2] + ":forced" if forced else result[2]
            provider = result[3]
            score = result[4]
            history_log_movie(2, radarrId, message, path, language_code, provider, score)
            send_notifications_movie(radarrId, message)
            store_subtitles_movie(path, moviePath)
        redirect(ref)
    except OSError:
        pass


@route(base_url + 'manual_upload_subtitle_movie', method='POST')
@custom_auth_basic(check_credentials)
def perform_manual_upload_subtitle_movie():
    authorize()
    ref = request.environ['HTTP_REFERER']

    moviePath = request.forms.get('moviePath')
    sceneName = request.forms.get('sceneName')
    language = request.forms.get('language')
    forced = True if request.forms.get('forced') == '1' else False
    upload = request.files.get('upload')
    radarrId = request.forms.get('radarrId')
    title = request.forms.get('title')

    data = database.execute("SELECT audio_language FROM table_movies WHERE radarrId=?", (radarrId,), only_one=True)
    audio_language = data['audio_language']

    _, ext = os.path.splitext(upload.filename)

    if ext not in SUBTITLE_EXTENSIONS:
        raise ValueError('A subtitle of an invalid format was uploaded.')

    try:
        result = manual_upload_subtitle(path=moviePath,
                                        language=language,
                                        forced=forced,
                                        title=title,
                                        scene_name=sceneName,
                                        media_type='movie',
                                        subtitle=upload,
                                        audio_language=audio_language)

        if result is not None:
            message = result[0]
            path = result[1]
            language_code = language + ":forced" if forced else language
            provider = "manual"
            score = 120
            history_log_movie(4, radarrId, message, path, language_code, provider, score)
            send_notifications_movie(radarrId, message)
            store_subtitles_movie(path, moviePath)

        redirect(ref)
    except OSError:
        pass


def configured():
    database.execute("UPDATE system SET configured = 1")


@route(base_url + 'api/series/wanted')
def api_wanted():
    data = database.execute("SELECT table_shows.title as seriesTitle, table_episodes.season || 'x' || table_episodes.episode as episode_number, "
                            "table_episodes.title as episodeTitle, table_episodes.missing_subtitles FROM table_episodes "
                            "INNER JOIN table_shows on table_shows.sonarrSeriesId = table_episodes.sonarrSeriesId "
                            "WHERE table_episodes.missing_subtitles != '[]' ORDER BY table_episodes._rowid_ DESC "
                            "LIMIT 10")

    wanted_subs = []
    for item in data:
        wanted_subs.append([item['seriesTitle'], item['episode_number'], item['episodeTitle'], item['missing_subtitles']])

    return dict(subtitles=wanted_subs)


@route(base_url + 'api/series/history')
def api_history():
    data = database.execute("SELECT table_shows.title as seriesTitle, "
                            "table_episodes.season || 'x' || table_episodes.episode as episode_number, "
                            "table_episodes.title as episodeTitle, "
                            "strftime('%Y-%m-%d', datetime(table_history.timestamp, 'unixepoch')) as date, "
                            "table_history.description FROM table_history "
                            "INNER JOIN table_shows on table_shows.sonarrSeriesId = table_history.sonarrSeriesId "
                            "INNER JOIN table_episodes on table_episodes.sonarrEpisodeId = table_history.sonarrEpisodeId "
                            "WHERE table_history.action != '0' ORDER BY id DESC LIMIT 10")

    history_subs = []
    for item in data:
        history_subs.append([item['seriesTitle'], item['episode_number'], item['episodeTitle'], item['date'], item['description']])

    return dict(subtitles=history_subs)


@route(base_url + 'api/movies/wanted')
def api_wanted():
    data = database.execute("SELECT table_movies.title, table_movies.missing_subtitles FROM table_movies "
                            "WHERE table_movies.missing_subtitles != '[]' ORDER BY table_movies._rowid_ DESC LIMIT 10")

    wanted_subs = []
    for item in data:
        wanted_subs.append([item['title'], item['missing_subtitles']])

    return dict(subtitles=wanted_subs)


@route(base_url + 'api/movies/history')
def api_history():
    data = database.execute("SELECT table_movies.title, strftime('%Y-%m-%d', "
                            "datetime(table_history_movie.timestamp, 'unixepoch')) as date, "
                            "table_history_movie.description FROM table_history_movie "
                            "INNER JOIN table_movies on table_movies.radarrId = table_history_movie.radarrId "
                            "WHERE table_history_movie.action != '0' ORDER BY id DESC LIMIT 10")

    history_subs = []
    for item in data:
        history_subs.append([item['title'], item['date'], item['description']])

    return dict(subtitles=history_subs)


@route(base_url + 'test_url/<protocol>/<url:path>', method='GET')
@custom_auth_basic(check_credentials)
def test_url(protocol, url):
    authorize()
    url = protocol + "://" + six.moves.urllib.parse.unquote(url)
    try:
        result = requests.get(url, allow_redirects=False, verify=False).json()['version']
    except Exception as e:
        logging.exception('BAZARR cannot successfully contact this URL: ' + url)
        return dict(status=False)
    else:
        return dict(status=True, version=result)


@route(base_url + 'test_notification/<protocol>/<provider:path>', method='GET')
@custom_auth_basic(check_credentials)
def test_notification(protocol, provider):
    authorize()
    provider = six.moves.urllib.parse.unquote(provider)
    apobj = apprise.Apprise()
    apobj.add(protocol + "://" + provider)
    
    apobj.notify(
        title='Bazarr test notification',
        body=('Test notification')
    )


@route(base_url + 'notifications')
@custom_auth_basic(check_credentials)
def notifications():
    authorize()
    if queueconfig.notifications:
        return queueconfig.notifications.read()
    else:
        return None


@route(base_url + 'running_tasks')
@custom_auth_basic(check_credentials)
def running_tasks_list():
    authorize()
    return dict(tasks=scheduler.get_running_tasks())


@route(base_url + 'episode_history/<no:int>')
@custom_auth_basic(check_credentials)
def episode_history(no):
    authorize()
    episode_history = database.execute("SELECT action, timestamp, language, provider, score FROM table_history "
                                       "WHERE sonarrEpisodeId=? ORDER BY timestamp DESC", (no,))
    for item in episode_history:
        if item['action'] == 0:
            item['action'] = "<div class ='ui inverted basic compact icon' data-tooltip='Subtitle file has been " \
                             "erased.' data-inverted='' data-position='top left'><i class='ui trash icon'></i></div>"
        elif item['action'] == 1:
            item['action'] = "<div class ='ui inverted basic compact icon' data-tooltip='Subtitle file has been " \
                             "downloaded.' data-inverted='' data-position='top left'><i class='ui download " \
                             "icon'></i></div>"
        elif item['action'] == 2:
            item['action'] = "<div class ='ui inverted basic compact icon' data-tooltip='Subtitle file has been " \
                             "manually downloaded.' data-inverted='' data-position='top left'><i class='ui user " \
                             "icon'></i></div>"
        elif item['action'] == 3:
            item['action'] = "<div class ='ui inverted basic compact icon' data-tooltip='Subtitle file has been " \
                             "upgraded.' data-inverted='' data-position='top left'><i class='ui recycle " \
                             "icon'></i></div>"
        elif item['action'] == 4:
            item['action'] = "<div class ='ui inverted basic compact icon' data-tooltip='Subtitle file has been " \
                             "manually uploaded.' data-inverted='' data-position='top left'><i class='ui cloud " \
                             "upload icon'></i></div>"
        item['timestamp'] = "<div data-tooltip='" + \
                            time.strftime('%d/%m/%Y %H:%M:%S', time.localtime(item['timestamp'])) + "'>" + \
                            pretty.date(datetime.fromtimestamp(item['timestamp'])) + "</div>"
        if item['language']:
            item['language'] = language_from_alpha2(item['language'])
        else:
            item['language'] = "<i>undefined</i>"
        if item['score']:
            item['score'] = str(round((int(item['score']) * 100 / 360), 2)) + "%"

    return dict(data=episode_history)


@route(base_url + 'movie_history/<no:int>')
@custom_auth_basic(check_credentials)
def movie_history(no):
    authorize()
    movie_history = database.execute("SELECT action, timestamp, language, provider, score FROM table_history_movie "
                                     "WHERE radarrId=? ORDER BY timestamp DESC", (no,))
    for item in movie_history:
        if item['action'] == 0:
            item['action'] = "<div class ='ui inverted basic compact icon' data-tooltip='Subtitle file has been " \
                             "erased.' data-inverted='' data-position='top left'><i class='ui trash icon'></i></div>"
        elif item['action'] == 1:
            item['action'] = "<div class ='ui inverted basic compact icon' data-tooltip='Subtitle file has been " \
                             "downloaded.' data-inverted='' data-position='top left'><i class='ui download " \
                             "icon'></i></div>"
        elif item['action'] == 2:
            item['action'] = "<div class ='ui inverted basic compact icon' data-tooltip='Subtitle file has been " \
                             "manually downloaded.' data-inverted='' data-position='top left'><i class='ui user " \
                             "icon'></i></div>"
        elif item['action'] == 3:
            item['action'] = "<div class ='ui inverted basic compact icon' data-tooltip='Subtitle file has been " \
                             "upgraded.' data-inverted='' data-position='top left'><i class='ui recycle " \
                             "icon'></i></div>"
        elif item['action'] == 4:
            item['action'] = "<div class ='ui inverted basic compact icon' data-tooltip='Subtitle file has been " \
                             "manually uploaded.' data-inverted='' data-position='top left'><i class='ui cloud " \
                             "upload icon'></i></div>"

        item['timestamp'] = "<div data-tooltip='" + \
                            time.strftime('%d/%m/%Y %H:%M:%S', time.localtime(item['timestamp'])) + "'>" + \
                            pretty.date(datetime.fromtimestamp(item['timestamp'])) + "</div>"
        if item['language']:
            item['language'] = language_from_alpha2(item['language'])
        else:
            item['language'] = "<i>undefined</i>"
        if item['score']:
            item['score'] = str(round((int(item['score']) * 100 / 120), 2)) + '%'

    return dict(data=movie_history)


# Don't put any route under this one
@route(base_url + 'api/help')
def api_help():
    endpoints = []
    for route in app.app.routes:
        if '/api/' in route.rule:
            endpoints.append(route.rule)

    return dict(endpoints=endpoints)


# Mute DeprecationWarning
warnings.simplefilter("ignore", DeprecationWarning)
# Mute Insecure HTTPS requests made to Sonarr and Radarr
warnings.filterwarnings('ignore', message='Unverified HTTPS request')
if six.PY3:
    warnings.simplefilter("ignore", BrokenPipeError)
server = CherryPyWSGIServer((str(settings.general.ip), (int(args.port) if args.port else int(settings.general.port))), app)
try:
    logging.info('BAZARR is started and waiting for request on http://' + str(settings.general.ip) + ':' + (str(
        args.port) if args.port else str(settings.general.port)) + str(base_url))
    server.start()
except KeyboardInterrupt:
    doShutdown()<|MERGE_RESOLUTION|>--- conflicted
+++ resolved
@@ -1855,14 +1855,10 @@
     upload = request.files.get('upload')
     sonarrSeriesId = request.forms.get('sonarrSeriesId')
     sonarrEpisodeId = request.forms.get('sonarrEpisodeId')
-<<<<<<< HEAD
-    title = request.forms.title
+    title = request.forms.get('title')
     
     data = database.execute("SELECT audio_language FROM table_shows WHERE sonarrSeriesId=?", (sonarrSeriesId,), only_one=True)
     audio_language = data['audio_language']
-=======
-    title = request.forms.get('title')
->>>>>>> 7c7c9a7b
 
     _, ext = os.path.splitext(upload.filename)
 
