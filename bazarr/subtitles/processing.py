# coding=utf-8
# fmt: off

import logging

from app.config import settings, sync_checker as _defaul_sync_checker
from utilities.path_mappings import path_mappings
from utilities.post_processing import pp_replace, set_chmod
from languages.get_languages import alpha2_from_alpha3, alpha2_from_language, alpha3_from_language, language_from_alpha3
from app.database import TableEpisodes, TableMovies, database, select
from utilities.analytics import event_tracker
from radarr.notify import notify_radarr
from sonarr.notify import notify_sonarr
from app.event_handler import event_stream

from .utils import _get_download_code3
from .post_processing import postprocessing
from .utils import _get_scores


class ProcessSubtitlesResult:
    def __init__(self, message, reversed_path, downloaded_language_code2, downloaded_provider, score, forced,
                 subtitle_id, reversed_subtitles_path, hearing_impaired, matched=None, not_matched=None):
        self.message = message
        self.path = reversed_path
        self.provider = downloaded_provider
        self.score = score
        self.subs_id = subtitle_id
        self.subs_path = reversed_subtitles_path
        self.matched = matched
        self.not_matched = not_matched

        if hearing_impaired:
            self.language_code = f"{downloaded_language_code2}:hi"
        elif forced:
            self.language_code = f"{downloaded_language_code2}:forced"
        else:
            self.language_code = downloaded_language_code2


def process_subtitle(subtitle, media_type, audio_language, path, max_score, is_upgrade=False, is_manual=False):
    use_postprocessing = settings.general.use_postprocessing
    postprocessing_cmd = settings.general.postprocessing_cmd

    downloaded_provider = subtitle.provider_name
    uploader = subtitle.uploader
    release_info = subtitle.release_info
    downloaded_language_code3 = _get_download_code3(subtitle)

    downloaded_language = language_from_alpha3(downloaded_language_code3)
    downloaded_language_code2 = alpha2_from_alpha3(downloaded_language_code3)
    audio_language_code2 = alpha2_from_language(audio_language)
    audio_language_code3 = alpha3_from_language(audio_language)
    downloaded_path = subtitle.storage_path
    subtitle_id = subtitle.id
    if subtitle.language.hi:
        modifier_string = " HI"
    elif subtitle.language.forced:
        modifier_string = " forced"
    else:
        modifier_string = ""
    logging.debug(f'BAZARR Subtitles file saved to disk: {downloaded_path}')
    if is_upgrade:
        action = "upgraded"
    elif is_manual:
        action = "manually downloaded"
    else:
        action = "downloaded"

    percent_score = round(subtitle.score * 100 / max_score, 2)
    message = (f"{downloaded_language}{modifier_string} subtitles {action} from {downloaded_provider} with a score of "
               f"{percent_score}%.")

    sync_checker = _defaul_sync_checker
    logging.debug("Sync checker: %s", sync_checker)

    if media_type == 'series':
        episode_metadata = database.execute(
            select(TableEpisodes.sonarrSeriesId, TableEpisodes.sonarrEpisodeId)
            .where(TableEpisodes.path == path_mappings.path_replace_reverse(path)))\
            .first()
        if not episode_metadata:
            return
        series_id = episode_metadata.sonarrSeriesId
        episode_id = episode_metadata.sonarrEpisodeId

<<<<<<< HEAD
        from .sync import sync_subtitles
        sync_subtitles(video_path=path, srt_path=downloaded_path,
                       forced=subtitle.language.forced,
                       srt_lang=downloaded_language_code2,
                       percent_score=percent_score,
                       sonarr_series_id=episode_metadata.sonarrSeriesId,
                       sonarr_episode_id=episode_metadata.sonarrEpisodeId)
=======
        if sync_checker(subtitle) is True:
            from .sync import sync_subtitles
            sync_subtitles(video_path=path, srt_path=downloaded_path,
                           forced=subtitle.language.forced,
                           srt_lang=downloaded_language_code2, media_type=media_type,
                           percent_score=percent_score,
                           sonarr_series_id=episode_metadata.sonarrSeriesId,
                           sonarr_episode_id=episode_metadata.sonarrEpisodeId)
>>>>>>> c17d1273
    else:
        movie_metadata = database.execute(
            select(TableMovies.radarrId)
            .where(TableMovies.path == path_mappings.path_replace_reverse_movie(path)))\
            .first()
        if not movie_metadata:
            return
        series_id = ""
        episode_id = movie_metadata.radarrId

<<<<<<< HEAD
        from .sync import sync_subtitles
        sync_subtitles(video_path=path, srt_path=downloaded_path,
                       forced=subtitle.language.forced,
                       srt_lang=downloaded_language_code2,
                       percent_score=percent_score,
                       radarr_id=movie_metadata.radarrId)
=======
        if sync_checker(subtitle) is True:
            from .sync import sync_subtitles
            sync_subtitles(video_path=path, srt_path=downloaded_path,
                           forced=subtitle.language.forced,
                           srt_lang=downloaded_language_code2, media_type=media_type,
                           percent_score=percent_score,
                           radarr_id=movie_metadata.radarrId)
>>>>>>> c17d1273

    if use_postprocessing is True:
        command = pp_replace(postprocessing_cmd, path, downloaded_path, downloaded_language, downloaded_language_code2,
                             downloaded_language_code3, audio_language, audio_language_code2, audio_language_code3,
                             percent_score, subtitle_id, downloaded_provider, uploader, release_info, series_id, episode_id)

        if media_type == 'series':
            use_pp_threshold = settings.general.use_postprocessing_threshold
            pp_threshold = int(settings.general.postprocessing_threshold)
        else:
            use_pp_threshold = settings.general.use_postprocessing_threshold_movie
            pp_threshold = int(settings.general.postprocessing_threshold_movie)

        if not use_pp_threshold or (use_pp_threshold and percent_score < pp_threshold):
            logging.debug(f"BAZARR Using post-processing command: {command}")
            postprocessing(command, path)
            set_chmod(subtitles_path=downloaded_path)
        else:
            logging.debug(f"BAZARR post-processing skipped because subtitles score isn't below this "
                          f"threshold value: {pp_threshold}%")

    if media_type == 'series':
        reversed_path = path_mappings.path_replace_reverse(path)
        reversed_subtitles_path = path_mappings.path_replace_reverse(downloaded_path)
        notify_sonarr(episode_metadata.sonarrSeriesId)
        event_stream(type='series', action='update', payload=episode_metadata.sonarrSeriesId)
        event_stream(type='episode-wanted', action='delete',
                     payload=episode_metadata.sonarrEpisodeId)

    else:
        reversed_path = path_mappings.path_replace_reverse_movie(path)
        reversed_subtitles_path = path_mappings.path_replace_reverse_movie(downloaded_path)
        notify_radarr(movie_metadata.radarrId)
        event_stream(type='movie-wanted', action='delete', payload=movie_metadata.radarrId)

    event_tracker.track_subtitles(provider=downloaded_provider, action=action, language=downloaded_language)

    return ProcessSubtitlesResult(message=message,
                                  reversed_path=reversed_path,
                                  downloaded_language_code2=downloaded_language_code2,
                                  downloaded_provider=downloaded_provider,
                                  score=subtitle.score,
                                  forced=subtitle.language.forced,
                                  subtitle_id=subtitle.id,
                                  reversed_subtitles_path=reversed_subtitles_path,
                                  hearing_impaired=subtitle.language.hi,
                                  matched=list(subtitle.matches or []),
                                  not_matched=_get_not_matched(subtitle, media_type)),


def _get_not_matched(subtitle, media_type):
    _, _, scores = _get_scores(media_type)

    if subtitle.matches and isinstance(subtitle.matches, set) and 'hash' not in subtitle.matches:
        return list(set(scores) - set(subtitle.matches))
    else:
        return []<|MERGE_RESOLUTION|>--- conflicted
+++ resolved
@@ -84,24 +84,14 @@
         series_id = episode_metadata.sonarrSeriesId
         episode_id = episode_metadata.sonarrEpisodeId
 
-<<<<<<< HEAD
-        from .sync import sync_subtitles
-        sync_subtitles(video_path=path, srt_path=downloaded_path,
-                       forced=subtitle.language.forced,
-                       srt_lang=downloaded_language_code2,
-                       percent_score=percent_score,
-                       sonarr_series_id=episode_metadata.sonarrSeriesId,
-                       sonarr_episode_id=episode_metadata.sonarrEpisodeId)
-=======
         if sync_checker(subtitle) is True:
             from .sync import sync_subtitles
             sync_subtitles(video_path=path, srt_path=downloaded_path,
                            forced=subtitle.language.forced,
-                           srt_lang=downloaded_language_code2, media_type=media_type,
+                           srt_lang=downloaded_language_code2,
                            percent_score=percent_score,
                            sonarr_series_id=episode_metadata.sonarrSeriesId,
                            sonarr_episode_id=episode_metadata.sonarrEpisodeId)
->>>>>>> c17d1273
     else:
         movie_metadata = database.execute(
             select(TableMovies.radarrId)
@@ -112,22 +102,13 @@
         series_id = ""
         episode_id = movie_metadata.radarrId
 
-<<<<<<< HEAD
-        from .sync import sync_subtitles
-        sync_subtitles(video_path=path, srt_path=downloaded_path,
-                       forced=subtitle.language.forced,
-                       srt_lang=downloaded_language_code2,
-                       percent_score=percent_score,
-                       radarr_id=movie_metadata.radarrId)
-=======
         if sync_checker(subtitle) is True:
             from .sync import sync_subtitles
             sync_subtitles(video_path=path, srt_path=downloaded_path,
                            forced=subtitle.language.forced,
-                           srt_lang=downloaded_language_code2, media_type=media_type,
+                           srt_lang=downloaded_language_code2,
                            percent_score=percent_score,
                            radarr_id=movie_metadata.radarrId)
->>>>>>> c17d1273
 
     if use_postprocessing is True:
         command = pp_replace(postprocessing_cmd, path, downloaded_path, downloaded_language, downloaded_language_code2,
