--- conflicted
+++ resolved
@@ -52,21 +52,7 @@
             logging.debug('BAZARR FFmpeg used is %s', ffmpeg_exe)
 
         self.ffmpeg_path = os.path.dirname(ffmpeg_exe)
-        unparsed_args = [self.reference, '-i', self.srtin, '-o', self.srtout, '--ffmpegpath', self.ffmpeg_path, '--vad',
-                         self.vad, '--log-dir-path', self.log_dir_path]
-        if settings.subsync.force_audio:
-            unparsed_args.append('--no-fix-framerate')
-            unparsed_args.append('--reference-stream')
-            unparsed_args.append('a:0')
-        if settings.subsync.debug:
-            unparsed_args.append('--make-test-case')
-        parser = make_parser()
-        self.args = parser.parse_args(args=unparsed_args)
-        if os.path.isfile(self.srtout):
-            os.remove(self.srtout)
-            logging.debug('BAZARR deleted the previous subtitles synchronization attempt file.')
         try:
-<<<<<<< HEAD
             unparsed_args = [self.reference, '-i', self.srtin, '-o', self.srtout, '--ffmpegpath', self.ffmpeg_path,
                              '--vad', self.vad, '--log-dir-path', self.log_dir_path, '--max-offset-seconds',
                              str(settings.subsync.max_offset_seconds)]
@@ -87,8 +73,6 @@
             if os.path.isfile(self.srtout):
                 os.remove(self.srtout)
                 logging.debug('BAZARR deleted the previous subtitles synchronization attempt file.')
-=======
->>>>>>> cb633d31
             result = run(self.args)
         except Exception:
             logging.exception('BAZARR an exception occurs during the synchronization process for this subtitles: '
