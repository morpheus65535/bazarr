--- conflicted
+++ resolved
@@ -11,11 +11,7 @@
 
 from app.config import settings
 from app.database import get_exclusion_clause, get_audio_profile_languages, TableShows, TableEpisodes, TableMovies, \
-<<<<<<< HEAD
-    TableHistory, TableHistoryMovie, database, select, func
-=======
-    TableHistory, TableHistoryMovie, get_profiles_list
->>>>>>> 560a697b
+    TableHistory, TableHistoryMovie, database, select, func, get_profiles_list
 from app.event_handler import show_progress, hide_progress
 from app.get_providers import get_providers
 from app.notifier import send_notifications, send_notifications_movie
@@ -262,22 +258,8 @@
         .join(TableShows, onclause=TableHistory.sonarrSeriesId == TableShows.sonarrSeriesId) \
         .join(TableEpisodes, onclause=TableHistory.sonarrEpisodeId == TableEpisodes.sonarrEpisodeId) \
         .where(reduce(operator.and_, upgradable_episodes_conditions)) \
-<<<<<<< HEAD
         .order_by(TableHistory.timestamp.desc())\
         .subquery()
-=======
-        .order_by(TableHistory.timestamp.desc()) \
-        .dicts()
-
-    if not upgradable_episodes:
-        return []
-    else:
-        upgradable_episodes = [x for x in upgradable_episodes if _language_still_desired(x['language'], x['profileId'])]
-        logging.debug(f"{len(upgradable_episodes)} potentially upgradable episode subtitles have been found, let's "
-                      f"filter them...")
-
-        return parse_upgradable_list(upgradable_list=upgradable_episodes, perfect_score=357, media_type='series')
->>>>>>> 560a697b
 
 
 def get_upgradable_movies_subtitles():
@@ -303,19 +285,7 @@
         .join(TableMovies, onclause=TableHistoryMovie.radarrId == TableMovies.radarrId) \
         .where(reduce(operator.and_, upgradable_movies_conditions)) \
         .order_by(TableHistoryMovie.timestamp.desc()) \
-<<<<<<< HEAD
         .subquery()
-=======
-        .dicts()
-
-    if not upgradable_movies:
-        return []
-    else:
-        upgradable_movies = [x for x in upgradable_movies if _language_still_desired(x['language'], x['profileId'])]
-        logging.debug(f"{len(upgradable_movies)} potentially upgradable movie subtitles have been found, let's filter "
-                      f"them...")
-
-        return parse_upgradable_list(upgradable_list=upgradable_movies, perfect_score=117, media_type='movie')
 
 
 def _language_still_desired(language, profile_id):
@@ -339,5 +309,4 @@
         else:
             results.append(item['language'])
             results.append(item['language'] + ':hi')
-    return results
->>>>>>> 560a697b
+    return results