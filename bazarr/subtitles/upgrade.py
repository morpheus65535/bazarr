# coding=utf-8
# fmt: off

import logging
import operator
import ast

from datetime import datetime, timedelta
from functools import reduce
from sqlalchemy import and_

from app.config import settings
from app.database import get_exclusion_clause, get_audio_profile_languages, TableShows, TableEpisodes, TableMovies, \
    TableHistory, TableHistoryMovie, database, select, func, get_profiles_list
from app.event_handler import show_progress, hide_progress
from app.get_providers import get_providers
from app.notifier import send_notifications, send_notifications_movie
from radarr.history import history_log_movie
from sonarr.history import history_log
from subtitles.indexer.movies import store_subtitles_movie
from subtitles.indexer.series import store_subtitles
from utilities.path_mappings import path_mappings
from .download import generate_subtitles


def upgrade_subtitles():
    use_sonarr = settings.general.use_sonarr
    use_radarr = settings.general.use_radarr

    if use_sonarr:
        episodes_to_upgrade = get_upgradable_episode_subtitles()
        episodes_data = [{
            'id': x.id,
            'seriesTitle': x.seriesTitle,
            'season': x.season,
            'episode': x.episode,
            'title': x.title,
            'language': x.language,
            'audio_language': x.audio_language,
            'video_path': x.video_path,
            'sceneName': x.sceneName,
            'score': x.score,
            'sonarrEpisodeId': x.sonarrEpisodeId,
            'sonarrSeriesId': x.sonarrSeriesId,
            'subtitles_path': x.subtitles_path,
            'path': x.path,
            'external_subtitles': [y[1] for y in ast.literal_eval(x.external_subtitles) if y[1]],
            'upgradable': bool(x.upgradable),
        } for x in database.execute(
            select(TableHistory.id,
                   TableShows.title.label('seriesTitle'),
                   TableEpisodes.season,
                   TableEpisodes.episode,
                   TableEpisodes.title,
                   TableHistory.language,
                   TableEpisodes.audio_language,
                   TableHistory.video_path,
                   TableEpisodes.sceneName,
                   TableHistory.score,
                   TableHistory.sonarrEpisodeId,
                   TableHistory.sonarrSeriesId,
                   TableHistory.subtitles_path,
                   TableEpisodes.path,
                   TableShows.profileId,
                   TableEpisodes.subtitles.label('external_subtitles'),
                   episodes_to_upgrade.c.id.label('upgradable'))
            .select_from(TableHistory)
            .join(TableShows, onclause=TableHistory.sonarrSeriesId == TableShows.sonarrSeriesId)
            .join(TableEpisodes, onclause=TableHistory.sonarrEpisodeId == TableEpisodes.sonarrEpisodeId)
            .join(episodes_to_upgrade, onclause=TableHistory.id == episodes_to_upgrade.c.id, isouter=True)
            .where(episodes_to_upgrade.c.id.is_not(None)))
            .all() if _language_still_desired(x.language, x.profileId)]

        for item in episodes_data:
            if item['upgradable']:
                if item['subtitles_path'] not in item['external_subtitles'] or \
                        not item['video_path'] == item['path']:
                    item.update({"upgradable": False})

            del item['path']
            del item['external_subtitles']

        count_episode_to_upgrade = len(episodes_data)

        for i, episode in enumerate(episodes_data):
            providers_list = get_providers()

            show_progress(id='upgrade_episodes_progress',
                          header='Upgrading episodes subtitles...',
                          name='{0} - S{1:02d}E{2:02d} - {3}'.format(episode['seriesTitle'],
                                                                     episode['season'],
                                                                     episode['episode'],
                                                                     episode['title']),
                          value=i,
                          count=count_episode_to_upgrade)

            if not providers_list:
                logging.info("BAZARR All providers are throttled")
                return

            language, is_forced, is_hi = parse_language_string(episode['language'])

            audio_language_list = get_audio_profile_languages(episode['audio_language'])
            if len(audio_language_list) > 0:
                audio_language = audio_language_list[0]['name']
            else:
                audio_language = 'None'

            result = list(generate_subtitles(path_mappings.path_replace(episode['video_path']),
                                             [(language, is_hi, is_forced)],
                                             audio_language,
                                             str(episode['sceneName']),
                                             episode['seriesTitle'],
                                             'series',
                                             forced_minimum_score=int(episode['score']),
                                             is_upgrade=True))

            if result:
                result = result[0]
                store_subtitles(episode['video_path'], path_mappings.path_replace(episode['video_path']))
                history_log(3, episode['sonarrSeriesId'], episode['sonarrEpisodeId'], result)
                send_notifications(episode['sonarrSeriesId'], episode['sonarrEpisodeId'], result.message)

        hide_progress(id='upgrade_episodes_progress')

    if use_radarr:
        movies_to_upgrade = get_upgradable_movies_subtitles()
        movies_data = [{
            'title': x.title,
            'language': x.language,
            'audio_language': x.audio_language,
            'video_path': x.video_path,
            'sceneName': x.sceneName,
            'score': x.score,
            'radarrId': x.radarrId,
            'path': x.path,
            'subtitles_path': x.subtitles_path,
            'external_subtitles': [y[1] for y in ast.literal_eval(x.external_subtitles) if y[1]],
            'upgradable': bool(x.upgradable),
        } for x in database.execute(
            select(TableMovies.title,
                   TableHistoryMovie.language,
                   TableMovies.audio_language,
                   TableHistoryMovie.video_path,
                   TableMovies.sceneName,
                   TableHistoryMovie.score,
                   TableHistoryMovie.radarrId,
                   TableHistoryMovie.subtitles_path,
                   TableMovies.path,
                   TableMovies.profileId,
                   TableMovies.subtitles.label('external_subtitles'),
                   movies_to_upgrade.c.id.label('upgradable'))
            .select_from(TableHistoryMovie)
            .join(TableMovies, onclause=TableHistoryMovie.radarrId == TableMovies.radarrId)
            .join(movies_to_upgrade, onclause=TableHistoryMovie.id == movies_to_upgrade.c.id, isouter=True)
            .where(movies_to_upgrade.c.id.is_not(None)))
            .all() if _language_still_desired(x.language, x.profileId)]

        for item in movies_data:
            if item['upgradable']:
                if item['subtitles_path'] not in item['external_subtitles'] or \
                        not item['video_path'] == item['path']:
                    item.update({"upgradable": False})

            del item['path']
            del item['external_subtitles']

        count_movie_to_upgrade = len(movies_data)

        for i, movie in enumerate(movies_data):
            providers_list = get_providers()

            show_progress(id='upgrade_movies_progress',
                          header='Upgrading movies subtitles...',
                          name=movie['title'],
                          value=i,
                          count=count_movie_to_upgrade)

            if not providers_list:
                logging.info("BAZARR All providers are throttled")
                return

            language, is_forced, is_hi = parse_language_string(movie['language'])

            audio_language_list = get_audio_profile_languages(movie['audio_language'])
            if len(audio_language_list) > 0:
                audio_language = audio_language_list[0]['name']
            else:
                audio_language = 'None'

            result = list(generate_subtitles(path_mappings.path_replace_movie(movie['video_path']),
                                             [(language, is_hi, is_forced)],
                                             audio_language,
                                             str(movie['sceneName']),
                                             movie['title'],
                                             'movie',
                                             forced_minimum_score=int(movie['score']),
                                             is_upgrade=True))
            if result:
                result = result[0]
                store_subtitles_movie(movie['video_path'],
                                      path_mappings.path_replace_movie(movie['video_path']))
                history_log_movie(3, movie['radarrId'], result)
                send_notifications_movie(movie['radarrId'], result.message)

        hide_progress(id='upgrade_movies_progress')

    logging.info('BAZARR Finished searching for Subtitles to upgrade. Check History for more information.')


def get_queries_condition_parameters():
    days_to_upgrade_subs = settings.general.days_to_upgrade_subs
    minimum_timestamp = (datetime.now() - timedelta(days=int(days_to_upgrade_subs)))

    if settings.general.upgrade_manual:
        query_actions = [1, 2, 3, 4, 6]
    else:
        query_actions = [1, 3]

    return [minimum_timestamp, query_actions]


def parse_language_string(language_string):
    if language_string.endswith('forced'):
        language = language_string.split(':')[0]
        is_forced = "True"
        is_hi = "False"
    elif language_string.endswith('hi'):
        language = language_string.split(':')[0]
        is_forced = "False"
        is_hi = "True"
    else:
        language = language_string.split(':')[0]
        is_forced = "False"
        is_hi = "False"

    return [language, is_forced, is_hi]


def get_upgradable_episode_subtitles():
<<<<<<< HEAD
    if not settings.general.upgrade_subs:
        return []
=======
    if not settings.general.getboolean('upgrade_subs'):
        # return an empty set of rows
        return select(TableHistory.id) \
            .where(TableHistory.id.is_(None)) \
            .subquery()
>>>>>>> d284e629

    max_id_timestamp = select(TableHistory.video_path,
                              TableHistory.language,
                              func.max(TableHistory.timestamp).label('timestamp')) \
        .group_by(TableHistory.video_path, TableHistory.language) \
        .distinct() \
        .subquery()

    minimum_timestamp, query_actions = get_queries_condition_parameters()

    upgradable_episodes_conditions = [(TableHistory.action.in_(query_actions)),
                                      (TableHistory.timestamp > minimum_timestamp),
                                      TableHistory.score.is_not(None),
                                      (TableHistory.score < 357)]
    upgradable_episodes_conditions += get_exclusion_clause('series')
    return select(TableHistory.id)\
        .select_from(TableHistory) \
        .join(max_id_timestamp, onclause=and_(TableHistory.video_path == max_id_timestamp.c.video_path,
                                              TableHistory.language == max_id_timestamp.c.language,
                                              max_id_timestamp.c.timestamp == TableHistory.timestamp)) \
        .join(TableShows, onclause=TableHistory.sonarrSeriesId == TableShows.sonarrSeriesId) \
        .join(TableEpisodes, onclause=TableHistory.sonarrEpisodeId == TableEpisodes.sonarrEpisodeId) \
        .where(reduce(operator.and_, upgradable_episodes_conditions)) \
        .order_by(TableHistory.timestamp.desc())\
        .subquery()


def get_upgradable_movies_subtitles():
<<<<<<< HEAD
    if not settings.general.upgrade_subs:
        return []
=======
    if not settings.general.getboolean('upgrade_subs'):
        # return an empty set of rows
        return select(TableHistoryMovie.id) \
            .where(TableHistoryMovie.id.is_(None)) \
            .subquery()
>>>>>>> d284e629

    max_id_timestamp = select(TableHistoryMovie.video_path,
                              TableHistoryMovie.language,
                              func.max(TableHistoryMovie.timestamp).label('timestamp')) \
        .group_by(TableHistoryMovie.video_path, TableHistoryMovie.language) \
        .distinct() \
        .subquery()

    minimum_timestamp, query_actions = get_queries_condition_parameters()

    upgradable_movies_conditions = [(TableHistoryMovie.action.in_(query_actions)),
                                    (TableHistoryMovie.timestamp > minimum_timestamp),
                                    TableHistoryMovie.score.is_not(None),
                                    (TableHistoryMovie.score < 117)]
    upgradable_movies_conditions += get_exclusion_clause('movie')
    return select(TableHistoryMovie.id) \
        .select_from(TableHistoryMovie) \
        .join(max_id_timestamp, onclause=and_(TableHistoryMovie.video_path == max_id_timestamp.c.video_path,
                                              TableHistoryMovie.language == max_id_timestamp.c.language,
                                              max_id_timestamp.c.timestamp == TableHistoryMovie.timestamp)) \
        .join(TableMovies, onclause=TableHistoryMovie.radarrId == TableMovies.radarrId) \
        .where(reduce(operator.and_, upgradable_movies_conditions)) \
        .order_by(TableHistoryMovie.timestamp.desc()) \
        .subquery()


def _language_still_desired(language, profile_id):
    if not profile_id:
        return False

    profile = get_profiles_list(profile_id)
    if profile and language in _language_from_items(profile['items']):
        return True
    else:
        return False


def _language_from_items(items):
    results = []
    for item in items:
        if item['forced'] == 'True':
            results.append(item['language'] + ':forced')
        elif item['hi'] == 'True':
            results.append(item['language'] + ':hi')
        else:
            results.append(item['language'])
            results.append(item['language'] + ':hi')
    return results<|MERGE_RESOLUTION|>--- conflicted
+++ resolved
@@ -238,16 +238,11 @@
 
 
 def get_upgradable_episode_subtitles():
-<<<<<<< HEAD
     if not settings.general.upgrade_subs:
-        return []
-=======
-    if not settings.general.getboolean('upgrade_subs'):
         # return an empty set of rows
         return select(TableHistory.id) \
             .where(TableHistory.id.is_(None)) \
             .subquery()
->>>>>>> d284e629
 
     max_id_timestamp = select(TableHistory.video_path,
                               TableHistory.language,
@@ -276,16 +271,11 @@
 
 
 def get_upgradable_movies_subtitles():
-<<<<<<< HEAD
     if not settings.general.upgrade_subs:
-        return []
-=======
-    if not settings.general.getboolean('upgrade_subs'):
         # return an empty set of rows
         return select(TableHistoryMovie.id) \
             .where(TableHistoryMovie.id.is_(None)) \
             .subquery()
->>>>>>> d284e629
 
     max_id_timestamp = select(TableHistoryMovie.video_path,
                               TableHistoryMovie.language,
