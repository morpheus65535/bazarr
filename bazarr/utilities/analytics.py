# coding=utf-8

import platform
import os
import logging

from ga4mp import GtagMP

from app.get_args import args
from app.config import settings
from radarr.info import get_radarr_info
from sonarr.info import get_sonarr_info


class EventTracker:
    def __init__(self):
        self.bazarr_version = os.environ["BAZARR_VERSION"].lstrip('v')
        self.os_version = platform.python_version()
        self.sonarr_version = get_sonarr_info.version()
        self.radarr_version = get_radarr_info.version()
        self.python_version = platform.platform()

        self.tracker = None

        self.start_tracker()

    def start_tracker(self):
        self.tracker = GtagMP(api_secret="qHRaseheRsic6-h2I_rIAA", measurement_id="G-3820T18GE3", client_id="temp")

        if not os.path.isfile(os.path.normpath(os.path.join(args.config_dir, 'config', 'analytics_visitor_id.txt'))):
            visitor_id = self.tracker.random_client_id()
            with open(os.path.normpath(os.path.join(args.config_dir, 'config', 'analytics_visitor_id.txt')), 'w+') \
                    as handle:
                handle.write(str(visitor_id))
        else:
            with open(os.path.normpath(os.path.join(args.config_dir, 'config', 'analytics_visitor_id.txt')), 'r') as \
                    handle:
                visitor_id = handle.read()

        self.tracker.client_id = visitor_id

        self.tracker.store.set_user_property(name="BazarrVersion", value=self.bazarr_version)
        self.tracker.store.set_user_property(name="PythonVersion", value=self.os_version)
        self.tracker.store.set_user_property(name="SonarrVersion", value=self.sonarr_version)
        self.tracker.store.set_user_property(name="RadarrVersion", value=self.radarr_version)
        self.tracker.store.set_user_property(name="OSVersion", value=self.python_version)

        self.tracker.store.save()

<<<<<<< HEAD
    def track(self, provider, action, language):
        if not settings.analyticsenabled:
=======
    def track_subtitles(self, provider, action, language):
        if not settings.analytics.getboolean('enabled'):
>>>>>>> af54c655
            return

        subtitles_event = self.tracker.create_new_event(name="subtitles")

        subtitles_event.set_event_param(name="subtitles_provider", value=provider)
        subtitles_event.set_event_param(name="subtitles_action", value=action)
        subtitles_event.set_event_param(name="subtitles_language", value=language)

        try:
            self.tracker.send(events=[subtitles_event])
        except Exception:
            logging.debug("BAZARR unable to track event.")
        else:
            self.tracker.store.save()

    def track_throttling(self, provider, exception_name, exception_info):
        if not settings.analytics.getboolean('enabled'):
            return

        throttling_event = self.tracker.create_new_event(name="throttling")

        throttling_event.set_event_param(name="provider", value=provider)
        throttling_event.set_event_param(name="exception_name", value=exception_name)
        throttling_event.set_event_param(name="exception_info", value=exception_info)

        try:
            self.tracker.send(events=[throttling_event])
        except Exception:
            logging.debug("BAZARR unable to track event.")
        else:
            self.tracker.store.save()


event_tracker = EventTracker()<|MERGE_RESOLUTION|>--- conflicted
+++ resolved
@@ -47,13 +47,8 @@
 
         self.tracker.store.save()
 
-<<<<<<< HEAD
-    def track(self, provider, action, language):
-        if not settings.analyticsenabled:
-=======
     def track_subtitles(self, provider, action, language):
-        if not settings.analytics.getboolean('enabled'):
->>>>>>> af54c655
+        if not settings.analytics.enabled:
             return
 
         subtitles_event = self.tracker.create_new_event(name="subtitles")
