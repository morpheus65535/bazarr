--- conflicted
+++ resolved
@@ -262,20 +262,11 @@
             store_subtitles(media_path)
             return False
         else:
-<<<<<<< HEAD
             history_log(0, series_id, episode_id, result, language=language_log,
                         video_path=media_path, subtitles_path=subtitles_path)
             store_subtitles(media_path)
+            event_stream(type='series', action='update', payload=series_id)
             event_stream(type='episode-wanted', action='update', payload=episode_id)
-=======
-            history_log(0, sonarr_series_id, sonarr_episode_id, result, language=language_log,
-                        video_path=path_mappings.path_replace_reverse(media_path),
-                        subtitles_path=path_mappings.path_replace_reverse(subtitles_path))
-            store_subtitles(path_mappings.path_replace_reverse(media_path), media_path)
-            notify_sonarr(sonarr_series_id)
-            event_stream(type='series', action='update', payload=sonarr_series_id)
-            event_stream(type='episode-wanted', action='update', payload=sonarr_episode_id)
->>>>>>> 1842ea76
             return True
     else:
         try:
