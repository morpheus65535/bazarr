--- conflicted
+++ resolved
@@ -62,13 +62,8 @@
     "sass": "^1.55.0",
     "typescript": "^4",
     "vite": "^3.2.1",
-<<<<<<< HEAD
-    "vite-plugin-checker": "^0.5.1",
+    "vite-plugin-checker": "^0.5.5",
     "vitest": "^0.25.0"
-=======
-    "vite-plugin-checker": "^0.5.5",
-    "vitest": "^0.24.3"
->>>>>>> c3406357
   },
   "scripts": {
     "start": "vite",
