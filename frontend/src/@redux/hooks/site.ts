--- conflicted
+++ resolved
@@ -1,15 +1,9 @@
 import { useCallback, useEffect } from "react";
 import { useSystemSettings } from ".";
 import {
-<<<<<<< HEAD
-  siteAddError,
-  siteChangeSidebar,
-  siteRemoveErrorByTimestamp,
-=======
   siteAddNotification,
   siteChangeSidebar,
   siteRemoveNotificationByTime,
->>>>>>> 72b6ab3c
 } from "../actions";
 import { useReduxAction, useReduxStore } from "./base";
 
