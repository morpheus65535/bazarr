declare namespace System {
  interface Task {
    interval: string;
    job_id: string;
    job_running: boolean;
    name: string;
    next_run_in: string;
    next_run_time: string;
  }

  interface Status {
    bazarr_config_directory: string;
    bazarr_directory: string;
    bazarr_version: string;
    operating_system: string;
    python_version: string;
<<<<<<< HEAD
=======
    radarr_version: string;
    sonarr_version: string;
    start_time: number;
>>>>>>> 204a1c3f
  }

  interface Health {
    object: string;
    issue: string;
  }

  interface Provider {
    name: string;
    status: string;
    retry: string;
  }

  type LogType = "INFO" | "WARNING" | "ERROR" | "DEBUG";

  interface Log {
    type: System.LogType;
    timestamp: string;
    message: string;
    exception?: string;
  }
}<|MERGE_RESOLUTION|>--- conflicted
+++ resolved
@@ -14,12 +14,7 @@
     bazarr_version: string;
     operating_system: string;
     python_version: string;
-<<<<<<< HEAD
-=======
-    radarr_version: string;
-    sonarr_version: string;
     start_time: number;
->>>>>>> 204a1c3f
   }
 
   interface Health {
