--- conflicted
+++ resolved
@@ -107,16 +107,6 @@
       return item;
     });
 
-<<<<<<< HEAD
-    let existing = movie.subtitles;
-    if (onlyDesired) {
-      existing.filter(
-        (v) => profileItems.findIndex((inn) => inn.code2 === v.code2) !== -1
-      );
-    }
-
-    return [...movie.subtitles, ...missing];
-=======
     let raw_subtitles = movie.subtitles;
     if (onlyDesired) {
       raw_subtitles = intersectionWith(
@@ -127,7 +117,6 @@
     }
 
     return [...raw_subtitles, ...missing];
->>>>>>> 72b6ab3c
   }, [movie.missing_subtitles, movie.subtitles, onlyDesired, profileItems]);
 
   return (
