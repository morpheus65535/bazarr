import { faBookmark as farBookmark } from "@fortawesome/free-regular-svg-icons";
import {
  faBookmark,
  faBriefcase,
  faHistory,
  faUser,
} from "@fortawesome/free-solid-svg-icons";
import { FontAwesomeIcon } from "@fortawesome/react-fontawesome";
import React, { FunctionComponent, useCallback, useMemo } from "react";
import { Badge, ButtonGroup } from "react-bootstrap";
import { Column, TableUpdater } from "react-table";
import { useProfileItems } from "../../@redux/hooks";
import { useShowOnlyDesired } from "../../@redux/hooks/site";
import { ProvidersApi } from "../../apis";
import {
  ActionButton,
  AsyncStateOverlay,
  EpisodeHistoryModal,
  GroupTable,
  SubtitleToolModal,
  TextPopover,
  useShowModal,
} from "../../components";
import { ManualSearchModal } from "../../components/modals/ManualSearchModal";
import { BuildKey } from "../../utilites";
import { SubtitleAction } from "./components";

interface Props {
  episodes: AsyncState<Item.Episode[]>;
  profile?: Profile.Languages;
}

const download = (item: any, result: SearchResultType) => {
  item = item as Item.Episode;
  const { language, hearing_impaired, forced, provider, subtitle } = result;
  return ProvidersApi.downloadEpisodeSubtitle(
    item.sonarrSeriesId,
    item.sonarrEpisodeId,
    {
      language,
      hi: hearing_impaired,
      forced,
      provider,
      subtitle,
    }
  );
};

const Table: FunctionComponent<Props> = ({ episodes, profile }) => {
  const showModal = useShowModal();

  const onlyDesired = useShowOnlyDesired();

  const profileItems = useProfileItems(profile);

  const columns: Column<Item.Episode>[] = useMemo<Column<Item.Episode>[]>(
    () => [
      {
        accessor: "monitored",
        Cell: (row) => {
          return (
            <FontAwesomeIcon
              title={row.value ? "monitored" : "unmonitored"}
              icon={row.value ? faBookmark : farBookmark}
            ></FontAwesomeIcon>
          );
        },
      },
      {
        accessor: "season",
        Cell: (row) => {
          return `Season ${row.value}`;
        },
      },
      {
        Header: "Episode",
        accessor: "episode",
      },
      {
        Header: "Title",
        accessor: "title",
        className: "text-nowrap",
        Cell: ({ value, row }) => (
          <TextPopover text={row.original.sceneName} delay={1}>
            <span>{value}</span>
          </TextPopover>
        ),
      },
      {
        Header: "Audio",
        accessor: "audio_language",
        Cell: (row) => {
          return row.value.map((v) => (
            <Badge variant="secondary" key={v.code2}>
              {v.name}
            </Badge>
          ));
        },
      },
      {
        Header: "Subtitles",
        accessor: "missing_subtitles",
        Cell: ({ row, loose }) => {
          const episode = row.original;

          const seriesid = episode.sonarrSeriesId;

          const desired = loose![0] as boolean;
          const items = loose![1] as Language[];

          const elements = useMemo(() => {
            const episodeid = episode.sonarrEpisodeId;

            const missing = episode.missing_subtitles.map((val, idx) => (
              <SubtitleAction
                missing
                key={BuildKey(idx, val.code2, "missing")}
                seriesid={seriesid}
                episodeid={episodeid}
                subtitle={val}
              ></SubtitleAction>
            ));

<<<<<<< HEAD
            let existing = episode.subtitles;
            if (desired) {
              existing = existing.filter(
                (v) => items.findIndex((inn) => inn.code2 === v.code2) !== -1
              );
            }

            const subtitles = existing.map((val, idx) => (
=======
            const subtitles = episode.subtitles.map((val, idx) => (
>>>>>>> 71423d20
              <SubtitleAction
                key={BuildKey(idx, val.code2, "valid")}
                seriesid={seriesid}
                episodeid={episodeid}
                subtitle={val}
              ></SubtitleAction>
            ));

            return [...missing, ...subtitles];
          }, [episode, seriesid, desired, items]);

          return elements;
        },
      },
      {
        Header: "Actions",
        accessor: "sonarrEpisodeId",
        Cell: ({ row, externalUpdate }) => {
          return (
            <ButtonGroup>
              <ActionButton
                icon={faUser}
                onClick={() => {
                  externalUpdate && externalUpdate(row, "manual-search");
                }}
              ></ActionButton>
              <ActionButton
                icon={faHistory}
                onClick={() => {
                  externalUpdate && externalUpdate(row, "history");
                }}
              ></ActionButton>
              <ActionButton
                icon={faBriefcase}
                onClick={() => {
                  externalUpdate && externalUpdate(row, "tools");
                }}
              ></ActionButton>
            </ButtonGroup>
          );
        },
      },
    ],
    []
  );

  const updateRow = useCallback<TableUpdater<Item.Episode>>(
    (row, modalKey: string) => {
      if (modalKey === "tools") {
        showModal(modalKey, [row.original]);
      } else {
        showModal(modalKey, row.original);
      }
    },
    [showModal]
  );

  const maxSeason = useMemo(
    () =>
      episodes.data.reduce<number>(
        (prev, curr) => Math.max(prev, curr.season),
        0
      ),
    [episodes]
  );

  return (
    <React.Fragment>
      <AsyncStateOverlay state={episodes}>
        {(data) => (
          <GroupTable
            columns={columns}
            data={data}
            externalUpdate={updateRow}
            loose={[onlyDesired, profileItems]}
            initialState={{
              sortBy: [
                { id: "season", desc: true },
                { id: "episode", desc: true },
              ],
              groupBy: ["season"],
              expanded: {
                [`season:${maxSeason}`]: true,
              },
            }}
            emptyText="No Episode Found For This Series"
          ></GroupTable>
        )}
      </AsyncStateOverlay>
      <SubtitleToolModal modalKey="tools" size="lg"></SubtitleToolModal>
      <EpisodeHistoryModal modalKey="history" size="lg"></EpisodeHistoryModal>
      <ManualSearchModal
        modalKey="manual-search"
        onSelect={download}
      ></ManualSearchModal>
    </React.Fragment>
  );
};

export default Table;<|MERGE_RESOLUTION|>--- conflicted
+++ resolved
@@ -121,18 +121,7 @@
               ></SubtitleAction>
             ));
 
-<<<<<<< HEAD
-            let existing = episode.subtitles;
-            if (desired) {
-              existing = existing.filter(
-                (v) => items.findIndex((inn) => inn.code2 === v.code2) !== -1
-              );
-            }
-
-            const subtitles = existing.map((val, idx) => (
-=======
             const subtitles = episode.subtitles.map((val, idx) => (
->>>>>>> 71423d20
               <SubtitleAction
                 key={BuildKey(idx, val.code2, "valid")}
                 seriesid={seriesid}
