--- conflicted
+++ resolved
@@ -8,14 +8,9 @@
 import { FontAwesomeIcon } from "@fortawesome/react-fontawesome";
 import React, { FunctionComponent, useCallback, useMemo } from "react";
 import { Badge, ButtonGroup } from "react-bootstrap";
-<<<<<<< HEAD
 import { Column, TableUpdater } from "react-table";
-import { useProfileItems } from "../../@redux/hooks";
+import { useProfileItems, useSerieBy } from "../../@redux/hooks";
 import { useShowOnlyDesired } from "../../@redux/hooks/site";
-=======
-import { Column, TableOptions, TableUpdater } from "react-table";
-import { useSerieBy } from "../../@redux/hooks";
->>>>>>> 3d7b532c
 import { ProvidersApi } from "../../apis";
 import {
   ActionButton,
