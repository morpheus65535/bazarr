--- conflicted
+++ resolved
@@ -206,10 +206,6 @@
             columns={columns}
             data={data}
             externalUpdate={updateRow}
-<<<<<<< HEAD
-            loose={[onlyDesired, profileItems]}
-=======
->>>>>>> 72b6ab3c
             initialState={{
               sortBy: [
                 { id: "season", desc: true },
