--- conflicted
+++ resolved
@@ -40,11 +40,7 @@
         Status: status,
       },
     }),
-<<<<<<< HEAD
-    [movies, episodes, providers, status]
-=======
-    [movies, episodes, providers, sonarrEnabled, radarrEnabled]
->>>>>>> 3d7b532c
+    [movies, episodes, providers, sonarrEnabled, radarrEnabled, status]
   );
 
   const hiddenKeys = useMemo<string[]>(() => {
