--- conflicted
+++ resolved
@@ -1,11 +1,7 @@
 import React, { FunctionComponent } from "react";
 import { Redirect, Route, Switch } from "react-router-dom";
-<<<<<<< HEAD
-import { RouterEmptyPath } from "../404";
 import { useSetSidebar } from "../@redux/hooks/site";
-=======
 import { RouterEmptyPath } from "../special-pages/404";
->>>>>>> 3d7b532c
 import Logs from "./Logs";
 import Providers from "./Providers";
 import Releases from "./Releases";
