import { IconDefinition } from "@fortawesome/fontawesome-common-types";
import {
  faDiscord,
  faGithub,
  faWikipediaW,
} from "@fortawesome/free-brands-svg-icons";
import { faPaperPlane } from "@fortawesome/free-solid-svg-icons";
import { FontAwesomeIcon } from "@fortawesome/react-fontawesome";
import React, { FunctionComponent } from "react";
import { Col, Container, Row } from "react-bootstrap";
import { Helmet } from "react-helmet";
<<<<<<< HEAD
import { useSystemHealth, useSystemStatus } from "../../@redux/hooks";
import { AsyncStateOverlay } from "../../components";
import Table from "./table";
=======
import { systemUpdateStatus } from "../../@redux/actions";
import { useReduxAction, useReduxStore } from "../../@redux/hooks/base";
import { GithubRepoRoot } from "../../constants";
import { useAutoUpdate } from "../../utilites/hooks";
>>>>>>> 3d7b532c

interface InfoProps {
  title: string;
  children: React.ReactNode;
}

function CRow(props: InfoProps): JSX.Element {
  const { title, children } = props;
  return (
    <Row>
      <Col sm={4}>
        <b>{title}</b>
      </Col>
      <Col>{children}</Col>
    </Row>
  );
}

interface IconProps {
  icon: IconDefinition;
  link: string;
  children: string;
}

function Label(props: IconProps): JSX.Element {
  const { icon, link, children } = props;
  return (
    <React.Fragment>
      <FontAwesomeIcon icon={icon} style={{ width: "2rem" }}></FontAwesomeIcon>
      <a href={link} target="_blank" rel="noopener noreferrer">
        {children}
      </a>
    </React.Fragment>
  );
}

const InfoContainer: FunctionComponent<{ title: string }> = ({
  title,
  children,
}) => {
  return (
    <Container className="py-3">
      <h4>{title}</h4>
      <hr></hr>
      {children}
    </Container>
  );
};

interface Props {}

const SystemStatusView: FunctionComponent<Props> = () => {
  const [health] = useSystemHealth();
  const [status] = useSystemStatus();

  let health_table;
  if (health.data.length) {
    health_table = (
      <AsyncStateOverlay state={health}>
        {(data) => <Table health={data}></Table>}
      </AsyncStateOverlay>
    );
  } else {
    health_table = "No issues with your configuration";
  }

  return (
    <Container className="p-5">
      <Helmet>
        <title>Status - Bazarr (System)</title>
      </Helmet>
      <Row>
        <InfoContainer title="Health">{health_table}</InfoContainer>
      </Row>
      <Row>
        <InfoContainer title="About">
          <CRow title="Bazarr Version">
            <span>{status?.bazarr_version}</span>
          </CRow>
          <CRow title="Sonarr Version">
            <span>{status?.sonarr_version}</span>
          </CRow>
          <CRow title="Radarr Version">
            <span>{status?.radarr_version}</span>
          </CRow>
          <CRow title="Operating System">
            <span>{status?.operating_system}</span>
          </CRow>
          <CRow title="Python Version">
            <span>{status?.python_version}</span>
          </CRow>
          <CRow title="Bazarr Directory">
            <span>{status?.bazarr_directory}</span>
          </CRow>
          <CRow title="Bazarr Config Directory">
            <span>{status?.bazarr_config_directory}</span>
          </CRow>
        </InfoContainer>
      </Row>
      <Row>
        <InfoContainer title="More Info">
          <CRow title="Home Page">
            <Label icon={faPaperPlane} link="https://www.bazarr.media/">
              Bazarr Website
            </Label>
          </CRow>
          <CRow title="Source">
            <Label icon={faGithub} link={GithubRepoRoot}>
              Bazarr on Github
            </Label>
          </CRow>
          <CRow title="Wiki">
            <Label icon={faWikipediaW} link="https://wiki.bazarr.media">
              Bazarr Wiki
            </Label>
          </CRow>
          <CRow title="Discord">
            <Label icon={faDiscord} link="https://discord.gg/MH2e2eb">
              Bazarr on Discord
            </Label>
          </CRow>
        </InfoContainer>
      </Row>
    </Container>
  );
};

export default SystemStatusView;<|MERGE_RESOLUTION|>--- conflicted
+++ resolved
@@ -9,16 +9,10 @@
 import React, { FunctionComponent } from "react";
 import { Col, Container, Row } from "react-bootstrap";
 import { Helmet } from "react-helmet";
-<<<<<<< HEAD
 import { useSystemHealth, useSystemStatus } from "../../@redux/hooks";
 import { AsyncStateOverlay } from "../../components";
+import { GithubRepoRoot } from "../../constants";
 import Table from "./table";
-=======
-import { systemUpdateStatus } from "../../@redux/actions";
-import { useReduxAction, useReduxStore } from "../../@redux/hooks/base";
-import { GithubRepoRoot } from "../../constants";
-import { useAutoUpdate } from "../../utilites/hooks";
->>>>>>> 3d7b532c
 
 interface InfoProps {
   title: string;
