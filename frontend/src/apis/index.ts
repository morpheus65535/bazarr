--- conflicted
+++ resolved
@@ -51,8 +51,6 @@
     );
   }
 
-<<<<<<< HEAD
-=======
   danger_resetApi(apikey: string) {
     this.axios.defaults.headers.common["X-API-KEY"] = apikey;
   }
@@ -68,7 +66,6 @@
     reduxStore.dispatch(siteUpdateOffline(true));
   }
 
->>>>>>> e77cb153
   handleError(code: number) {
     switch (code) {
       case 401:
