--- conflicted
+++ resolved
@@ -1,18 +1,10 @@
-<<<<<<< HEAD
 import { useIsAnyActionRunning, useLanguageProfiles } from "@/apis/hooks";
 import { useModalControl, usePayload } from "@/modules/redux/hooks/modal";
 import { GetItemId } from "@/utilities";
-import { FunctionComponent, useMemo, useState } from "react";
-import { Container, Form } from "react-bootstrap";
-import { AsyncButton, Selector, SelectorOption } from "..";
-=======
-import { useIsAnyActionRunning, useLanguageProfiles } from "apis/hooks";
-import React, { FunctionComponent, useEffect, useMemo, useState } from "react";
+import { FunctionComponent, useEffect, useMemo, useState } from "react";
 import { Container, Form } from "react-bootstrap";
 import { UseMutationResult } from "react-query";
-import { GetItemId } from "utilities";
-import { AsyncButton, Selector } from "../";
->>>>>>> fc48bbfd
+import { AsyncButton, Selector, SelectorOption } from "..";
 import BaseModal, { BaseModalProps } from "./BaseModal";
 
 interface Props {
@@ -64,14 +56,9 @@
           return null;
         }
       }}
-<<<<<<< HEAD
       onSuccess={() => {
         hide();
-        onSuccess && payload && onSuccess(payload);
       }}
-=======
-      onSuccess={() => closeModal()}
->>>>>>> fc48bbfd
     >
       Save
     </AsyncButton>
