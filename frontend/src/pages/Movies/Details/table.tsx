--- conflicted
+++ resolved
@@ -9,11 +9,7 @@
 import Language from "@/components/bazarr/Language";
 import SubtitleToolsMenu from "@/components/SubtitleToolsMenu";
 import { task, TaskGroup } from "@/modules/task";
-<<<<<<< HEAD
-import { filterSubtitleBy } from "@/utilities";
-=======
 import { filterSubtitleBy, toPython } from "@/utilities";
->>>>>>> f51f3e05
 import { useProfileItemsToLanguages } from "@/utilities/languages";
 
 const missingText = "Missing Subtitles";
