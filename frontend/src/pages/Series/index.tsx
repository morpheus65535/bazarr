import { useSeriesModification, useSeriesPagination } from "@/apis/hooks";
import { ActionBadge, ItemEditorModal } from "@/components";
import LanguageProfile from "@/components/bazarr/LanguageProfile";
import ItemView from "@/components/views/ItemView";
import { useModalControl } from "@/modules/redux/hooks/modal";
import { BuildKey } from "@/utilities";
import { faWrench } from "@fortawesome/free-solid-svg-icons";
import { FunctionComponent, useMemo } from "react";
import { Badge, Container, ProgressBar } from "react-bootstrap";
import { Helmet } from "react-helmet";
import { Link } from "react-router-dom";
import { Column } from "react-table";

const SeriesView: FunctionComponent = () => {
  const { mutateAsync } = useSeriesModification();

  const query = useSeriesPagination();

  const columns: Column<Item.Series>[] = useMemo<Column<Item.Series>[]>(
    () => [
      {
        Header: "Name",
        accessor: "title",
        className: "text-nowrap",
        Cell: ({ row, value }) => {
          const target = `/series/${row.original.sonarrSeriesId}`;
          return (
            <Link to={target}>
              <span>{value}</span>
            </Link>
          );
        },
      },
      {
        Header: "Audio",
        accessor: "audio_language",
        Cell: (row) => {
          return row.value.map((v) => (
            <Badge
              variant="secondary"
              className="mr-2"
              key={BuildKey(v.code2, v.forced, v.hi)}
            >
              {v.name}
            </Badge>
          ));
        },
      },
      {
        Header: "Languages Profile",
        accessor: "profileId",
        Cell: ({ value }) => {
          return <LanguageProfile index={value} empty=""></LanguageProfile>;
        },
      },
      {
        Header: "Episodes",
        accessor: "episodeFileCount",
<<<<<<< HEAD
        Cell: (row) => {
          const { episodeFileCount, episodeMissingCount, profileId } =
            row.row.original;
=======
        selectHide: true,
        Cell: ({ row }) => {
          const { episodeFileCount, episodeMissingCount, profileId, title } =
            row.original;

>>>>>>> fc48bbfd
          let progress = 0;
          let label = "";
          if (episodeFileCount === 0 || !profileId) {
            progress = 0.0;
          } else {
            progress = episodeFileCount - episodeMissingCount;
            label = `${
              episodeFileCount - episodeMissingCount
            }/${episodeFileCount}`;
          }

          const color = episodeMissingCount === 0 ? "primary" : "warning";

          return (
            <ProgressBar
              className="my-a"
              key={title}
              variant={color}
              min={0}
              max={episodeFileCount}
              now={progress}
              label={label}
            ></ProgressBar>
          );
        },
      },
      {
        accessor: "sonarrSeriesId",
        Cell: ({ row: { original } }) => {
          const { show } = useModalControl();
          return (
            <ActionBadge
              icon={faWrench}
              onClick={() => show("edit", original)}
            ></ActionBadge>
          );
        },
      },
    ],
    []
  );

  return (
    <Container fluid>
      <Helmet>
        <title>Series - Bazarr</title>
      </Helmet>
      <ItemView query={query} columns={columns}></ItemView>
      <ItemEditorModal modalKey="edit" submit={mutateAsync}></ItemEditorModal>
    </Container>
  );
};

export default SeriesView;<|MERGE_RESOLUTION|>--- conflicted
+++ resolved
@@ -12,7 +12,7 @@
 import { Column } from "react-table";
 
 const SeriesView: FunctionComponent = () => {
-  const { mutateAsync } = useSeriesModification();
+  const mutation = useSeriesModification();
 
   const query = useSeriesPagination();
 
@@ -56,17 +56,9 @@
       {
         Header: "Episodes",
         accessor: "episodeFileCount",
-<<<<<<< HEAD
         Cell: (row) => {
-          const { episodeFileCount, episodeMissingCount, profileId } =
+          const { episodeFileCount, episodeMissingCount, profileId, title } =
             row.row.original;
-=======
-        selectHide: true,
-        Cell: ({ row }) => {
-          const { episodeFileCount, episodeMissingCount, profileId, title } =
-            row.original;
-
->>>>>>> fc48bbfd
           let progress = 0;
           let label = "";
           if (episodeFileCount === 0 || !profileId) {
@@ -115,7 +107,7 @@
         <title>Series - Bazarr</title>
       </Helmet>
       <ItemView query={query} columns={columns}></ItemView>
-      <ItemEditorModal modalKey="edit" submit={mutateAsync}></ItemEditorModal>
+      <ItemEditorModal modalKey="edit" mutation={mutation}></ItemEditorModal>
     </Container>
   );
 };
