--- conflicted
+++ resolved
@@ -1,12 +1,7 @@
 import { useLanguageProfiles, useLanguages } from "@/apis/hooks";
 import { useEnabledLanguages } from "@/utilities/languages";
 import { isArray } from "lodash";
-<<<<<<< HEAD
 import { FunctionComponent } from "react";
-=======
-import React, { FunctionComponent } from "react";
-import { useEnabledLanguages } from "utilities/languages";
->>>>>>> 6fc4f135
 import {
   Check,
   CollapseBox,
@@ -20,55 +15,32 @@
 import { LanguageSelector, ProfileSelector } from "./components";
 import Table from "./table";
 
-<<<<<<< HEAD
-export function useEnabledLanguagesContext() {
-=======
 export function useLatestEnabledLanguages() {
->>>>>>> 6fc4f135
   const { data } = useEnabledLanguages();
   const latest = useLatest<Language.Info[]>(enabledLanguageKey, isArray);
 
   if (latest) {
     return latest;
   } else {
-<<<<<<< HEAD
-    return data ?? [];
-  }
-}
-
-export function useProfilesContext() {
-  const { data } = useLanguageProfiles();
-=======
     return data;
   }
 }
 
 export function useLatestProfiles() {
   const { data = [] } = useLanguageProfiles();
->>>>>>> 6fc4f135
   const latest = useLatest<Language.Profile[]>(languageProfileKey, isArray);
 
   if (latest) {
     return latest;
   } else {
-<<<<<<< HEAD
-    return data ?? [];
-=======
     return data;
->>>>>>> 6fc4f135
   }
 }
 
 const SettingsLanguagesView: FunctionComponent = () => {
   const { data: languages } = useLanguages();
-<<<<<<< HEAD
   return (
     <Layout name="Languages">
-=======
-
-  return (
-    <SettingsProvider title="Languages - Bazarr (Settings)">
->>>>>>> 6fc4f135
       <Group header="Subtitles Language">
         <Input>
           <Check
@@ -133,11 +105,7 @@
           </CollapseBox.Content>
         </CollapseBox>
       </Group>
-<<<<<<< HEAD
     </Layout>
-=======
-    </SettingsProvider>
->>>>>>> 6fc4f135
   );
 };
 
