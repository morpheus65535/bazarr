# -*- coding: utf-8 -*-
import io
import logging
import os
import json

from subzero.language import Language
from guessit import guessit
from requests import Session

from subliminal.providers import ParserBeautifulSoup
from subliminal_patch.providers import Provider
from subliminal_patch.subtitle import Subtitle
from subliminal.subtitle import fix_line_ending
from subliminal import __short_version__
from subliminal.cache import SHOW_EXPIRATION_TIME, region
from subliminal.exceptions import AuthenticationError, ConfigurationError
from subliminal_patch.subtitle import guess_matches
from subliminal_patch.utils import sanitize
from subliminal.video import Episode, Movie

logger = logging.getLogger(__name__)


class KtuvitSubtitle(Subtitle):
    """Ktuvit Subtitle."""

    provider_name = "ktuvit"

    def __init__(
        self,
        language,
        hearing_impaired,
        page_link,
        series,
        season,
        episode,
        title,
        imdb_id,
        ktuvit_id,
        subtitle_id,
        release,
    ):
        super(KtuvitSubtitle, self).__init__(language, hearing_impaired, page_link)
        self.series = series
        self.season = season
        self.episode = episode
        self.title = title
        self.imdb_id = imdb_id
        self.ktuvit_id = ktuvit_id
        self.subtitle_id = subtitle_id
        self.release = release

    def __repr__(self):
        return "<%s [%s] %r [%s:%s]>" % (
            self.__class__.__name__,
            self.subtitle_id,
            self.page_link,
            self.language,
            self._guessed_encoding,
        )

    @property
    def id(self):
        return str(self.subtitle_id)

    @property
    def release_info(self):
        return self.release

    def get_matches(self, video):
        matches = set()
        # episode
        if isinstance(video, Episode):
            # series
            if video.series and (
                sanitize(self.title)
                in (
                    sanitize(name) for name in [video.series] + video.alternative_series
                )
            ):
                matches.add("series")
            # season
            if video.season and self.season == video.season:
                matches.add("season")
            # episode
            if video.episode and self.episode == video.episode:
                matches.add("episode")
            # imdb_id
            if video.series_imdb_id and self.imdb_id == video.series_imdb_id:
                matches.add("series_imdb_id")
            # guess
            matches |= guess_matches(video, guessit(self.release, {"type": "episode"}))
        # movie
        elif isinstance(video, Movie):
            # guess
            matches |= guess_matches(video, guessit(self.release, {"type": "movie"}))

            # title
            if video.title and (
                sanitize(self.title)
                in (sanitize(name) for name in [video.title] + video.alternative_titles)
            ):
                matches.add("title")

        return matches


class KtuvitProvider(Provider):
    """Ktuvit Provider."""

    languages = {Language(l) for l in ["heb"]}
    server_url = "https://www.ktuvit.me/"
    sign_in_url = "Services/MembershipService.svc/Login"
    search_url = "Services/ContentProvider.svc/SearchPage_search"
    movie_info_url = "MovieInfo.aspx?ID="
    episode_info_url = "Services/GetModuleAjax.ashx?"
    request_download_id_url = "Services/ContentProvider.svc/RequestSubtitleDownload"
    download_link = "Services/DownloadFile.ashx?DownloadIdentifier="
    subtitle_class = KtuvitSubtitle
    no_subtitle_str = 'אין כתוביות'

    _tmdb_api_key = "a51ee051bcd762543373903de296e0a3"

    def __init__(self, email=None, hashed_password=None):
        if any((email, hashed_password)) and not all((email, hashed_password)):
            raise ConfigurationError("Email and Hashed Password must be specified")

        self.email = email
        self.hashed_password = hashed_password
        self.logged_in = False
        self.session = None
        self.login_cookie = None

    def initialize(self):
        self.session = Session()

        # login
        if self.email and self.hashed_password:
            logger.info("Logging in")

            data = {"request": {"Email": self.email, "Password": self.hashed_password}}

            self.session.headers["Accept-Encoding"] = "gzip"
            self.session.headers["Accept-Language"] = "en-us,en;q=0.5"
            self.session.headers["Pragma"] = "no-cache"
            self.session.headers["Cache-Control"] = "no-cache"
            self.session.headers["Content-Type"] = "application/json"
            self.session.headers["User-Agent"]: os.environ.get(
                "SZ_USER_AGENT", "Sub-Zero/2"
            )

            r = self.session.post(
                self.server_url + self.sign_in_url,
                json=data,
                allow_redirects=False,
                timeout=10,
            )

            if r.content:
                is_success = False
                try:
                    is_success = self.parse_d_response(
                        r, "IsSuccess", False, "Authentication to the provider"
                    )
                except json.decoder.JSONDecodeError:
                    logger.info("Failed to Login to Ktuvit")
                if not is_success:
                    error_message = ''
                    try:
                        error_message = self.parse_d_response(r, "ErrorMessage", "[None]")
                    except json.decode.JSONDecoderError:
                        raise AuthenticationError(
                            "Error Logging in to Ktuvit Provider: " + str(r.content)
                        )
                    raise AuthenticationError(
                        "Error Logging in to Ktuvit Provider: " + error_message
                    )
                else:
                    cookie_split = r.headers["set-cookie"].split("Login=")
                    if len(cookie_split) != 2:
                        self.logged_in = False
                        raise AuthenticationError(
                            "Login Failed, didn't receive valid cookie in response"
                        )

                    self.login_cookie = cookie_split[1].split(";")[0]
                    logger.debug("Logged in with cookie: " + self.login_cookie)

                    self.logged_in = True

    def terminate(self):
        self.session.close()

    @region.cache_on_arguments(expiration_time=SHOW_EXPIRATION_TIME)
    def _search_imdb_id(self, title, year, is_movie):
        """Search the IMDB ID for the given `title` and `year`.

        :param str title: title to search for.
        :param int year: year to search for (or 0 if not relevant).
        :param bool is_movie: If True, IMDB ID will be searched for in TMDB instead of Wizdom.
        :return: the IMDB ID for the given title and year (or None if not found).
        :rtype: str

        """
        # make the search
        logger.info(
            "Searching IMDB ID for %r%r",
            title,
            "" if not year else " ({})".format(year),
        )
        category = "movie" if is_movie else "tv"
        title = title.replace("'", "")
        # get TMDB ID first
        r = self.session.get(
            "http://api.tmdb.org/3/search/{}?api_key={}&query={}{}&language=en".format(
                category,
                self._tmdb_api_key,
                title,
                "" if not year else "&year={}".format(year),
            )
        )
        r.raise_for_status()
        tmdb_results = r.json().get("results")
        if tmdb_results:
            tmdb_id = tmdb_results[0].get("id")
            if tmdb_id:
                # get actual IMDB ID from TMDB
                r = self.session.get(
                    "http://api.tmdb.org/3/{}/{}{}?api_key={}&language=en".format(
                        category,
                        tmdb_id,
                        "" if is_movie else "/external_ids",
                        self._tmdb_api_key,
                    )
                )
                r.raise_for_status()
                imdb_id = r.json().get("imdb_id")
                if imdb_id:
                    return str(imdb_id)
                else:
                    return None
        return None

    def query(
        self, title, season=None, episode=None, year=None, filename=None, imdb_id=None
    ):
        if not self.logged_in:
            logger.info("Not logged in to Ktuvit. Returning 0 results")
            return {}

        # search for the IMDB ID if needed.
        is_movie = not (season and episode)
        imdb_id = imdb_id or self._search_imdb_id(title, year, is_movie)
        if not imdb_id:
            return {}

        # search
        logger.debug("Using IMDB ID %r", imdb_id)

        query = {
            "FilmName": title,
            "Actors": [],
            "Studios": [],
            "Directors": [],
            "Genres": [],
            "Countries": [],
            "Languages": [],
            "Year": "",
            "Rating": [],
            "Page": 1,
            "SearchType": "0",
            "WithSubsOnly": False,
        }

        if not is_movie:
            query["SearchType"] = "1"

        if year:
            query["Year"] = year

        # get the list of subtitles
        logger.debug("Getting the list of subtitles")

        url = self.server_url + self.search_url
        r = self.session.post(url, json={"request": query}, timeout=10)
        r.raise_for_status()

        if r.content:
            results = self.parse_d_response(r, "Films", [], "Films/Series Information")
        else:
            return {}

        # loop over results
        subtitles = {}
        for result in results:
            imdb_link = result["IMDB_Link"]
            imdb_link = imdb_link[0:-1] if imdb_link.endswith("/") else imdb_link
            results_imdb_id = imdb_link.split("/")[-1]

            if results_imdb_id != imdb_id:
                logger.debug(
                    "Subtitles is for IMDB %r but actual IMDB ID is %r",
                    results_imdb_id,
                    imdb_id,
                )
                continue

            language = Language("heb")
            hearing_impaired = False
            ktuvit_id = result["ID"]
            page_link = self.server_url + self.movie_info_url + ktuvit_id

            if is_movie:
                subs = self._search_movie(ktuvit_id)
            else:
                subs = self._search_tvshow(ktuvit_id, season, episode)

            logger.debug('Got {} Subs from Ktuvit'.format(len(subs)))
            for sub in subs:
                # otherwise create it
                subtitle = KtuvitSubtitle(
                    language,
                    hearing_impaired,
                    page_link,
                    title,
                    season,
                    episode,
                    title,
                    imdb_id,
                    ktuvit_id,
                    sub["sub_id"],
                    sub["rls"],
                )
                logger.debug("Found subtitle %r", subtitle)
                subtitles[sub["sub_id"]] = subtitle

        return subtitles.values()

    def _search_tvshow(self, id, season, episode):
        subs = []

        url = (
            self.server_url
            + self.episode_info_url
            + "moduleName=SubtitlesList&SeriesID={}&Season={}&Episode={}".format(
                id, season, episode
            )
        )
        r = self.session.get(url, timeout=10)
        r.raise_for_status()

        sub_list = ParserBeautifulSoup(r.content, ["html.parser"])
        sub_rows = sub_list("tr")

        if sub_list.find("tr") and sub_list.find("tr").find("td") and sub_list.find("tr").find("td").get_text() == self.no_subtitle_str:
            logger.debug("No Subtitles Found. URL " + url)
            return subs

        if sub_list.find_next("tr").find_next("td").get_text() == "אין כתוביות":
            return subs

        for row in sub_rows:
            columns = row.find_all("td")
            sub = {"id": id}

            for index, column in enumerate(columns):
                if index == 0:
                    sub["rls"] = column.get_text().strip().split("\n")[0]
                if index == 5:
                    sub["sub_id"] = column.find("input", attrs={"data-sub-id": True})[
                        "data-sub-id"
                    ]
            
<<<<<<< HEAD
            if sub["sub_id"]:
=======
            if 'sub_id' in sub:
>>>>>>> aec3aced
                subs.append(sub)
        return subs

    def _search_movie(self, movie_id):
        subs = []
        url = self.server_url + self.movie_info_url + movie_id
        r = self.session.get(url, timeout=10)
        r.raise_for_status()

        html = ParserBeautifulSoup(r.content, ["html.parser"])
        sub_rows = html.select("table#subtitlesList tbody > tr")

        for row in sub_rows:
            columns = row.find_all("td")
            sub = {"id": movie_id}
            for index, column in enumerate(columns):
                if index == 0:
                    sub["rls"] = column.get_text().strip().split("\n")[0]
                if index == 5:
                    sub["sub_id"] = column.find("a", attrs={"data-subtitle-id": True})[
                        "data-subtitle-id"
                    ]

<<<<<<< HEAD
            if sub["sub_id"]:
=======
            if 'sub_id' in sub:
>>>>>>> aec3aced
                subs.append(sub)
        return subs

    def list_subtitles(self, video, languages):
        season = episode = None
        year = video.year
        filename = video.name

        if isinstance(video, Episode):
            titles = [video.series] + video.alternative_series
            season = video.season
            episode = video.episode
            imdb_id = video.series_imdb_id
        else:
            titles = [video.title] + video.alternative_titles
            imdb_id = video.imdb_id

        for title in titles:
            subtitles = [
                s
                for s in self.query(title, season, episode, year, filename, imdb_id)
                if s.language in languages
            ]
            if subtitles:
                return subtitles

        return []

    def download_subtitle(self, subtitle):
        if isinstance(subtitle, KtuvitSubtitle):
            download_identifier_request = {
                "FilmID": subtitle.ktuvit_id,
                "SubtitleID": subtitle.subtitle_id,
                "FontSize": 0,
                "FontColor": "",
                "PredefinedLayout": -1,
            }

            logger.debug(
                "Download Identifier Request data: "
                + str(json.dumps({"request": download_identifier_request}))
            )

            # download
            url = self.server_url + self.request_download_id_url
            r = self.session.post(
                url, json={"request": download_identifier_request}, timeout=10
            )
            r.raise_for_status()

            if r.content:
                download_identifier = self.parse_d_response(r, "DownloadIdentifier")

            url = self.server_url + self.download_link + download_identifier

            r = self.session.get(url, timeout=10)
            r.raise_for_status()

            if not r.content:
                logger.debug(
                    "Unable to download subtitle. No data returned from provider"
                )
                return

            subtitle.content = fix_line_ending(r.content)

    def parse_d_response(self, response, field, default_value=None, message=None):
        message = message if message else field

        try:
            response_content = response.json()
        except json.decoder.JSONDecodeError as ex:
            raise json.decoder.JSONDecodeError(
                "Unable to parse JSON returned while getting " + message, ex.doc, ex.pos
            )
        else:
            if "d" in response_content:
                response_content = json.loads(response_content["d"])
                value = response_content.get(field, default_value)

                if not value:
                    raise json.decoder.JSONDecodeError(
                        "Missing " + message, str(response_content), 0
                    )
            else:
                raise json.decoder.JSONDecodeError(
                    "Incomplete JSON returned while getting " + message,
                    str(response_content),
                    0
                )
            return value<|MERGE_RESOLUTION|>--- conflicted
+++ resolved
@@ -372,11 +372,7 @@
                         "data-sub-id"
                     ]
             
-<<<<<<< HEAD
-            if sub["sub_id"]:
-=======
             if 'sub_id' in sub:
->>>>>>> aec3aced
                 subs.append(sub)
         return subs
 
@@ -400,11 +396,7 @@
                         "data-subtitle-id"
                     ]
 
-<<<<<<< HEAD
-            if sub["sub_id"]:
-=======
             if 'sub_id' in sub:
->>>>>>> aec3aced
                 subs.append(sub)
         return subs
 
