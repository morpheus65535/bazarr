# -*- coding: utf-8 -*-
import io
import logging
import os
import zipfile

import rarfile
from requests import Session
from guessit import guessit
from subliminal import Episode, Movie
from subliminal.exceptions import ServiceUnavailable
from subliminal.subtitle import SUBTITLE_EXTENSIONS, fix_line_ending
from subliminal_patch.exceptions import APIThrottled
from subliminal_patch.providers import Provider
from subliminal_patch.subtitle import Subtitle, guess_matches
from subzero.language import Language

logger = logging.getLogger(__name__)

SERVER_URL = "http://sapidb.caretas.club"
PAGE_URL = "https://sucha.caretas.club"
UNDESIRED_FILES = ("[eng]", ".en.", ".eng.", ".fr.", ".pt.")


class SuchaSubtitle(Subtitle):
    provider_name = "sucha"
    hash_verifiable = False

    def __init__(
        self,
        language,
        release_info,
        filename,
        download_id,
        download_type,
        matches,
    ):
        super(SuchaSubtitle, self).__init__(
            language, hearing_impaired=False, page_link=PAGE_URL
        )
        self.download_id = download_id
        self.download_type = download_type
        self.language = language
        self.guessed_release_info = release_info
        self.filename = filename
        self.release_info = (
            release_info if len(release_info) > len(filename) else filename
        )
        self.found_matches = matches

    @property
    def id(self):
        return self.download_id

    def get_matches(self, video):
        type_ = "episode" if isinstance(video, Episode) else "movie"
        self.found_matches |= guess_matches(
            video,
            guessit(self.filename, {"type": type_}),
        )
        self.found_matches |= guess_matches(
            video,
            guessit(self.guessed_release_info, {"type": type_}),
        )
        return self.found_matches


class SuchaProvider(Provider):
    """Sucha Provider"""

    # This is temporary. Castilian spanish subtitles may exist, but are rare
    # and currently impossible to guess from the API.
    languages = {Language("spa", "MX")}
    language_list = list(languages)
    video_types = (Episode, Movie)

    def initialize(self):
        self.session = Session()
        self.session.headers.update(
            {"User-Agent": os.environ.get("SZ_USER_AGENT", "Sub-Zero/2")}
        )

    def terminate(self):
        self.session.close()

    def query(self, languages, video):
        movie_year = video.year or "0"
        is_episode = isinstance(video, Episode)
        type_str = "episode" if is_episode else "movie"
        language = self.language_list[0]

        if is_episode:
            q = {"query": f"{video.series} S{video.season:02}E{video.episode:02}"}
        else:
            q = {"query": video.title, "year": movie_year}

        logger.debug(f"Searching subtitles: {q}")
        result = self.session.get(f"{SERVER_URL}/{type_str}", params=q, timeout=10)
        result.raise_for_status()

        results = result.json()
<<<<<<< HEAD
        if isinstance(results, dict):
=======
        if isinstance(result, dict):
>>>>>>> f9997ca9
            logger.debug("No subtitles found")
            return []

        subtitles = []
        for item in results:
            matches = set()
            title = item.get("title", "").lower()
            alt_title = item.get("alt_title", title).lower()

            if any(video.title.lower() in item for item in (title, alt_title)):
                matches.add("title")

            if str(item["year"]) == video.year:
                matches.add("year")

            if is_episode and any(
                q["query"].lower() in item for item in (title, alt_title)
            ):
                matches.update(("title", "series", "season", "episode", "year"))

            subtitles.append(
                SuchaSubtitle(
                    language,
                    item["release"],
                    item["filename"],
                    str(item["id"]),
                    type_str,
                    matches,
                )
            )
        return subtitles

    def list_subtitles(self, video, languages):
        return self.query(languages, video)

    def _get_archive(self, content):
        archive_stream = io.BytesIO(content)

        if rarfile.is_rarfile(archive_stream):
            logger.debug("Identified rar archive")
            return rarfile.RarFile(archive_stream)

        if zipfile.is_zipfile(archive_stream):
            logger.debug("Identified zip archive")
            return zipfile.ZipFile(archive_stream)

        raise APIThrottled("Unsupported compressed format")

    def get_file(self, archive):
        for name in archive.namelist():
            if os.path.split(name)[-1].startswith("."):
                continue

            if not name.lower().endswith(SUBTITLE_EXTENSIONS):
                continue

            if any(undesired in name.lower() for undesired in UNDESIRED_FILES):
                continue

            logger.debug(f"Returning from archive: {name}")
            return archive.read(name)

        raise APIThrottled("Can not find the subtitle in the compressed file")

    def download_subtitle(self, subtitle):
        logger.info("Downloading subtitle %r", subtitle)
        response = self.session.get(
            f"{SERVER_URL}/download",
            params={"id": subtitle.download_id, "type": subtitle.download_type},
            timeout=10,
        )
        response.raise_for_status()
        archive = self._get_archive(response.content)
        subtitle_file = self.get_file(archive)
        subtitle.content = fix_line_ending(subtitle_file)<|MERGE_RESOLUTION|>--- conflicted
+++ resolved
@@ -99,11 +99,7 @@
         result.raise_for_status()
 
         results = result.json()
-<<<<<<< HEAD
         if isinstance(results, dict):
-=======
-        if isinstance(result, dict):
->>>>>>> f9997ca9
             logger.debug("No subtitles found")
             return []
 
