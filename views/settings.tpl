<html>
    <head>
        <!DOCTYPE html>
        <script src="{{base_url}}static/jquery/jquery-latest.min.js"></script>
        <script src="{{base_url}}static/semantic/semantic.min.js"></script>
        <script src="{{base_url}}static/jquery/tablesort.js"></script>
        <link rel="stylesheet" href="{{base_url}}static/semantic/semantic.min.css">

        <link rel="apple-touch-icon" sizes="120x120" href="{{base_url}}static/apple-touch-icon.png">
        <link rel="icon" type="image/png" sizes="32x32" href="{{base_url}}static/favicon-32x32.png">
        <link rel="icon" type="image/png" sizes="16x16" href="{{base_url}}static/favicon-16x16.png">
        <link rel="manifest" href="{{base_url}}static/manifest.json">
        <link rel="mask-icon" href="{{base_url}}static/safari-pinned-tab.svg" color="#5bbad5">
        <link rel="shortcut icon" href="{{base_url}}static/favicon.ico">
        <meta name="msapplication-config" content="{{base_url}}static/browserconfig.xml">
        <meta name="theme-color" content="#ffffff">

        <title>Settings - Bazarr</title>

        <style>
            body {
                background-color: #272727;
            }
            #fondblanc {
                background-color: #ffffff;
                border-radius: 0px;
                box-shadow: 0px 0px 5px 5px #ffffff;
                margin-top: 32px;
                margin-bottom: 3em;
                padding: 1em;
            }
        </style>
    </head>
    <body>
        <div id='loader' class="ui page dimmer">
            <div class="ui indeterminate text loader">Loading...</div>
        </div>
        % include('menu.tpl')

        <div id="fondblanc" class="ui container">
            <form name="settings_form" id="settings_form" action="{{base_url}}save_settings" method="post" class="ui form">
            <div id="form_validation_error" class="ui error message">
                <p>Some fields are in error and you can't save settings until you have corrected them.</p>
            </div>
            <div class="ui top attached tabular menu">
                <a class="tabs item active" data-tab="general">General</a>
                <a class="tabs item" data-tab="sonarr">Sonarr</a>
                <a class="tabs item" data-tab="subliminal">Subliminal</a>
                <a class="tabs item" data-tab="notifier">Notifications</a>
            </div>
            <div class="ui bottom attached tab segment active" data-tab="general">
                <div class="ui container"><button class="submit ui blue right floated button" type="submit" value="Submit" form="settings_form">Save</button></div>
                <div class="ui dividing header">Bazarr settings</div>
                <div class="twelve wide column">
                    <div class="ui grid">
                        <div class="middle aligned row">
                            <div class="right aligned four wide column">
                                <label>Listening IP address</label>
                            </div>
                            <div class="five wide column">
                                <div class='field'>
                                    <div class="ui fluid input">
                                        <input name="settings_general_ip" type="text" value="{{settings_general[0]}}">
                                    </div>
                                </div>
                            </div>

                            <div class="collapsed center aligned column">
                                <div class="ui basic icon" data-tooltip="Requires restart to take effect" data-inverted="">
                                    <i class="yellow warning sign icon"></i>
                                </div>
                            </div>
                            <div class="collapsed center aligned column">
                                <div class="ui basic icon" data-tooltip="Valid IP4 address or '0.0.0.0' for all interfaces" data-inverted="">
                                    <i class="help circle large icon"></i>
                                </div>
                            </div>
                        </div>

                        <div class="middle aligned row">
                            <div class="right aligned four wide column">
                                <label>Listening port</label>
                            </div>
                            <div class="five wide column">
                                <div class='field'>
                                    <div class="ui fluid input">
                                        <input name="settings_general_port" type="text" value="{{settings_general[1]}}">
                                    </div>
                                </div>
                            </div>

                            <div class="collapsed center aligned column">
                                <div class="ui basic icon" data-tooltip="Requires restart to take effect" data-inverted="">
                                    <i class="yellow warning sign icon"></i>
                                </div>
                            </div>
                            <div class="collapsed center aligned column">
                                <div class="ui basic icon" data-tooltip="Valid TCP port (default: 6767)" data-inverted="">
                                    <i class="help circle large icon"></i>
                                </div>
                            </div>
                        </div>

                        <div class="middle aligned row">
                            <div class="right aligned four wide column">
                                <label>Base URL</label>
                            </div>
                            <div class="five wide column">
                                <div class="ui fluid input">
                                    %if settings_general[2] == None:
                                    %	base_url = "/"
                                    %else:
                                    %	base_url = settings_general[2]
                                    %end
                                    <input name="settings_general_baseurl" type="text" value="{{base_url}}">
                                </div>
                            </div>

                            <div class="collapsed center aligned column">
                                <div class="ui basic icon" data-tooltip="Requires restart to take effect" data-inverted="">
                                    <i class="yellow warning sign icon"></i>
                                </div>
                            </div>
                            <div class="collapsed center aligned column">
                                <div class="ui basic icon" data-tooltip="For reverse proxy support, default is '/'" data-inverted="">
                                    <i class="help circle large icon"></i>
                                </div>
                            </div>
                        </div>

                        <div class="middle aligned row">
                            <div class="right aligned four wide column">
                                <label>Log Level</label>
                            </div>
                            <div class="five wide column">
                                <select name="settings_general_loglevel" id="settings_loglevel" class="ui fluid selection dropdown">
                                    <option value="">Log Level</option>
                                    <option value="DEBUG">Debug</option>
                                    <option value="INFO">Info</option>
                                    <option value="WARNING">Warning</option>
                                    <option value="ERROR">Error</option>
                                    <option value="CRITICAL">Critical</option>
                                </select>
                            </div>

                            <div class="collapsed center aligned column">
                                <div class="ui basic icon" data-tooltip="Requires restart to take effect" data-inverted="">
                                    <i class="yellow warning sign icon"></i>
                                </div>
                            </div>
                            <div class="collapsed center aligned column">
                                <div class="ui basic icon" data-tooltip="Debug logging should only be enabled temporarily" data-inverted="">
                                    <i class="help circle large icon"></i>
                                </div>
                            </div>
                        </div>
                    </div>
                </div>

                <div class="ui dividing header">Path Mappings</div>
                <div class="twelve wide column">
                    <div class="ui grid">
                        %import ast
                        %if settings_general[3] is not None:
                        %	path_substitutions = ast.literal_eval(settings_general[3])
                        %else:
                        %	path_substitutions = []
                        %end
                        <div class="middle aligned row">
                            <div class="right aligned four wide column">

                            </div>
                            <div class="two wide column">
                                <div class="ui fluid input">
                                    <h4 class="ui header">
                                        Path for Sonarr:
                                    </h4>
                                </div>
                            </div>
                            <div class="collapsed column">
                                <div class="collapsed center aligned column">
                                    <div class="ui basic icon" data-tooltip="Root path to the directory Sonarr accesses." data-inverted="">
                                        <i class="help circle large icon"></i>
                                    </div>
                                </div>
                            </div>
                            <div class="two wide center aligned column">

                            </div>
                            <div class="two wide column">
                                <div class="ui fluid input">
                                    <h4 class="ui header">
                                        Path for Bazarr:
                                    </h4>
                                </div>
                            </div>
                            <div class="collapsed column">
                                <div class="collapsed center aligned column">
                                    <div class="ui basic icon" data-tooltip="Path that Bazarr should use to access the same directory remotely." data-inverted="">
                                        <i class="help circle large icon"></i>
                                    </div>
                                </div>
                            </div>
                        </div>
                        %for x in range(0, 5):
                        %	path = []
                        %	try:
                        %		path = path_substitutions[x]
                        %	except IndexError:
                        %		path = ["", ""]
                        %	end
                        <div class="middle aligned row">
                            <div class="right aligned four wide column">

                            </div>
                            <div class="four wide column">
                                <div class="ui fluid input">
                                    <input name="settings_general_sourcepath" type="text" value="{{path[0]}}">
                                </div>
                            </div>
                            <div class="center aligned column">
                                <i class="arrow circle right icon"></i>
                            </div>
                            <div class="four wide column">
                                <div class="ui fluid input">
                                    <input name="settings_general_destpath" type="text" value="{{path[1]}}">
                                </div>
                            </div>
                        </div>
                        %end
                    </div>
                </div>

                <div class="ui dividing header">Post-processing</div>
                <div class="twelve wide column">
                    <div class="ui orange message">
                        <p>Be aware that the execution of post-processing command will prevent the user interface from being accessible until completion when downloading subtitles in interactive mode (meaning you'll see a loader during post-processing).</p>
                    </div>
                    <div class="ui grid">
                        <div class="middle aligned row">
                            <div class="right aligned four wide column">
                                <label>Use post-processing</label>
                            </div>
                            <div class="one wide column">
                                <div id="settings_use_postprocessing" class="ui toggle checkbox" data-postprocessing={{settings_general[12]}}>
                                    <input name="settings_general_use_postprocessing" type="checkbox">
                                    <label></label>
                                </div>
                            </div>
                            <div class="collapsed column">
                                <div class="collapsed center aligned column">
                                    <div class="ui basic icon" data-tooltip="Enable the post-processing execution after downloading a subtitles." data-inverted="">
                                        <i class="help circle large icon"></i>
                                    </div>
                                </div>
                            </div>
                        </div>

                        <div class="middle aligned row">
                            <div class="right aligned four wide column">
                                <label>Post-processing command</label>
                            </div>
                            <div class="five wide column">
                                <div id="settings_general_postprocessing_cmd_div" class="ui fluid input">
                                    <input name="settings_general_postprocessing_cmd" type="text" value="{{settings_general[13] if settings_general[13] != None else ''}}">
                                </div>
                            </div>
                        </div>

                        <div class="middle aligned row">
                            <div class="right aligned four wide column">
                                <label>Variables you can use in your command (include the double curly brace):</label>
                            </div>
                            <div class="ten wide column">
                                <div class="ui list">
                                    <div class="item">
                                        <div class="header">&lbrace;&lbrace;directory&rbrace;&rbrace;</div>
                                        The full path of the episode file parent directory.
                                    </div>
                                    <div class="item">
                                        <div class="header">&lbrace;&lbrace;episode&rbrace;&rbrace;</div>
                                        The full path of the episode file.
                                    </div>
                                    <div class="item">
                                        <div class="header">&lbrace;&lbrace;episode_name&rbrace;&rbrace;</div>
                                        The filename of the episode without parent directory or extension.
                                    </div>
                                    <div class="item">
                                        <div class="header">&lbrace;&lbrace;subtitles&rbrace;&rbrace;</div>
                                        The full path of the subtitles file.
                                    </div>
                                    <div class="item">
                                        <div class="header">&lbrace;&lbrace;subtitles_language&rbrace;&rbrace;</div>
                                        The language of the subtitles file.
                                    </div>
                                    <div class="item">
                                        <div class="header">&lbrace;&lbrace;subtitles_language_code2&rbrace;&rbrace;</div>
                                        The 2-letter ISO-639 language code of the subtitles language.
                                    </div>
                                    <div class="item">
                                        <div class="header">&lbrace;&lbrace;subtitles_language_code3&rbrace;&rbrace;</div>
                                        The 3-letter ISO-639 language code of the subtitles language.
                                    </div>
                                </div>
                            </div>
                        </div>
                    </div>
                </div>

                <div class="ui dividing header">Updates</div>
                <div class="twelve wide column">
                    <div class="ui grid">
                        <div class="middle aligned row">
                            <div class="right aligned four wide column">
                                <label>Branch</label>
                            </div>
                            <div class="five wide column">
                                <select name="settings_general_branch" id="settings_branch" class="ui fluid selection dropdown">
                                    <option value="">Branch</option>
                                    <option value="master">master</option>
                                    <option value="development">development</option>
                                </select>
                            </div>
                            <div class="collapsed column">
                                <div class="collapsed center aligned column">
                                    <div class="ui basic icon" data-tooltip="Only select development branch if you want to live on the edge." data-inverted="">
                                        <i class="help circle large icon"></i>
                                    </div>
                                </div>
                            </div>
                        </div>

                        <div class="middle aligned row">
                            <div class="right aligned four wide column">
                                <label>Automatic</label>
                            </div>
                            <div class="one wide column">
                                <div id="settings_automatic_div" class="ui toggle checkbox" data-automatic={{settings_general[6]}}>
                                    <input name="settings_general_automatic" type="checkbox">
                                    <label></label>
                                </div>
                            </div>
                            <div class="collapsed column">
                                <div class="collapsed center aligned column">
                                    <div class="ui basic icon" data-tooltip="Automatically download and install updates. You will still be able to install from System: Tasks" data-inverted="">
                                        <i class="help circle large icon"></i>
                                    </div>
                                </div>
                            </div>
                        </div>
                    </div>
                </div>
            </div>
            <div class="ui bottom attached tab segment" data-tab="sonarr">
                <div class="ui container"><button class="submit ui blue right floated button" type="submit" value="Submit" form="settings_form">Save</button></div>
                <div class="ui dividing header">Connection settings</div>
                <div class="twelve wide column">
                    <div class="ui grid">
                        <div class="middle aligned row">
                            <div class="right aligned four wide column">
                                <label>Hostname or IP address</label>
                            </div>
                            <div class="five wide column">
                                <div class='field'>
                                    <div class="ui fluid input">
                                        <input name="settings_sonarr_ip" type="text" value="{{settings_sonarr[0]}}">
                                    </div>
                                </div>
                            </div>
                            <div class="collapsed center aligned column">
                                <div class="ui basic icon" data-tooltip="Hostname or IP4 address of Sonarr" data-inverted="">
                                    <i class="help circle large icon"></i>
                                </div>
                            </div>
                        </div>

                        <div class="middle aligned row">
                            <div class="right aligned four wide column">
                                <label>Listening port</label>
                            </div>
                            <div class="five wide column">
                                <div class='field'>
                                    <div class="ui fluid input">
                                        <input name="settings_sonarr_port" type="text" value="{{settings_sonarr[1]}}">
                                    </div>
                                </div>
                            </div>
                            <div class="collapsed center aligned column">
                                <div class="ui basic icon" data-tooltip="TCP port of Sonarr" data-inverted="">
                                    <i class="help circle large icon"></i>
                                </div>
                            </div>
                        </div>

                        <div class="middle aligned row">
                            <div class="right aligned four wide column">
                                <label>Base URL</label>
                            </div>
                            <div class="five wide column">
                                <div class="ui fluid input">
                                    <input name="settings_sonarr_baseurl" type="text" value="{{settings_sonarr[2]}}">
                                </div>
                            </div>
                            <div class="collapsed center aligned column">
                                <div class="ui basic icon" data-tooltip="Base URL for Sonarr (default: '/')" data-inverted="">
                                    <i class="help circle large icon"></i>
                                </div>
                            </div>
                        </div>

                        <div class="middle aligned row">
                            <div class="right aligned four wide column">
                                <label>SSL enabled</label>
                            </div>
                            <div class="one wide column">
                                <div id="sonarr_ssl_div" class="ui toggle checkbox" data-ssl={{settings_sonarr[3]}}>
                                    <input name="settings_sonarr_ssl" type="checkbox">
                                    <label></label>
                                </div>
                            </div>
                        </div>

                        <div class="middle aligned row">
                            <div class="right aligned four wide column">
                                <label>API key</label>
                            </div>
                            <div class="five wide column">
                                <div class='field'>
                                    <div class="ui fluid input">
                                        <input name="settings_sonarr_apikey" type="text" value="{{settings_sonarr[4]}}">
                                    </div>
                                </div>
                            </div>
                            <div class="collapsed center aligned column">
                                <div class="ui basic icon" data-tooltip="API key for Sonarr (32 alphanumeric characters)" data-inverted="">
                                    <i class="help circle large icon"></i>
                                </div>
                            </div>
                        </div>
                    </div>
                </div>

                <div class="ui dividing header">Synchronization</div>
                <div class="twelve wide column">
                    <div class="ui grid">
                        <div class="middle aligned row">
                            <div class="right aligned four wide column">
                                <label>Full sync frequency</label>
                            </div>
                            <div class="five wide column">
                                <div class='field'>
                                    <select name="settings_sonarr_sync" id="settings_sync" class="ui fluid selection dropdown">
                                        <option value="Manually">Manually</option>
                                        <option value="Daily">Daily (at 4am)</option>
                                        <option value="Weekly">Weekly (sunday at 4am)</option>
                                    </select>
                                </div>
                            </div>
                        </div>
                    </div>
                </div>
            </div>
            <div class="ui bottom attached tab segment" data-tab="subliminal">
                <div class="ui container"><button class="submit ui blue right floated button" type="submit" value="Submit" form="settings_form">Save</button></div>
                <br><br><br>
                <div class="ui container">
                    <div class="ui info message">
                        <p>Thanks to Diaoul for his work on <a href="https://github.com/Diaoul/subliminal" target="_blank">Subliminal</a> on which Bazarr is based.</p>
                    </div>
                </div>
                <div class="ui dividing header">Subtitles options</div>
                <div class="twelve wide column">
                    <div class="ui grid">
                        <div class="middle aligned row">
                            <div class="right aligned four wide column">
                                <label>Use scene name when available</label>
                            </div>
                            <div class="one wide column">
                                <div id="settings_scenename" class="ui toggle checkbox" data-scenename={{settings_general[11]}}>
                                    <input name="settings_general_scenename" type="checkbox">
                                    <label></label>
                                </div>
                            </div>
                            <div class="collapsed column">
                                <div class="collapsed center aligned column">
                                    <div class="ui basic icon" data-tooltip="Use the scene name from Sonarr if available to circumvent usage of episode file renaming." data-inverted="">
                                        <i class="help circle large icon"></i>
                                    </div>
                                </div>
                            </div>
                        </div>

                        <div class="middle aligned row">
                            <div class="right aligned four wide column">
                                <label>Minimum score</label>
                            </div>
                            <div class="two wide column">
                                <div class='field'>
                                    <div class="ui input">
                                        <input name="settings_general_minimum_score" type="number" min="0" max="100" step="5" onkeydown="return false" value="{{settings_general[10]}}">
                                    </div>
                                </div>
                            </div>
                            <div class="collapsed column">
                                <div class="collapsed center aligned column">
                                    <div class="ui basic icon" data-tooltip="Minimum score for a subtitle to be downloaded (0 to 100)." data-inverted="">
                                        <i class="help circle large icon"></i>
                                    </div>
                                </div>
                            </div>
                        </div>
                    </div>
                </div>
                <div class="ui dividing header">Subtitles providers</div>
                <div class="twelve wide column">
                    <div class="ui orange message">
                        <p>Be aware that the more providers you enable, the longer it will take everytime you search for a subtitles.</p>
                    </div>
                    <div class="ui grid">
                        <div class="middle aligned row">
                            <div class="right aligned four wide column">
                                <label>Enabled providers</label>
                            </div>
                            <div class="eleven wide column">
                                <div class='field'>
                                    <select name="settings_subliminal_providers" id="settings_providers" multiple="" class="ui fluid selection dropdown">
                                        <option value="">Providers</option>
                                        %enabled_providers = []
                                        %for provider in settings_providers:
                                        <option value="{{provider[0]}}">{{provider[0]}}</option>
                                        %if provider[1] == True:
                                        %	enabled_providers.append(str(provider[0]))
                                        %end
                                        %end
                                    </select>
                                </div>
                            </div>
                        </div>
                    </div>
                </div>
                <div class="ui dividing header">Providers authentication (optionnal)</div>
                <div class="twelve wide column">
                    <div class="ui grid">
                        <div class="middle aligned row">
                            <div class="right aligned four wide column">

                            </div>
                            <div class="five wide column">
                                <div class="ui fluid input">
                                    <h4 class="ui header">Username</h4>
                                </div>
                            </div>
                            <div class="five wide column">
                                <div class="ui fluid input">
                                    <h4 class="ui header">Password (stored in clear text)</h4>
                                </div>
                            </div>
                        </div>
                        <div class="middle aligned row">
                            <div class="right aligned four wide column">
                                <label>addic7ed</label>
                            </div>
                            %for provider in settings_providers:
                            %	if provider[0] == 'addic7ed':
                            %		addic7ed_username = provider[2]
                            %		addic7ed_password = provider[3]
                            %	end
                            %end
                            <div class="five wide column">
                                <div class="ui fluid input">
                                    <input name="settings_addic7ed_username" type="text" value="{{addic7ed_username if addic7ed_username != None else ''}}">
                                </div>
                            </div>
                            <div class="five wide column">
                                <div class="ui fluid input">
                                    <input name="settings_addic7ed_password" type="password" value="{{addic7ed_password if addic7ed_password != None else ''}}">
                                </div>
                            </div>
                        </div>
                        <div class="middle aligned row">
                            <div class="right aligned four wide column">
                                <label>legendastv</label>
                            </div>
                            %for provider in settings_providers:
                            %	if provider[0] == 'legendastv':
                            %		legendastv_username = provider[2]
                            %		legendastv_password = provider[3]
                            %	end
                            %end
                            <div class="five wide column">
                                <div class="ui fluid input">
                                    <input name="settings_legendastv_username" type="text" value="{{legendastv_username if legendastv_username != None else ''}}">
                                </div>
                            </div>
                            <div class="five wide column">
                                <div class="ui fluid input">
                                    <input name="settings_legendastv_password" type="password" value="{{legendastv_password if legendastv_password != None else ''}}">
                                </div>
                            </div>
                        </div>
                        <div class="middle aligned row">
                            <div class="right aligned four wide column">
                                <label>opensubtitles</label>
                            </div>
                            %for provider in settings_providers:
                            %	if provider[0] == 'opensubtitles':
                            %		opensubtitles_username = provider[2]
                            %		opensubtitles_password = provider[3]
                            %	end
                            %end
                            <div class="five wide column">
                                <div class="ui fluid input">
                                    <input name="settings_opensubtitles_username" type="text" value="{{opensubtitles_username if opensubtitles_username != None else ''}}">
                                </div>
                            </div>
                            <div class="five wide column">
                                <div class="ui fluid input">
                                    <input name="settings_opensubtitles_password" type="password" value="{{opensubtitles_password if opensubtitles_password != None else ''}}">
                                </div>
                            </div>
                        </div>
                    </div>
                </div>
                <div class="ui dividing header">Subtitles languages</div>
                <div class="twelve wide column">
                    <div class="ui grid">
                        <div class="middle aligned row">
                            <div class="right aligned four wide column">
                                <label>Single language</label>
                            </div>
                            <div class="one wide column">
                                <div id="settings_single_language" class="ui toggle checkbox" data-single-language={{settings_general[9]}}>
                                    <input name="settings_general_single_language" type="checkbox">
                                    <label></label>
                                </div>
                            </div>
                            <div class="collapsed column">
                                <div class="collapsed center aligned column">
                                    <div class="ui basic icon" data-tooltip="Download a single subtitles file and don't add the language code to the filename." data-inverted="">
                                        <i class="help circle large icon"></i>
                                    </div>
                                </div>
                            </div>
                        </div>

                        <div class="middle aligned row">
                            <div class="right aligned four wide column">
                                <label>Enabled languages</label>
                            </div>
                            <div class="eleven wide column">
                                <div class='field'>
                                    <select name="settings_subliminal_languages" id="settings_languages" multiple="" class="ui fluid selection dropdown">
                                        <option value="">Languages</option>
                                        %enabled_languages = []
                                        %for language in settings_languages:
                                        <option value="{{language[1]}}">{{language[2]}}</option>
                                        %if language[3] == True:
                                        %	enabled_languages.append(str(language[1]))
                                        %end
                                        %end
                                    </select>
                                </div>
                            </div>
                        </div>
                    </div>
                </div>
            </div>
            <div class="ui bottom attached tab segment" data-tab="notifier">
                <div class="ui container"><button class="submit ui blue right floated button" type="submit" value="Submit" form="settings_form">Save</button></div>
                <div class="ui dividing header">Notifications settings</div>
                <div class="twelve wide column">
                    <div class="ui info message">
                        <p>Thanks to caronc for his work on <a href="https://github.com/caronc/apprise" target="_blank">apprise</a> on which is based the notifications system.</p>
                    </div>
                    <div class="ui info message">
                        <p>Please follow instructions on his <a href="https://github.com/caronc/apprise/wiki" target="_blank">wiki</a> to configure your notifications providers.</p>
                    </div>
                    <div class="ui grid">
                        %for notifier in settings_notifier:
                        <div class="middle aligned row">
                            <div class="right aligned four wide column">
                                <label>{{notifier[0]}}</label>
                            </div>
                            <div class="one wide column">
                                <div id="settings_notifier_{{notifier[0]}}_enabled" class="notifier_enabled ui toggle checkbox" data-notifier-url-div="settings_notifier_{{notifier[0]}}_url_div" data-enabled={{notifier[2]}}>
                                    <input name="settings_notifier_{{notifier[0]}}_enabled" type="checkbox">
                                    <label></label>
                                </div>
                            </div>
                            <div class="eight wide column">
                                <div class='field'>
                                    <div id="settings_notifier_{{notifier[0]}}_url_div" class="ui fluid input">
                                        <input name="settings_notifier_{{notifier[0]}}_url" type="text" value="{{notifier[1] if notifier[1] != None else ''}}">
                                    </div>
                                </div>
                            </div>
                        </div>
                        %end
                    </div>
                </div>
            </div>
            </form>
        </div>
        % include('footer.tpl')
    </body>
</html>


<script>
    $('.menu .item')
        .tab()
    ;

    $('a:not(.tabs), button:not(.cancel)').click(function(){
        $('#loader').addClass('active');
    })

    $('a[target="_blank"]').click(function(){
        $('#loader').removeClass('active');
    })

    if ($('#sonarr_ssl_div').data("ssl") == "True") {
                $("#sonarr_ssl_div").checkbox('check');
            } else {
                $("#sonarr_ssl_div").checkbox('uncheck');
            }

    if ($('#settings_automatic_div').data("automatic") == "True") {
                $("#settings_automatic_div").checkbox('check');
            } else {
                $("#settings_automatic_div").checkbox('uncheck');
            }

    if ($('#settings_single_language').data("single-language") == "True") {
                $("#settings_single_language").checkbox('check');
            } else {
                $("#settings_single_language").checkbox('uncheck');
            }

    if ($('#settings_scenename').data("scenename") == "True") {
                $("#settings_scenename").checkbox('check');
            } else {
                $("#settings_scenename").checkbox('uncheck');
            }

    if ($('#settings_use_postprocessing').data("postprocessing") == "True") {
                $("#settings_use_postprocessing").checkbox('check');
                $("#settings_general_postprocessing_cmd_div").removeClass('disabled');
            } else {
                $("#settings_use_postprocessing").checkbox('uncheck');
                $("#settings_general_postprocessing_cmd_div").addClass('disabled');
            }

    $("#settings_use_postprocessing").change(function(i, obj) {
        if ($("#settings_use_postprocessing").checkbox('is checked')) {
                $("#settings_general_postprocessing_cmd_div").removeClass('disabled');
            } else {
                $("#settings_general_postprocessing_cmd_div").addClass('disabled');
            }
    });

    $('.notifier_enabled').each(function(i, obj) {
        if ($(this).data("enabled") == 1) {
                $(this).checkbox('check');
                $('[id=\"' + $(this).data("notifier-url-div") + '\"]').removeClass('disabled');
            } else {
                $(this).checkbox('uncheck');
                $('[id=\"' + $(this).data("notifier-url-div") + '\"]').addClass('disabled');
            }
    });

    $('.notifier_enabled').change(function(i, obj) {
        if ($(this).checkbox('is checked')) {
                $('[id=\"' + $(this).data("notifier-url-div") + '\"]').removeClass('disabled');
            } else {
                $('[id=\"' + $(this).data("notifier-url-div") + '\"]').addClass('disabled');
            }
    });


    $('#settings_loglevel').dropdown('clear');
    $('#settings_loglevel').dropdown('set selected','{{!settings_general[4]}}');
    $('#settings_providers').dropdown('clear');
    $('#settings_providers').dropdown('set selected',{{!enabled_providers}});
    $('#settings_languages').dropdown('clear');
    $('#settings_languages').dropdown('set selected',{{!enabled_languages}});
    $('#settings_branch').dropdown('clear');
    $('#settings_branch').dropdown('set selected','{{!settings_general[5]}}');
    $('#settings_sync').dropdown('clear');
    $('#settings_sync').dropdown('set selected','{{!settings_sonarr[5]}}');

    $('#settings_loglevel').dropdown();
    $('#settings_providers').dropdown();
    $('#settings_languages').dropdown();
    $('#settings_branch').dropdown();
    $('#settings_sync').dropdown();
</script>

<script>
    // form validation
    $('#settings_form')
        .form({
            fields: {
                settings_general_ip	: {
                    rules : [
                        {
                            type : 'regExp[/^((25[0-5]|2[0-4][0-9]|[01]?[0-9][0-9]?)\.){3}(25[0-5]|2[0-4][0-9]|[01]?[0-9][0-9]?)$/]'
                        },
                        {
                            type : 'empty'
                        }
                    ]
                },
                settings_general_port : {
                    rules : [
                        {
                            type : 'integer[1..65535]'
                        },
                        {
                            type : 'empty'
                        }
                    ]
                },
                settings_sonarr_ip : {
                    rules : [
                        {
                            type : 'empty'
                        }
                    ]
                },
                settings_sonarr_port : {
                    rules : [
                        {
                            type : 'integer[1..65535]'
                        },
                        {
                            type : 'empty'
                        }
                    ]
                },
                settings_sonarr_apikey : {
                    rules : [
                        {
                            type : 'exactLength[32]'
                        },
                        {
                            type : 'empty'
                        }
                    ]
                },
                settings_subliminal_providers : {
                    rules : [
                        {
                            type : 'minCount[1]'
                        },
                        {
                            type : 'empty'
                        }
                    ]
                },
                settings_subliminal_languages : {
                    rules : [
                        {
                            type : 'minCount[1]'
                        },
                        {
                            type : 'empty'
                        }
                    ]
                }
            },
            inline : true,
            on     : 'blur',
            onFailure: function(){
                $('#form_validation_error').show();
                $('.submit').addClass('disabled');
<<<<<<< HEAD
            },
            onFailure: function(){
                $('.submit').addClass('disabled');
                return false;
            },
            onSuccess: function(){
=======
                return false;
            },
            onSuccess: function(){
                $('#form_validation_error').hide();
>>>>>>> f083807e
                $('.submit').removeClass('disabled');
                $('#loader').addClass('active');
            }
        })
    ;

    $('#settings_providers').dropdown('setting', 'onChange', function(){
        $('.form').form('validate field', 'settings_subliminal_providers');
    });
    $('#settings_languages').dropdown('setting', 'onChange', function(){
        $('.form').form('validate field', 'settings_subliminal_languages');
    });

    $('.submit').click(function() {
        alert('Settings saved.');
    })

    $( document ).ready(function() {
        $('.form').form('validate form');
        $('#loader').removeClass('active');
    });

    $('#settings_form').focusout(function() {
        $('.form').form('validate form');
        $('#loader').removeClass('active');
    })
</script><|MERGE_RESOLUTION|>--- conflicted
+++ resolved
@@ -1,916 +1,908 @@
-<html>
-    <head>
-        <!DOCTYPE html>
-        <script src="{{base_url}}static/jquery/jquery-latest.min.js"></script>
-        <script src="{{base_url}}static/semantic/semantic.min.js"></script>
-        <script src="{{base_url}}static/jquery/tablesort.js"></script>
-        <link rel="stylesheet" href="{{base_url}}static/semantic/semantic.min.css">
-
-        <link rel="apple-touch-icon" sizes="120x120" href="{{base_url}}static/apple-touch-icon.png">
-        <link rel="icon" type="image/png" sizes="32x32" href="{{base_url}}static/favicon-32x32.png">
-        <link rel="icon" type="image/png" sizes="16x16" href="{{base_url}}static/favicon-16x16.png">
-        <link rel="manifest" href="{{base_url}}static/manifest.json">
-        <link rel="mask-icon" href="{{base_url}}static/safari-pinned-tab.svg" color="#5bbad5">
-        <link rel="shortcut icon" href="{{base_url}}static/favicon.ico">
-        <meta name="msapplication-config" content="{{base_url}}static/browserconfig.xml">
-        <meta name="theme-color" content="#ffffff">
-
-        <title>Settings - Bazarr</title>
-
-        <style>
-            body {
-                background-color: #272727;
-            }
-            #fondblanc {
-                background-color: #ffffff;
-                border-radius: 0px;
-                box-shadow: 0px 0px 5px 5px #ffffff;
-                margin-top: 32px;
-                margin-bottom: 3em;
-                padding: 1em;
-            }
-        </style>
-    </head>
-    <body>
-        <div id='loader' class="ui page dimmer">
-            <div class="ui indeterminate text loader">Loading...</div>
-        </div>
-        % include('menu.tpl')
-
-        <div id="fondblanc" class="ui container">
-            <form name="settings_form" id="settings_form" action="{{base_url}}save_settings" method="post" class="ui form">
-            <div id="form_validation_error" class="ui error message">
-                <p>Some fields are in error and you can't save settings until you have corrected them.</p>
-            </div>
-            <div class="ui top attached tabular menu">
-                <a class="tabs item active" data-tab="general">General</a>
-                <a class="tabs item" data-tab="sonarr">Sonarr</a>
-                <a class="tabs item" data-tab="subliminal">Subliminal</a>
-                <a class="tabs item" data-tab="notifier">Notifications</a>
-            </div>
-            <div class="ui bottom attached tab segment active" data-tab="general">
-                <div class="ui container"><button class="submit ui blue right floated button" type="submit" value="Submit" form="settings_form">Save</button></div>
-                <div class="ui dividing header">Bazarr settings</div>
-                <div class="twelve wide column">
-                    <div class="ui grid">
-                        <div class="middle aligned row">
-                            <div class="right aligned four wide column">
-                                <label>Listening IP address</label>
-                            </div>
-                            <div class="five wide column">
-                                <div class='field'>
-                                    <div class="ui fluid input">
-                                        <input name="settings_general_ip" type="text" value="{{settings_general[0]}}">
-                                    </div>
-                                </div>
-                            </div>
-
-                            <div class="collapsed center aligned column">
-                                <div class="ui basic icon" data-tooltip="Requires restart to take effect" data-inverted="">
-                                    <i class="yellow warning sign icon"></i>
-                                </div>
-                            </div>
-                            <div class="collapsed center aligned column">
-                                <div class="ui basic icon" data-tooltip="Valid IP4 address or '0.0.0.0' for all interfaces" data-inverted="">
-                                    <i class="help circle large icon"></i>
-                                </div>
-                            </div>
-                        </div>
-
-                        <div class="middle aligned row">
-                            <div class="right aligned four wide column">
-                                <label>Listening port</label>
-                            </div>
-                            <div class="five wide column">
-                                <div class='field'>
-                                    <div class="ui fluid input">
-                                        <input name="settings_general_port" type="text" value="{{settings_general[1]}}">
-                                    </div>
-                                </div>
-                            </div>
-
-                            <div class="collapsed center aligned column">
-                                <div class="ui basic icon" data-tooltip="Requires restart to take effect" data-inverted="">
-                                    <i class="yellow warning sign icon"></i>
-                                </div>
-                            </div>
-                            <div class="collapsed center aligned column">
-                                <div class="ui basic icon" data-tooltip="Valid TCP port (default: 6767)" data-inverted="">
-                                    <i class="help circle large icon"></i>
-                                </div>
-                            </div>
-                        </div>
-
-                        <div class="middle aligned row">
-                            <div class="right aligned four wide column">
-                                <label>Base URL</label>
-                            </div>
-                            <div class="five wide column">
-                                <div class="ui fluid input">
-                                    %if settings_general[2] == None:
-                                    %	base_url = "/"
-                                    %else:
-                                    %	base_url = settings_general[2]
-                                    %end
-                                    <input name="settings_general_baseurl" type="text" value="{{base_url}}">
-                                </div>
-                            </div>
-
-                            <div class="collapsed center aligned column">
-                                <div class="ui basic icon" data-tooltip="Requires restart to take effect" data-inverted="">
-                                    <i class="yellow warning sign icon"></i>
-                                </div>
-                            </div>
-                            <div class="collapsed center aligned column">
-                                <div class="ui basic icon" data-tooltip="For reverse proxy support, default is '/'" data-inverted="">
-                                    <i class="help circle large icon"></i>
-                                </div>
-                            </div>
-                        </div>
-
-                        <div class="middle aligned row">
-                            <div class="right aligned four wide column">
-                                <label>Log Level</label>
-                            </div>
-                            <div class="five wide column">
-                                <select name="settings_general_loglevel" id="settings_loglevel" class="ui fluid selection dropdown">
-                                    <option value="">Log Level</option>
-                                    <option value="DEBUG">Debug</option>
-                                    <option value="INFO">Info</option>
-                                    <option value="WARNING">Warning</option>
-                                    <option value="ERROR">Error</option>
-                                    <option value="CRITICAL">Critical</option>
-                                </select>
-                            </div>
-
-                            <div class="collapsed center aligned column">
-                                <div class="ui basic icon" data-tooltip="Requires restart to take effect" data-inverted="">
-                                    <i class="yellow warning sign icon"></i>
-                                </div>
-                            </div>
-                            <div class="collapsed center aligned column">
-                                <div class="ui basic icon" data-tooltip="Debug logging should only be enabled temporarily" data-inverted="">
-                                    <i class="help circle large icon"></i>
-                                </div>
-                            </div>
-                        </div>
-                    </div>
-                </div>
-
-                <div class="ui dividing header">Path Mappings</div>
-                <div class="twelve wide column">
-                    <div class="ui grid">
-                        %import ast
-                        %if settings_general[3] is not None:
-                        %	path_substitutions = ast.literal_eval(settings_general[3])
-                        %else:
-                        %	path_substitutions = []
-                        %end
-                        <div class="middle aligned row">
-                            <div class="right aligned four wide column">
-
-                            </div>
-                            <div class="two wide column">
-                                <div class="ui fluid input">
-                                    <h4 class="ui header">
-                                        Path for Sonarr:
-                                    </h4>
-                                </div>
-                            </div>
-                            <div class="collapsed column">
-                                <div class="collapsed center aligned column">
-                                    <div class="ui basic icon" data-tooltip="Root path to the directory Sonarr accesses." data-inverted="">
-                                        <i class="help circle large icon"></i>
-                                    </div>
-                                </div>
-                            </div>
-                            <div class="two wide center aligned column">
-
-                            </div>
-                            <div class="two wide column">
-                                <div class="ui fluid input">
-                                    <h4 class="ui header">
-                                        Path for Bazarr:
-                                    </h4>
-                                </div>
-                            </div>
-                            <div class="collapsed column">
-                                <div class="collapsed center aligned column">
-                                    <div class="ui basic icon" data-tooltip="Path that Bazarr should use to access the same directory remotely." data-inverted="">
-                                        <i class="help circle large icon"></i>
-                                    </div>
-                                </div>
-                            </div>
-                        </div>
-                        %for x in range(0, 5):
-                        %	path = []
-                        %	try:
-                        %		path = path_substitutions[x]
-                        %	except IndexError:
-                        %		path = ["", ""]
-                        %	end
-                        <div class="middle aligned row">
-                            <div class="right aligned four wide column">
-
-                            </div>
-                            <div class="four wide column">
-                                <div class="ui fluid input">
-                                    <input name="settings_general_sourcepath" type="text" value="{{path[0]}}">
-                                </div>
-                            </div>
-                            <div class="center aligned column">
-                                <i class="arrow circle right icon"></i>
-                            </div>
-                            <div class="four wide column">
-                                <div class="ui fluid input">
-                                    <input name="settings_general_destpath" type="text" value="{{path[1]}}">
-                                </div>
-                            </div>
-                        </div>
-                        %end
-                    </div>
-                </div>
-
-                <div class="ui dividing header">Post-processing</div>
-                <div class="twelve wide column">
-                    <div class="ui orange message">
-                        <p>Be aware that the execution of post-processing command will prevent the user interface from being accessible until completion when downloading subtitles in interactive mode (meaning you'll see a loader during post-processing).</p>
-                    </div>
-                    <div class="ui grid">
-                        <div class="middle aligned row">
-                            <div class="right aligned four wide column">
-                                <label>Use post-processing</label>
-                            </div>
-                            <div class="one wide column">
-                                <div id="settings_use_postprocessing" class="ui toggle checkbox" data-postprocessing={{settings_general[12]}}>
-                                    <input name="settings_general_use_postprocessing" type="checkbox">
-                                    <label></label>
-                                </div>
-                            </div>
-                            <div class="collapsed column">
-                                <div class="collapsed center aligned column">
-                                    <div class="ui basic icon" data-tooltip="Enable the post-processing execution after downloading a subtitles." data-inverted="">
-                                        <i class="help circle large icon"></i>
-                                    </div>
-                                </div>
-                            </div>
-                        </div>
-
-                        <div class="middle aligned row">
-                            <div class="right aligned four wide column">
-                                <label>Post-processing command</label>
-                            </div>
-                            <div class="five wide column">
-                                <div id="settings_general_postprocessing_cmd_div" class="ui fluid input">
-                                    <input name="settings_general_postprocessing_cmd" type="text" value="{{settings_general[13] if settings_general[13] != None else ''}}">
-                                </div>
-                            </div>
-                        </div>
-
-                        <div class="middle aligned row">
-                            <div class="right aligned four wide column">
-                                <label>Variables you can use in your command (include the double curly brace):</label>
-                            </div>
-                            <div class="ten wide column">
-                                <div class="ui list">
-                                    <div class="item">
-                                        <div class="header">&lbrace;&lbrace;directory&rbrace;&rbrace;</div>
-                                        The full path of the episode file parent directory.
-                                    </div>
-                                    <div class="item">
-                                        <div class="header">&lbrace;&lbrace;episode&rbrace;&rbrace;</div>
-                                        The full path of the episode file.
-                                    </div>
-                                    <div class="item">
-                                        <div class="header">&lbrace;&lbrace;episode_name&rbrace;&rbrace;</div>
-                                        The filename of the episode without parent directory or extension.
-                                    </div>
-                                    <div class="item">
-                                        <div class="header">&lbrace;&lbrace;subtitles&rbrace;&rbrace;</div>
-                                        The full path of the subtitles file.
-                                    </div>
-                                    <div class="item">
-                                        <div class="header">&lbrace;&lbrace;subtitles_language&rbrace;&rbrace;</div>
-                                        The language of the subtitles file.
-                                    </div>
-                                    <div class="item">
-                                        <div class="header">&lbrace;&lbrace;subtitles_language_code2&rbrace;&rbrace;</div>
-                                        The 2-letter ISO-639 language code of the subtitles language.
-                                    </div>
-                                    <div class="item">
-                                        <div class="header">&lbrace;&lbrace;subtitles_language_code3&rbrace;&rbrace;</div>
-                                        The 3-letter ISO-639 language code of the subtitles language.
-                                    </div>
-                                </div>
-                            </div>
-                        </div>
-                    </div>
-                </div>
-
-                <div class="ui dividing header">Updates</div>
-                <div class="twelve wide column">
-                    <div class="ui grid">
-                        <div class="middle aligned row">
-                            <div class="right aligned four wide column">
-                                <label>Branch</label>
-                            </div>
-                            <div class="five wide column">
-                                <select name="settings_general_branch" id="settings_branch" class="ui fluid selection dropdown">
-                                    <option value="">Branch</option>
-                                    <option value="master">master</option>
-                                    <option value="development">development</option>
-                                </select>
-                            </div>
-                            <div class="collapsed column">
-                                <div class="collapsed center aligned column">
-                                    <div class="ui basic icon" data-tooltip="Only select development branch if you want to live on the edge." data-inverted="">
-                                        <i class="help circle large icon"></i>
-                                    </div>
-                                </div>
-                            </div>
-                        </div>
-
-                        <div class="middle aligned row">
-                            <div class="right aligned four wide column">
-                                <label>Automatic</label>
-                            </div>
-                            <div class="one wide column">
-                                <div id="settings_automatic_div" class="ui toggle checkbox" data-automatic={{settings_general[6]}}>
-                                    <input name="settings_general_automatic" type="checkbox">
-                                    <label></label>
-                                </div>
-                            </div>
-                            <div class="collapsed column">
-                                <div class="collapsed center aligned column">
-                                    <div class="ui basic icon" data-tooltip="Automatically download and install updates. You will still be able to install from System: Tasks" data-inverted="">
-                                        <i class="help circle large icon"></i>
-                                    </div>
-                                </div>
-                            </div>
-                        </div>
-                    </div>
-                </div>
-            </div>
-            <div class="ui bottom attached tab segment" data-tab="sonarr">
-                <div class="ui container"><button class="submit ui blue right floated button" type="submit" value="Submit" form="settings_form">Save</button></div>
-                <div class="ui dividing header">Connection settings</div>
-                <div class="twelve wide column">
-                    <div class="ui grid">
-                        <div class="middle aligned row">
-                            <div class="right aligned four wide column">
-                                <label>Hostname or IP address</label>
-                            </div>
-                            <div class="five wide column">
-                                <div class='field'>
-                                    <div class="ui fluid input">
-                                        <input name="settings_sonarr_ip" type="text" value="{{settings_sonarr[0]}}">
-                                    </div>
-                                </div>
-                            </div>
-                            <div class="collapsed center aligned column">
-                                <div class="ui basic icon" data-tooltip="Hostname or IP4 address of Sonarr" data-inverted="">
-                                    <i class="help circle large icon"></i>
-                                </div>
-                            </div>
-                        </div>
-
-                        <div class="middle aligned row">
-                            <div class="right aligned four wide column">
-                                <label>Listening port</label>
-                            </div>
-                            <div class="five wide column">
-                                <div class='field'>
-                                    <div class="ui fluid input">
-                                        <input name="settings_sonarr_port" type="text" value="{{settings_sonarr[1]}}">
-                                    </div>
-                                </div>
-                            </div>
-                            <div class="collapsed center aligned column">
-                                <div class="ui basic icon" data-tooltip="TCP port of Sonarr" data-inverted="">
-                                    <i class="help circle large icon"></i>
-                                </div>
-                            </div>
-                        </div>
-
-                        <div class="middle aligned row">
-                            <div class="right aligned four wide column">
-                                <label>Base URL</label>
-                            </div>
-                            <div class="five wide column">
-                                <div class="ui fluid input">
-                                    <input name="settings_sonarr_baseurl" type="text" value="{{settings_sonarr[2]}}">
-                                </div>
-                            </div>
-                            <div class="collapsed center aligned column">
-                                <div class="ui basic icon" data-tooltip="Base URL for Sonarr (default: '/')" data-inverted="">
-                                    <i class="help circle large icon"></i>
-                                </div>
-                            </div>
-                        </div>
-
-                        <div class="middle aligned row">
-                            <div class="right aligned four wide column">
-                                <label>SSL enabled</label>
-                            </div>
-                            <div class="one wide column">
-                                <div id="sonarr_ssl_div" class="ui toggle checkbox" data-ssl={{settings_sonarr[3]}}>
-                                    <input name="settings_sonarr_ssl" type="checkbox">
-                                    <label></label>
-                                </div>
-                            </div>
-                        </div>
-
-                        <div class="middle aligned row">
-                            <div class="right aligned four wide column">
-                                <label>API key</label>
-                            </div>
-                            <div class="five wide column">
-                                <div class='field'>
-                                    <div class="ui fluid input">
-                                        <input name="settings_sonarr_apikey" type="text" value="{{settings_sonarr[4]}}">
-                                    </div>
-                                </div>
-                            </div>
-                            <div class="collapsed center aligned column">
-                                <div class="ui basic icon" data-tooltip="API key for Sonarr (32 alphanumeric characters)" data-inverted="">
-                                    <i class="help circle large icon"></i>
-                                </div>
-                            </div>
-                        </div>
-                    </div>
-                </div>
-
-                <div class="ui dividing header">Synchronization</div>
-                <div class="twelve wide column">
-                    <div class="ui grid">
-                        <div class="middle aligned row">
-                            <div class="right aligned four wide column">
-                                <label>Full sync frequency</label>
-                            </div>
-                            <div class="five wide column">
-                                <div class='field'>
-                                    <select name="settings_sonarr_sync" id="settings_sync" class="ui fluid selection dropdown">
-                                        <option value="Manually">Manually</option>
-                                        <option value="Daily">Daily (at 4am)</option>
-                                        <option value="Weekly">Weekly (sunday at 4am)</option>
-                                    </select>
-                                </div>
-                            </div>
-                        </div>
-                    </div>
-                </div>
-            </div>
-            <div class="ui bottom attached tab segment" data-tab="subliminal">
-                <div class="ui container"><button class="submit ui blue right floated button" type="submit" value="Submit" form="settings_form">Save</button></div>
-                <br><br><br>
-                <div class="ui container">
-                    <div class="ui info message">
-                        <p>Thanks to Diaoul for his work on <a href="https://github.com/Diaoul/subliminal" target="_blank">Subliminal</a> on which Bazarr is based.</p>
-                    </div>
-                </div>
-                <div class="ui dividing header">Subtitles options</div>
-                <div class="twelve wide column">
-                    <div class="ui grid">
-                        <div class="middle aligned row">
-                            <div class="right aligned four wide column">
-                                <label>Use scene name when available</label>
-                            </div>
-                            <div class="one wide column">
-                                <div id="settings_scenename" class="ui toggle checkbox" data-scenename={{settings_general[11]}}>
-                                    <input name="settings_general_scenename" type="checkbox">
-                                    <label></label>
-                                </div>
-                            </div>
-                            <div class="collapsed column">
-                                <div class="collapsed center aligned column">
-                                    <div class="ui basic icon" data-tooltip="Use the scene name from Sonarr if available to circumvent usage of episode file renaming." data-inverted="">
-                                        <i class="help circle large icon"></i>
-                                    </div>
-                                </div>
-                            </div>
-                        </div>
-
-                        <div class="middle aligned row">
-                            <div class="right aligned four wide column">
-                                <label>Minimum score</label>
-                            </div>
-                            <div class="two wide column">
-                                <div class='field'>
-                                    <div class="ui input">
-                                        <input name="settings_general_minimum_score" type="number" min="0" max="100" step="5" onkeydown="return false" value="{{settings_general[10]}}">
-                                    </div>
-                                </div>
-                            </div>
-                            <div class="collapsed column">
-                                <div class="collapsed center aligned column">
-                                    <div class="ui basic icon" data-tooltip="Minimum score for a subtitle to be downloaded (0 to 100)." data-inverted="">
-                                        <i class="help circle large icon"></i>
-                                    </div>
-                                </div>
-                            </div>
-                        </div>
-                    </div>
-                </div>
-                <div class="ui dividing header">Subtitles providers</div>
-                <div class="twelve wide column">
-                    <div class="ui orange message">
-                        <p>Be aware that the more providers you enable, the longer it will take everytime you search for a subtitles.</p>
-                    </div>
-                    <div class="ui grid">
-                        <div class="middle aligned row">
-                            <div class="right aligned four wide column">
-                                <label>Enabled providers</label>
-                            </div>
-                            <div class="eleven wide column">
-                                <div class='field'>
-                                    <select name="settings_subliminal_providers" id="settings_providers" multiple="" class="ui fluid selection dropdown">
-                                        <option value="">Providers</option>
-                                        %enabled_providers = []
-                                        %for provider in settings_providers:
-                                        <option value="{{provider[0]}}">{{provider[0]}}</option>
-                                        %if provider[1] == True:
-                                        %	enabled_providers.append(str(provider[0]))
-                                        %end
-                                        %end
-                                    </select>
-                                </div>
-                            </div>
-                        </div>
-                    </div>
-                </div>
-                <div class="ui dividing header">Providers authentication (optionnal)</div>
-                <div class="twelve wide column">
-                    <div class="ui grid">
-                        <div class="middle aligned row">
-                            <div class="right aligned four wide column">
-
-                            </div>
-                            <div class="five wide column">
-                                <div class="ui fluid input">
-                                    <h4 class="ui header">Username</h4>
-                                </div>
-                            </div>
-                            <div class="five wide column">
-                                <div class="ui fluid input">
-                                    <h4 class="ui header">Password (stored in clear text)</h4>
-                                </div>
-                            </div>
-                        </div>
-                        <div class="middle aligned row">
-                            <div class="right aligned four wide column">
-                                <label>addic7ed</label>
-                            </div>
-                            %for provider in settings_providers:
-                            %	if provider[0] == 'addic7ed':
-                            %		addic7ed_username = provider[2]
-                            %		addic7ed_password = provider[3]
-                            %	end
-                            %end
-                            <div class="five wide column">
-                                <div class="ui fluid input">
-                                    <input name="settings_addic7ed_username" type="text" value="{{addic7ed_username if addic7ed_username != None else ''}}">
-                                </div>
-                            </div>
-                            <div class="five wide column">
-                                <div class="ui fluid input">
-                                    <input name="settings_addic7ed_password" type="password" value="{{addic7ed_password if addic7ed_password != None else ''}}">
-                                </div>
-                            </div>
-                        </div>
-                        <div class="middle aligned row">
-                            <div class="right aligned four wide column">
-                                <label>legendastv</label>
-                            </div>
-                            %for provider in settings_providers:
-                            %	if provider[0] == 'legendastv':
-                            %		legendastv_username = provider[2]
-                            %		legendastv_password = provider[3]
-                            %	end
-                            %end
-                            <div class="five wide column">
-                                <div class="ui fluid input">
-                                    <input name="settings_legendastv_username" type="text" value="{{legendastv_username if legendastv_username != None else ''}}">
-                                </div>
-                            </div>
-                            <div class="five wide column">
-                                <div class="ui fluid input">
-                                    <input name="settings_legendastv_password" type="password" value="{{legendastv_password if legendastv_password != None else ''}}">
-                                </div>
-                            </div>
-                        </div>
-                        <div class="middle aligned row">
-                            <div class="right aligned four wide column">
-                                <label>opensubtitles</label>
-                            </div>
-                            %for provider in settings_providers:
-                            %	if provider[0] == 'opensubtitles':
-                            %		opensubtitles_username = provider[2]
-                            %		opensubtitles_password = provider[3]
-                            %	end
-                            %end
-                            <div class="five wide column">
-                                <div class="ui fluid input">
-                                    <input name="settings_opensubtitles_username" type="text" value="{{opensubtitles_username if opensubtitles_username != None else ''}}">
-                                </div>
-                            </div>
-                            <div class="five wide column">
-                                <div class="ui fluid input">
-                                    <input name="settings_opensubtitles_password" type="password" value="{{opensubtitles_password if opensubtitles_password != None else ''}}">
-                                </div>
-                            </div>
-                        </div>
-                    </div>
-                </div>
-                <div class="ui dividing header">Subtitles languages</div>
-                <div class="twelve wide column">
-                    <div class="ui grid">
-                        <div class="middle aligned row">
-                            <div class="right aligned four wide column">
-                                <label>Single language</label>
-                            </div>
-                            <div class="one wide column">
-                                <div id="settings_single_language" class="ui toggle checkbox" data-single-language={{settings_general[9]}}>
-                                    <input name="settings_general_single_language" type="checkbox">
-                                    <label></label>
-                                </div>
-                            </div>
-                            <div class="collapsed column">
-                                <div class="collapsed center aligned column">
-                                    <div class="ui basic icon" data-tooltip="Download a single subtitles file and don't add the language code to the filename." data-inverted="">
-                                        <i class="help circle large icon"></i>
-                                    </div>
-                                </div>
-                            </div>
-                        </div>
-
-                        <div class="middle aligned row">
-                            <div class="right aligned four wide column">
-                                <label>Enabled languages</label>
-                            </div>
-                            <div class="eleven wide column">
-                                <div class='field'>
-                                    <select name="settings_subliminal_languages" id="settings_languages" multiple="" class="ui fluid selection dropdown">
-                                        <option value="">Languages</option>
-                                        %enabled_languages = []
-                                        %for language in settings_languages:
-                                        <option value="{{language[1]}}">{{language[2]}}</option>
-                                        %if language[3] == True:
-                                        %	enabled_languages.append(str(language[1]))
-                                        %end
-                                        %end
-                                    </select>
-                                </div>
-                            </div>
-                        </div>
-                    </div>
-                </div>
-            </div>
-            <div class="ui bottom attached tab segment" data-tab="notifier">
-                <div class="ui container"><button class="submit ui blue right floated button" type="submit" value="Submit" form="settings_form">Save</button></div>
-                <div class="ui dividing header">Notifications settings</div>
-                <div class="twelve wide column">
-                    <div class="ui info message">
-                        <p>Thanks to caronc for his work on <a href="https://github.com/caronc/apprise" target="_blank">apprise</a> on which is based the notifications system.</p>
-                    </div>
-                    <div class="ui info message">
-                        <p>Please follow instructions on his <a href="https://github.com/caronc/apprise/wiki" target="_blank">wiki</a> to configure your notifications providers.</p>
-                    </div>
-                    <div class="ui grid">
-                        %for notifier in settings_notifier:
-                        <div class="middle aligned row">
-                            <div class="right aligned four wide column">
-                                <label>{{notifier[0]}}</label>
-                            </div>
-                            <div class="one wide column">
-                                <div id="settings_notifier_{{notifier[0]}}_enabled" class="notifier_enabled ui toggle checkbox" data-notifier-url-div="settings_notifier_{{notifier[0]}}_url_div" data-enabled={{notifier[2]}}>
-                                    <input name="settings_notifier_{{notifier[0]}}_enabled" type="checkbox">
-                                    <label></label>
-                                </div>
-                            </div>
-                            <div class="eight wide column">
-                                <div class='field'>
-                                    <div id="settings_notifier_{{notifier[0]}}_url_div" class="ui fluid input">
-                                        <input name="settings_notifier_{{notifier[0]}}_url" type="text" value="{{notifier[1] if notifier[1] != None else ''}}">
-                                    </div>
-                                </div>
-                            </div>
-                        </div>
-                        %end
-                    </div>
-                </div>
-            </div>
-            </form>
-        </div>
-        % include('footer.tpl')
-    </body>
-</html>
-
-
-<script>
-    $('.menu .item')
-        .tab()
-    ;
-
-    $('a:not(.tabs), button:not(.cancel)').click(function(){
-        $('#loader').addClass('active');
-    })
-
-    $('a[target="_blank"]').click(function(){
-        $('#loader').removeClass('active');
-    })
-
-    if ($('#sonarr_ssl_div').data("ssl") == "True") {
-                $("#sonarr_ssl_div").checkbox('check');
-            } else {
-                $("#sonarr_ssl_div").checkbox('uncheck');
-            }
-
-    if ($('#settings_automatic_div').data("automatic") == "True") {
-                $("#settings_automatic_div").checkbox('check');
-            } else {
-                $("#settings_automatic_div").checkbox('uncheck');
-            }
-
-    if ($('#settings_single_language').data("single-language") == "True") {
-                $("#settings_single_language").checkbox('check');
-            } else {
-                $("#settings_single_language").checkbox('uncheck');
-            }
-
-    if ($('#settings_scenename').data("scenename") == "True") {
-                $("#settings_scenename").checkbox('check');
-            } else {
-                $("#settings_scenename").checkbox('uncheck');
-            }
-
-    if ($('#settings_use_postprocessing').data("postprocessing") == "True") {
-                $("#settings_use_postprocessing").checkbox('check');
-                $("#settings_general_postprocessing_cmd_div").removeClass('disabled');
-            } else {
-                $("#settings_use_postprocessing").checkbox('uncheck');
-                $("#settings_general_postprocessing_cmd_div").addClass('disabled');
-            }
-
-    $("#settings_use_postprocessing").change(function(i, obj) {
-        if ($("#settings_use_postprocessing").checkbox('is checked')) {
-                $("#settings_general_postprocessing_cmd_div").removeClass('disabled');
-            } else {
-                $("#settings_general_postprocessing_cmd_div").addClass('disabled');
-            }
-    });
-
-    $('.notifier_enabled').each(function(i, obj) {
-        if ($(this).data("enabled") == 1) {
-                $(this).checkbox('check');
-                $('[id=\"' + $(this).data("notifier-url-div") + '\"]').removeClass('disabled');
-            } else {
-                $(this).checkbox('uncheck');
-                $('[id=\"' + $(this).data("notifier-url-div") + '\"]').addClass('disabled');
-            }
-    });
-
-    $('.notifier_enabled').change(function(i, obj) {
-        if ($(this).checkbox('is checked')) {
-                $('[id=\"' + $(this).data("notifier-url-div") + '\"]').removeClass('disabled');
-            } else {
-                $('[id=\"' + $(this).data("notifier-url-div") + '\"]').addClass('disabled');
-            }
-    });
-
-
-    $('#settings_loglevel').dropdown('clear');
-    $('#settings_loglevel').dropdown('set selected','{{!settings_general[4]}}');
-    $('#settings_providers').dropdown('clear');
-    $('#settings_providers').dropdown('set selected',{{!enabled_providers}});
-    $('#settings_languages').dropdown('clear');
-    $('#settings_languages').dropdown('set selected',{{!enabled_languages}});
-    $('#settings_branch').dropdown('clear');
-    $('#settings_branch').dropdown('set selected','{{!settings_general[5]}}');
-    $('#settings_sync').dropdown('clear');
-    $('#settings_sync').dropdown('set selected','{{!settings_sonarr[5]}}');
-
-    $('#settings_loglevel').dropdown();
-    $('#settings_providers').dropdown();
-    $('#settings_languages').dropdown();
-    $('#settings_branch').dropdown();
-    $('#settings_sync').dropdown();
-</script>
-
-<script>
-    // form validation
-    $('#settings_form')
-        .form({
-            fields: {
-                settings_general_ip	: {
-                    rules : [
-                        {
-                            type : 'regExp[/^((25[0-5]|2[0-4][0-9]|[01]?[0-9][0-9]?)\.){3}(25[0-5]|2[0-4][0-9]|[01]?[0-9][0-9]?)$/]'
-                        },
-                        {
-                            type : 'empty'
-                        }
-                    ]
-                },
-                settings_general_port : {
-                    rules : [
-                        {
-                            type : 'integer[1..65535]'
-                        },
-                        {
-                            type : 'empty'
-                        }
-                    ]
-                },
-                settings_sonarr_ip : {
-                    rules : [
-                        {
-                            type : 'empty'
-                        }
-                    ]
-                },
-                settings_sonarr_port : {
-                    rules : [
-                        {
-                            type : 'integer[1..65535]'
-                        },
-                        {
-                            type : 'empty'
-                        }
-                    ]
-                },
-                settings_sonarr_apikey : {
-                    rules : [
-                        {
-                            type : 'exactLength[32]'
-                        },
-                        {
-                            type : 'empty'
-                        }
-                    ]
-                },
-                settings_subliminal_providers : {
-                    rules : [
-                        {
-                            type : 'minCount[1]'
-                        },
-                        {
-                            type : 'empty'
-                        }
-                    ]
-                },
-                settings_subliminal_languages : {
-                    rules : [
-                        {
-                            type : 'minCount[1]'
-                        },
-                        {
-                            type : 'empty'
-                        }
-                    ]
-                }
-            },
-            inline : true,
-            on     : 'blur',
-            onFailure: function(){
-                $('#form_validation_error').show();
-                $('.submit').addClass('disabled');
-<<<<<<< HEAD
-            },
-            onFailure: function(){
-                $('.submit').addClass('disabled');
-                return false;
-            },
-            onSuccess: function(){
-=======
-                return false;
-            },
-            onSuccess: function(){
-                $('#form_validation_error').hide();
->>>>>>> f083807e
-                $('.submit').removeClass('disabled');
-                $('#loader').addClass('active');
-            }
-        })
-    ;
-
-    $('#settings_providers').dropdown('setting', 'onChange', function(){
-        $('.form').form('validate field', 'settings_subliminal_providers');
-    });
-    $('#settings_languages').dropdown('setting', 'onChange', function(){
-        $('.form').form('validate field', 'settings_subliminal_languages');
-    });
-
-    $('.submit').click(function() {
-        alert('Settings saved.');
-    })
-
-    $( document ).ready(function() {
-        $('.form').form('validate form');
-        $('#loader').removeClass('active');
-    });
-
-    $('#settings_form').focusout(function() {
-        $('.form').form('validate form');
-        $('#loader').removeClass('active');
-    })
+<html>
+    <head>
+        <!DOCTYPE html>
+        <script src="{{base_url}}static/jquery/jquery-latest.min.js"></script>
+        <script src="{{base_url}}static/semantic/semantic.min.js"></script>
+        <script src="{{base_url}}static/jquery/tablesort.js"></script>
+        <link rel="stylesheet" href="{{base_url}}static/semantic/semantic.min.css">
+
+        <link rel="apple-touch-icon" sizes="120x120" href="{{base_url}}static/apple-touch-icon.png">
+        <link rel="icon" type="image/png" sizes="32x32" href="{{base_url}}static/favicon-32x32.png">
+        <link rel="icon" type="image/png" sizes="16x16" href="{{base_url}}static/favicon-16x16.png">
+        <link rel="manifest" href="{{base_url}}static/manifest.json">
+        <link rel="mask-icon" href="{{base_url}}static/safari-pinned-tab.svg" color="#5bbad5">
+        <link rel="shortcut icon" href="{{base_url}}static/favicon.ico">
+        <meta name="msapplication-config" content="{{base_url}}static/browserconfig.xml">
+        <meta name="theme-color" content="#ffffff">
+
+        <title>Settings - Bazarr</title>
+
+        <style>
+            body {
+                background-color: #272727;
+            }
+            #fondblanc {
+                background-color: #ffffff;
+                border-radius: 0px;
+                box-shadow: 0px 0px 5px 5px #ffffff;
+                margin-top: 32px;
+                margin-bottom: 3em;
+                padding: 1em;
+            }
+        </style>
+    </head>
+    <body>
+        <div id='loader' class="ui page dimmer">
+            <div class="ui indeterminate text loader">Loading...</div>
+        </div>
+        % include('menu.tpl')
+
+        <div id="fondblanc" class="ui container">
+            <form name="settings_form" id="settings_form" action="{{base_url}}save_settings" method="post" class="ui form">
+            <div id="form_validation_error" class="ui error message">
+                <p>Some fields are in error and you can't save settings until you have corrected them.</p>
+            </div>
+            <div class="ui top attached tabular menu">
+                <a class="tabs item active" data-tab="general">General</a>
+                <a class="tabs item" data-tab="sonarr">Sonarr</a>
+                <a class="tabs item" data-tab="subliminal">Subliminal</a>
+                <a class="tabs item" data-tab="notifier">Notifications</a>
+            </div>
+            <div class="ui bottom attached tab segment active" data-tab="general">
+                <div class="ui container"><button class="submit ui blue right floated button" type="submit" value="Submit" form="settings_form">Save</button></div>
+                <div class="ui dividing header">Bazarr settings</div>
+                <div class="twelve wide column">
+                    <div class="ui grid">
+                        <div class="middle aligned row">
+                            <div class="right aligned four wide column">
+                                <label>Listening IP address</label>
+                            </div>
+                            <div class="five wide column">
+                                <div class='field'>
+                                    <div class="ui fluid input">
+                                        <input name="settings_general_ip" type="text" value="{{settings_general[0]}}">
+                                    </div>
+                                </div>
+                            </div>
+
+                            <div class="collapsed center aligned column">
+                                <div class="ui basic icon" data-tooltip="Requires restart to take effect" data-inverted="">
+                                    <i class="yellow warning sign icon"></i>
+                                </div>
+                            </div>
+                            <div class="collapsed center aligned column">
+                                <div class="ui basic icon" data-tooltip="Valid IP4 address or '0.0.0.0' for all interfaces" data-inverted="">
+                                    <i class="help circle large icon"></i>
+                                </div>
+                            </div>
+                        </div>
+
+                        <div class="middle aligned row">
+                            <div class="right aligned four wide column">
+                                <label>Listening port</label>
+                            </div>
+                            <div class="five wide column">
+                                <div class='field'>
+                                    <div class="ui fluid input">
+                                        <input name="settings_general_port" type="text" value="{{settings_general[1]}}">
+                                    </div>
+                                </div>
+                            </div>
+
+                            <div class="collapsed center aligned column">
+                                <div class="ui basic icon" data-tooltip="Requires restart to take effect" data-inverted="">
+                                    <i class="yellow warning sign icon"></i>
+                                </div>
+                            </div>
+                            <div class="collapsed center aligned column">
+                                <div class="ui basic icon" data-tooltip="Valid TCP port (default: 6767)" data-inverted="">
+                                    <i class="help circle large icon"></i>
+                                </div>
+                            </div>
+                        </div>
+
+                        <div class="middle aligned row">
+                            <div class="right aligned four wide column">
+                                <label>Base URL</label>
+                            </div>
+                            <div class="five wide column">
+                                <div class="ui fluid input">
+                                    %if settings_general[2] == None:
+                                    %	base_url = "/"
+                                    %else:
+                                    %	base_url = settings_general[2]
+                                    %end
+                                    <input name="settings_general_baseurl" type="text" value="{{base_url}}">
+                                </div>
+                            </div>
+
+                            <div class="collapsed center aligned column">
+                                <div class="ui basic icon" data-tooltip="Requires restart to take effect" data-inverted="">
+                                    <i class="yellow warning sign icon"></i>
+                                </div>
+                            </div>
+                            <div class="collapsed center aligned column">
+                                <div class="ui basic icon" data-tooltip="For reverse proxy support, default is '/'" data-inverted="">
+                                    <i class="help circle large icon"></i>
+                                </div>
+                            </div>
+                        </div>
+
+                        <div class="middle aligned row">
+                            <div class="right aligned four wide column">
+                                <label>Log Level</label>
+                            </div>
+                            <div class="five wide column">
+                                <select name="settings_general_loglevel" id="settings_loglevel" class="ui fluid selection dropdown">
+                                    <option value="">Log Level</option>
+                                    <option value="DEBUG">Debug</option>
+                                    <option value="INFO">Info</option>
+                                    <option value="WARNING">Warning</option>
+                                    <option value="ERROR">Error</option>
+                                    <option value="CRITICAL">Critical</option>
+                                </select>
+                            </div>
+
+                            <div class="collapsed center aligned column">
+                                <div class="ui basic icon" data-tooltip="Requires restart to take effect" data-inverted="">
+                                    <i class="yellow warning sign icon"></i>
+                                </div>
+                            </div>
+                            <div class="collapsed center aligned column">
+                                <div class="ui basic icon" data-tooltip="Debug logging should only be enabled temporarily" data-inverted="">
+                                    <i class="help circle large icon"></i>
+                                </div>
+                            </div>
+                        </div>
+                    </div>
+                </div>
+
+                <div class="ui dividing header">Path Mappings</div>
+                <div class="twelve wide column">
+                    <div class="ui grid">
+                        %import ast
+                        %if settings_general[3] is not None:
+                        %	path_substitutions = ast.literal_eval(settings_general[3])
+                        %else:
+                        %	path_substitutions = []
+                        %end
+                        <div class="middle aligned row">
+                            <div class="right aligned four wide column">
+
+                            </div>
+                            <div class="two wide column">
+                                <div class="ui fluid input">
+                                    <h4 class="ui header">
+                                        Path for Sonarr:
+                                    </h4>
+                                </div>
+                            </div>
+                            <div class="collapsed column">
+                                <div class="collapsed center aligned column">
+                                    <div class="ui basic icon" data-tooltip="Root path to the directory Sonarr accesses." data-inverted="">
+                                        <i class="help circle large icon"></i>
+                                    </div>
+                                </div>
+                            </div>
+                            <div class="two wide center aligned column">
+
+                            </div>
+                            <div class="two wide column">
+                                <div class="ui fluid input">
+                                    <h4 class="ui header">
+                                        Path for Bazarr:
+                                    </h4>
+                                </div>
+                            </div>
+                            <div class="collapsed column">
+                                <div class="collapsed center aligned column">
+                                    <div class="ui basic icon" data-tooltip="Path that Bazarr should use to access the same directory remotely." data-inverted="">
+                                        <i class="help circle large icon"></i>
+                                    </div>
+                                </div>
+                            </div>
+                        </div>
+                        %for x in range(0, 5):
+                        %	path = []
+                        %	try:
+                        %		path = path_substitutions[x]
+                        %	except IndexError:
+                        %		path = ["", ""]
+                        %	end
+                        <div class="middle aligned row">
+                            <div class="right aligned four wide column">
+
+                            </div>
+                            <div class="four wide column">
+                                <div class="ui fluid input">
+                                    <input name="settings_general_sourcepath" type="text" value="{{path[0]}}">
+                                </div>
+                            </div>
+                            <div class="center aligned column">
+                                <i class="arrow circle right icon"></i>
+                            </div>
+                            <div class="four wide column">
+                                <div class="ui fluid input">
+                                    <input name="settings_general_destpath" type="text" value="{{path[1]}}">
+                                </div>
+                            </div>
+                        </div>
+                        %end
+                    </div>
+                </div>
+
+                <div class="ui dividing header">Post-processing</div>
+                <div class="twelve wide column">
+                    <div class="ui orange message">
+                        <p>Be aware that the execution of post-processing command will prevent the user interface from being accessible until completion when downloading subtitles in interactive mode (meaning you'll see a loader during post-processing).</p>
+                    </div>
+                    <div class="ui grid">
+                        <div class="middle aligned row">
+                            <div class="right aligned four wide column">
+                                <label>Use post-processing</label>
+                            </div>
+                            <div class="one wide column">
+                                <div id="settings_use_postprocessing" class="ui toggle checkbox" data-postprocessing={{settings_general[12]}}>
+                                    <input name="settings_general_use_postprocessing" type="checkbox">
+                                    <label></label>
+                                </div>
+                            </div>
+                            <div class="collapsed column">
+                                <div class="collapsed center aligned column">
+                                    <div class="ui basic icon" data-tooltip="Enable the post-processing execution after downloading a subtitles." data-inverted="">
+                                        <i class="help circle large icon"></i>
+                                    </div>
+                                </div>
+                            </div>
+                        </div>
+
+                        <div class="middle aligned row">
+                            <div class="right aligned four wide column">
+                                <label>Post-processing command</label>
+                            </div>
+                            <div class="five wide column">
+                                <div id="settings_general_postprocessing_cmd_div" class="ui fluid input">
+                                    <input name="settings_general_postprocessing_cmd" type="text" value="{{settings_general[13] if settings_general[13] != None else ''}}">
+                                </div>
+                            </div>
+                        </div>
+
+                        <div class="middle aligned row">
+                            <div class="right aligned four wide column">
+                                <label>Variables you can use in your command (include the double curly brace):</label>
+                            </div>
+                            <div class="ten wide column">
+                                <div class="ui list">
+                                    <div class="item">
+                                        <div class="header">&lbrace;&lbrace;directory&rbrace;&rbrace;</div>
+                                        The full path of the episode file parent directory.
+                                    </div>
+                                    <div class="item">
+                                        <div class="header">&lbrace;&lbrace;episode&rbrace;&rbrace;</div>
+                                        The full path of the episode file.
+                                    </div>
+                                    <div class="item">
+                                        <div class="header">&lbrace;&lbrace;episode_name&rbrace;&rbrace;</div>
+                                        The filename of the episode without parent directory or extension.
+                                    </div>
+                                    <div class="item">
+                                        <div class="header">&lbrace;&lbrace;subtitles&rbrace;&rbrace;</div>
+                                        The full path of the subtitles file.
+                                    </div>
+                                    <div class="item">
+                                        <div class="header">&lbrace;&lbrace;subtitles_language&rbrace;&rbrace;</div>
+                                        The language of the subtitles file.
+                                    </div>
+                                    <div class="item">
+                                        <div class="header">&lbrace;&lbrace;subtitles_language_code2&rbrace;&rbrace;</div>
+                                        The 2-letter ISO-639 language code of the subtitles language.
+                                    </div>
+                                    <div class="item">
+                                        <div class="header">&lbrace;&lbrace;subtitles_language_code3&rbrace;&rbrace;</div>
+                                        The 3-letter ISO-639 language code of the subtitles language.
+                                    </div>
+                                </div>
+                            </div>
+                        </div>
+                    </div>
+                </div>
+
+                <div class="ui dividing header">Updates</div>
+                <div class="twelve wide column">
+                    <div class="ui grid">
+                        <div class="middle aligned row">
+                            <div class="right aligned four wide column">
+                                <label>Branch</label>
+                            </div>
+                            <div class="five wide column">
+                                <select name="settings_general_branch" id="settings_branch" class="ui fluid selection dropdown">
+                                    <option value="">Branch</option>
+                                    <option value="master">master</option>
+                                    <option value="development">development</option>
+                                </select>
+                            </div>
+                            <div class="collapsed column">
+                                <div class="collapsed center aligned column">
+                                    <div class="ui basic icon" data-tooltip="Only select development branch if you want to live on the edge." data-inverted="">
+                                        <i class="help circle large icon"></i>
+                                    </div>
+                                </div>
+                            </div>
+                        </div>
+
+                        <div class="middle aligned row">
+                            <div class="right aligned four wide column">
+                                <label>Automatic</label>
+                            </div>
+                            <div class="one wide column">
+                                <div id="settings_automatic_div" class="ui toggle checkbox" data-automatic={{settings_general[6]}}>
+                                    <input name="settings_general_automatic" type="checkbox">
+                                    <label></label>
+                                </div>
+                            </div>
+                            <div class="collapsed column">
+                                <div class="collapsed center aligned column">
+                                    <div class="ui basic icon" data-tooltip="Automatically download and install updates. You will still be able to install from System: Tasks" data-inverted="">
+                                        <i class="help circle large icon"></i>
+                                    </div>
+                                </div>
+                            </div>
+                        </div>
+                    </div>
+                </div>
+            </div>
+            <div class="ui bottom attached tab segment" data-tab="sonarr">
+                <div class="ui container"><button class="submit ui blue right floated button" type="submit" value="Submit" form="settings_form">Save</button></div>
+                <div class="ui dividing header">Connection settings</div>
+                <div class="twelve wide column">
+                    <div class="ui grid">
+                        <div class="middle aligned row">
+                            <div class="right aligned four wide column">
+                                <label>Hostname or IP address</label>
+                            </div>
+                            <div class="five wide column">
+                                <div class='field'>
+                                    <div class="ui fluid input">
+                                        <input name="settings_sonarr_ip" type="text" value="{{settings_sonarr[0]}}">
+                                    </div>
+                                </div>
+                            </div>
+                            <div class="collapsed center aligned column">
+                                <div class="ui basic icon" data-tooltip="Hostname or IP4 address of Sonarr" data-inverted="">
+                                    <i class="help circle large icon"></i>
+                                </div>
+                            </div>
+                        </div>
+
+                        <div class="middle aligned row">
+                            <div class="right aligned four wide column">
+                                <label>Listening port</label>
+                            </div>
+                            <div class="five wide column">
+                                <div class='field'>
+                                    <div class="ui fluid input">
+                                        <input name="settings_sonarr_port" type="text" value="{{settings_sonarr[1]}}">
+                                    </div>
+                                </div>
+                            </div>
+                            <div class="collapsed center aligned column">
+                                <div class="ui basic icon" data-tooltip="TCP port of Sonarr" data-inverted="">
+                                    <i class="help circle large icon"></i>
+                                </div>
+                            </div>
+                        </div>
+
+                        <div class="middle aligned row">
+                            <div class="right aligned four wide column">
+                                <label>Base URL</label>
+                            </div>
+                            <div class="five wide column">
+                                <div class="ui fluid input">
+                                    <input name="settings_sonarr_baseurl" type="text" value="{{settings_sonarr[2]}}">
+                                </div>
+                            </div>
+                            <div class="collapsed center aligned column">
+                                <div class="ui basic icon" data-tooltip="Base URL for Sonarr (default: '/')" data-inverted="">
+                                    <i class="help circle large icon"></i>
+                                </div>
+                            </div>
+                        </div>
+
+                        <div class="middle aligned row">
+                            <div class="right aligned four wide column">
+                                <label>SSL enabled</label>
+                            </div>
+                            <div class="one wide column">
+                                <div id="sonarr_ssl_div" class="ui toggle checkbox" data-ssl={{settings_sonarr[3]}}>
+                                    <input name="settings_sonarr_ssl" type="checkbox">
+                                    <label></label>
+                                </div>
+                            </div>
+                        </div>
+
+                        <div class="middle aligned row">
+                            <div class="right aligned four wide column">
+                                <label>API key</label>
+                            </div>
+                            <div class="five wide column">
+                                <div class='field'>
+                                    <div class="ui fluid input">
+                                        <input name="settings_sonarr_apikey" type="text" value="{{settings_sonarr[4]}}">
+                                    </div>
+                                </div>
+                            </div>
+                            <div class="collapsed center aligned column">
+                                <div class="ui basic icon" data-tooltip="API key for Sonarr (32 alphanumeric characters)" data-inverted="">
+                                    <i class="help circle large icon"></i>
+                                </div>
+                            </div>
+                        </div>
+                    </div>
+                </div>
+
+                <div class="ui dividing header">Synchronization</div>
+                <div class="twelve wide column">
+                    <div class="ui grid">
+                        <div class="middle aligned row">
+                            <div class="right aligned four wide column">
+                                <label>Full sync frequency</label>
+                            </div>
+                            <div class="five wide column">
+                                <div class='field'>
+                                    <select name="settings_sonarr_sync" id="settings_sync" class="ui fluid selection dropdown">
+                                        <option value="Manually">Manually</option>
+                                        <option value="Daily">Daily (at 4am)</option>
+                                        <option value="Weekly">Weekly (sunday at 4am)</option>
+                                    </select>
+                                </div>
+                            </div>
+                        </div>
+                    </div>
+                </div>
+            </div>
+            <div class="ui bottom attached tab segment" data-tab="subliminal">
+                <div class="ui container"><button class="submit ui blue right floated button" type="submit" value="Submit" form="settings_form">Save</button></div>
+                <br><br><br>
+                <div class="ui container">
+                    <div class="ui info message">
+                        <p>Thanks to Diaoul for his work on <a href="https://github.com/Diaoul/subliminal" target="_blank">Subliminal</a> on which Bazarr is based.</p>
+                    </div>
+                </div>
+                <div class="ui dividing header">Subtitles options</div>
+                <div class="twelve wide column">
+                    <div class="ui grid">
+                        <div class="middle aligned row">
+                            <div class="right aligned four wide column">
+                                <label>Use scene name when available</label>
+                            </div>
+                            <div class="one wide column">
+                                <div id="settings_scenename" class="ui toggle checkbox" data-scenename={{settings_general[11]}}>
+                                    <input name="settings_general_scenename" type="checkbox">
+                                    <label></label>
+                                </div>
+                            </div>
+                            <div class="collapsed column">
+                                <div class="collapsed center aligned column">
+                                    <div class="ui basic icon" data-tooltip="Use the scene name from Sonarr if available to circumvent usage of episode file renaming." data-inverted="">
+                                        <i class="help circle large icon"></i>
+                                    </div>
+                                </div>
+                            </div>
+                        </div>
+
+                        <div class="middle aligned row">
+                            <div class="right aligned four wide column">
+                                <label>Minimum score</label>
+                            </div>
+                            <div class="two wide column">
+                                <div class='field'>
+                                    <div class="ui input">
+                                        <input name="settings_general_minimum_score" type="number" min="0" max="100" step="5" onkeydown="return false" value="{{settings_general[10]}}">
+                                    </div>
+                                </div>
+                            </div>
+                            <div class="collapsed column">
+                                <div class="collapsed center aligned column">
+                                    <div class="ui basic icon" data-tooltip="Minimum score for a subtitle to be downloaded (0 to 100)." data-inverted="">
+                                        <i class="help circle large icon"></i>
+                                    </div>
+                                </div>
+                            </div>
+                        </div>
+                    </div>
+                </div>
+                <div class="ui dividing header">Subtitles providers</div>
+                <div class="twelve wide column">
+                    <div class="ui orange message">
+                        <p>Be aware that the more providers you enable, the longer it will take everytime you search for a subtitles.</p>
+                    </div>
+                    <div class="ui grid">
+                        <div class="middle aligned row">
+                            <div class="right aligned four wide column">
+                                <label>Enabled providers</label>
+                            </div>
+                            <div class="eleven wide column">
+                                <div class='field'>
+                                    <select name="settings_subliminal_providers" id="settings_providers" multiple="" class="ui fluid selection dropdown">
+                                        <option value="">Providers</option>
+                                        %enabled_providers = []
+                                        %for provider in settings_providers:
+                                        <option value="{{provider[0]}}">{{provider[0]}}</option>
+                                        %if provider[1] == True:
+                                        %	enabled_providers.append(str(provider[0]))
+                                        %end
+                                        %end
+                                    </select>
+                                </div>
+                            </div>
+                        </div>
+                    </div>
+                </div>
+                <div class="ui dividing header">Providers authentication (optionnal)</div>
+                <div class="twelve wide column">
+                    <div class="ui grid">
+                        <div class="middle aligned row">
+                            <div class="right aligned four wide column">
+
+                            </div>
+                            <div class="five wide column">
+                                <div class="ui fluid input">
+                                    <h4 class="ui header">Username</h4>
+                                </div>
+                            </div>
+                            <div class="five wide column">
+                                <div class="ui fluid input">
+                                    <h4 class="ui header">Password (stored in clear text)</h4>
+                                </div>
+                            </div>
+                        </div>
+                        <div class="middle aligned row">
+                            <div class="right aligned four wide column">
+                                <label>addic7ed</label>
+                            </div>
+                            %for provider in settings_providers:
+                            %	if provider[0] == 'addic7ed':
+                            %		addic7ed_username = provider[2]
+                            %		addic7ed_password = provider[3]
+                            %	end
+                            %end
+                            <div class="five wide column">
+                                <div class="ui fluid input">
+                                    <input name="settings_addic7ed_username" type="text" value="{{addic7ed_username if addic7ed_username != None else ''}}">
+                                </div>
+                            </div>
+                            <div class="five wide column">
+                                <div class="ui fluid input">
+                                    <input name="settings_addic7ed_password" type="password" value="{{addic7ed_password if addic7ed_password != None else ''}}">
+                                </div>
+                            </div>
+                        </div>
+                        <div class="middle aligned row">
+                            <div class="right aligned four wide column">
+                                <label>legendastv</label>
+                            </div>
+                            %for provider in settings_providers:
+                            %	if provider[0] == 'legendastv':
+                            %		legendastv_username = provider[2]
+                            %		legendastv_password = provider[3]
+                            %	end
+                            %end
+                            <div class="five wide column">
+                                <div class="ui fluid input">
+                                    <input name="settings_legendastv_username" type="text" value="{{legendastv_username if legendastv_username != None else ''}}">
+                                </div>
+                            </div>
+                            <div class="five wide column">
+                                <div class="ui fluid input">
+                                    <input name="settings_legendastv_password" type="password" value="{{legendastv_password if legendastv_password != None else ''}}">
+                                </div>
+                            </div>
+                        </div>
+                        <div class="middle aligned row">
+                            <div class="right aligned four wide column">
+                                <label>opensubtitles</label>
+                            </div>
+                            %for provider in settings_providers:
+                            %	if provider[0] == 'opensubtitles':
+                            %		opensubtitles_username = provider[2]
+                            %		opensubtitles_password = provider[3]
+                            %	end
+                            %end
+                            <div class="five wide column">
+                                <div class="ui fluid input">
+                                    <input name="settings_opensubtitles_username" type="text" value="{{opensubtitles_username if opensubtitles_username != None else ''}}">
+                                </div>
+                            </div>
+                            <div class="five wide column">
+                                <div class="ui fluid input">
+                                    <input name="settings_opensubtitles_password" type="password" value="{{opensubtitles_password if opensubtitles_password != None else ''}}">
+                                </div>
+                            </div>
+                        </div>
+                    </div>
+                </div>
+                <div class="ui dividing header">Subtitles languages</div>
+                <div class="twelve wide column">
+                    <div class="ui grid">
+                        <div class="middle aligned row">
+                            <div class="right aligned four wide column">
+                                <label>Single language</label>
+                            </div>
+                            <div class="one wide column">
+                                <div id="settings_single_language" class="ui toggle checkbox" data-single-language={{settings_general[9]}}>
+                                    <input name="settings_general_single_language" type="checkbox">
+                                    <label></label>
+                                </div>
+                            </div>
+                            <div class="collapsed column">
+                                <div class="collapsed center aligned column">
+                                    <div class="ui basic icon" data-tooltip="Download a single subtitles file and don't add the language code to the filename." data-inverted="">
+                                        <i class="help circle large icon"></i>
+                                    </div>
+                                </div>
+                            </div>
+                        </div>
+
+                        <div class="middle aligned row">
+                            <div class="right aligned four wide column">
+                                <label>Enabled languages</label>
+                            </div>
+                            <div class="eleven wide column">
+                                <div class='field'>
+                                    <select name="settings_subliminal_languages" id="settings_languages" multiple="" class="ui fluid selection dropdown">
+                                        <option value="">Languages</option>
+                                        %enabled_languages = []
+                                        %for language in settings_languages:
+                                        <option value="{{language[1]}}">{{language[2]}}</option>
+                                        %if language[3] == True:
+                                        %	enabled_languages.append(str(language[1]))
+                                        %end
+                                        %end
+                                    </select>
+                                </div>
+                            </div>
+                        </div>
+                    </div>
+                </div>
+            </div>
+            <div class="ui bottom attached tab segment" data-tab="notifier">
+                <div class="ui container"><button class="submit ui blue right floated button" type="submit" value="Submit" form="settings_form">Save</button></div>
+                <div class="ui dividing header">Notifications settings</div>
+                <div class="twelve wide column">
+                    <div class="ui info message">
+                        <p>Thanks to caronc for his work on <a href="https://github.com/caronc/apprise" target="_blank">apprise</a> on which is based the notifications system.</p>
+                    </div>
+                    <div class="ui info message">
+                        <p>Please follow instructions on his <a href="https://github.com/caronc/apprise/wiki" target="_blank">wiki</a> to configure your notifications providers.</p>
+                    </div>
+                    <div class="ui grid">
+                        %for notifier in settings_notifier:
+                        <div class="middle aligned row">
+                            <div class="right aligned four wide column">
+                                <label>{{notifier[0]}}</label>
+                            </div>
+                            <div class="one wide column">
+                                <div id="settings_notifier_{{notifier[0]}}_enabled" class="notifier_enabled ui toggle checkbox" data-notifier-url-div="settings_notifier_{{notifier[0]}}_url_div" data-enabled={{notifier[2]}}>
+                                    <input name="settings_notifier_{{notifier[0]}}_enabled" type="checkbox">
+                                    <label></label>
+                                </div>
+                            </div>
+                            <div class="eight wide column">
+                                <div class='field'>
+                                    <div id="settings_notifier_{{notifier[0]}}_url_div" class="ui fluid input">
+                                        <input name="settings_notifier_{{notifier[0]}}_url" type="text" value="{{notifier[1] if notifier[1] != None else ''}}">
+                                    </div>
+                                </div>
+                            </div>
+                        </div>
+                        %end
+                    </div>
+                </div>
+            </div>
+            </form>
+        </div>
+        % include('footer.tpl')
+    </body>
+</html>
+
+
+<script>
+    $('.menu .item')
+        .tab()
+    ;
+
+    $('a:not(.tabs), button:not(.cancel)').click(function(){
+        $('#loader').addClass('active');
+    })
+
+    $('a[target="_blank"]').click(function(){
+        $('#loader').removeClass('active');
+    })
+
+    if ($('#sonarr_ssl_div').data("ssl") == "True") {
+                $("#sonarr_ssl_div").checkbox('check');
+            } else {
+                $("#sonarr_ssl_div").checkbox('uncheck');
+            }
+
+    if ($('#settings_automatic_div').data("automatic") == "True") {
+                $("#settings_automatic_div").checkbox('check');
+            } else {
+                $("#settings_automatic_div").checkbox('uncheck');
+            }
+
+    if ($('#settings_single_language').data("single-language") == "True") {
+                $("#settings_single_language").checkbox('check');
+            } else {
+                $("#settings_single_language").checkbox('uncheck');
+            }
+
+    if ($('#settings_scenename').data("scenename") == "True") {
+                $("#settings_scenename").checkbox('check');
+            } else {
+                $("#settings_scenename").checkbox('uncheck');
+            }
+
+    if ($('#settings_use_postprocessing').data("postprocessing") == "True") {
+                $("#settings_use_postprocessing").checkbox('check');
+                $("#settings_general_postprocessing_cmd_div").removeClass('disabled');
+            } else {
+                $("#settings_use_postprocessing").checkbox('uncheck');
+                $("#settings_general_postprocessing_cmd_div").addClass('disabled');
+            }
+
+    $("#settings_use_postprocessing").change(function(i, obj) {
+        if ($("#settings_use_postprocessing").checkbox('is checked')) {
+                $("#settings_general_postprocessing_cmd_div").removeClass('disabled');
+            } else {
+                $("#settings_general_postprocessing_cmd_div").addClass('disabled');
+            }
+    });
+
+    $('.notifier_enabled').each(function(i, obj) {
+        if ($(this).data("enabled") == 1) {
+                $(this).checkbox('check');
+                $('[id=\"' + $(this).data("notifier-url-div") + '\"]').removeClass('disabled');
+            } else {
+                $(this).checkbox('uncheck');
+                $('[id=\"' + $(this).data("notifier-url-div") + '\"]').addClass('disabled');
+            }
+    });
+
+    $('.notifier_enabled').change(function(i, obj) {
+        if ($(this).checkbox('is checked')) {
+                $('[id=\"' + $(this).data("notifier-url-div") + '\"]').removeClass('disabled');
+            } else {
+                $('[id=\"' + $(this).data("notifier-url-div") + '\"]').addClass('disabled');
+            }
+    });
+
+
+    $('#settings_loglevel').dropdown('clear');
+    $('#settings_loglevel').dropdown('set selected','{{!settings_general[4]}}');
+    $('#settings_providers').dropdown('clear');
+    $('#settings_providers').dropdown('set selected',{{!enabled_providers}});
+    $('#settings_languages').dropdown('clear');
+    $('#settings_languages').dropdown('set selected',{{!enabled_languages}});
+    $('#settings_branch').dropdown('clear');
+    $('#settings_branch').dropdown('set selected','{{!settings_general[5]}}');
+    $('#settings_sync').dropdown('clear');
+    $('#settings_sync').dropdown('set selected','{{!settings_sonarr[5]}}');
+
+    $('#settings_loglevel').dropdown();
+    $('#settings_providers').dropdown();
+    $('#settings_languages').dropdown();
+    $('#settings_branch').dropdown();
+    $('#settings_sync').dropdown();
+</script>
+
+<script>
+    // form validation
+    $('#settings_form')
+        .form({
+            fields: {
+                settings_general_ip	: {
+                    rules : [
+                        {
+                            type : 'regExp[/^((25[0-5]|2[0-4][0-9]|[01]?[0-9][0-9]?)\.){3}(25[0-5]|2[0-4][0-9]|[01]?[0-9][0-9]?)$/]'
+                        },
+                        {
+                            type : 'empty'
+                        }
+                    ]
+                },
+                settings_general_port : {
+                    rules : [
+                        {
+                            type : 'integer[1..65535]'
+                        },
+                        {
+                            type : 'empty'
+                        }
+                    ]
+                },
+                settings_sonarr_ip : {
+                    rules : [
+                        {
+                            type : 'empty'
+                        }
+                    ]
+                },
+                settings_sonarr_port : {
+                    rules : [
+                        {
+                            type : 'integer[1..65535]'
+                        },
+                        {
+                            type : 'empty'
+                        }
+                    ]
+                },
+                settings_sonarr_apikey : {
+                    rules : [
+                        {
+                            type : 'exactLength[32]'
+                        },
+                        {
+                            type : 'empty'
+                        }
+                    ]
+                },
+                settings_subliminal_providers : {
+                    rules : [
+                        {
+                            type : 'minCount[1]'
+                        },
+                        {
+                            type : 'empty'
+                        }
+                    ]
+                },
+                settings_subliminal_languages : {
+                    rules : [
+                        {
+                            type : 'minCount[1]'
+                        },
+                        {
+                            type : 'empty'
+                        }
+                    ]
+                }
+            },
+            inline : true,
+            on     : 'blur',
+            onFailure: function(){
+                $('#form_validation_error').show();
+                $('.submit').addClass('disabled');
+                return false;
+            },
+            onSuccess: function(){
+                $('#form_validation_error').hide();
+                $('.submit').removeClass('disabled');
+                $('#loader').addClass('active');
+                return false;
+            }
+        })
+    ;
+
+    $('#settings_providers').dropdown('setting', 'onChange', function(){
+        $('.form').form('validate field', 'settings_subliminal_providers');
+    });
+    $('#settings_languages').dropdown('setting', 'onChange', function(){
+        $('.form').form('validate field', 'settings_subliminal_languages');
+    });
+
+    $('.submit').click(function() {
+        alert('Settings saved.');
+    })
+
+    $( document ).ready(function() {
+        $('.form').form('validate form');
+        $('#loader').removeClass('active');
+    });
+
+    $('#settings_form').focusout(function() {
+        $('.form').form('validate form');
+        $('#loader').removeClass('active');
+    })
 </script>