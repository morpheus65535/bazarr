<html>
    <head>
        <!DOCTYPE html>
        <script src="{{base_url}}static/jquery/jquery-latest.min.js"></script>
        <script src="{{base_url}}static/semantic/semantic.min.js"></script>
        <script src="{{base_url}}static/jquery/tablesort.js"></script>
        <link rel="stylesheet" href="{{base_url}}static/semantic/semantic.min.css">

        <link rel="apple-touch-icon" sizes="120x120" href="{{base_url}}static/apple-touch-icon.png">
        <link rel="icon" type="image/png" sizes="32x32" href="{{base_url}}static/favicon-32x32.png">
        <link rel="icon" type="image/png" sizes="16x16" href="{{base_url}}static/favicon-16x16.png">
        <link rel="manifest" href="{{base_url}}static/manifest.json">
        <link rel="mask-icon" href="{{base_url}}static/safari-pinned-tab.svg" color="#5bbad5">
        <link rel="shortcut icon" href="{{base_url}}static/favicon.ico">
        <meta name="msapplication-config" content="{{base_url}}static/browserconfig.xml">
        <meta name="theme-color" content="#ffffff">

        <title>Settings - Bazarr</title>

        <style>
            body {
                background-color: #272727;
            }
            #fondblanc {
                background-color: #ffffff;
                border-radius: 0px;
                box-shadow: 0px 0px 5px 5px #ffffff;
                margin-top: 32px;
                margin-bottom: 3em;
                padding: 1em;
            }
            .ui.tabular.menu > .disabled.item {
                opacity: 0.45 !important;
                pointer-events: none !important;
            }
        </style>
    </head>
    <body>
        <div id='loader' class="ui page dimmer">
            <div class="ui indeterminate text loader">Loading...</div>
        </div>
        % include('menu.tpl')

        <div id="fondblanc" class="ui container">
            <form name="settings_form" id="settings_form" action="{{base_url}}save_settings" method="post" class="ui form" autocomplete="off">
            <div id="form_validation_error" class="ui error message">
                <p>Some fields are in error and you can't save settings until you have corrected them. Be sure to check in every tabs.</p>
            </div>
            <div class="ui top attached tabular menu">
                <a class="tabs item active" data-tab="general">General</a>
                <a class="tabs item" id="sonarr_tab" data-tab="sonarr">Sonarr</a>
                <a class="tabs item" id="radarr_tab" data-tab="radarr">Radarr</a>
                <a class="tabs item" data-tab="subliminal">Subliminal</a>
                <a class="tabs item" data-tab="notifier">Notifications</a>
            </div>
            <div class="ui bottom attached tab segment active" data-tab="general">
                <div class="ui container"><button class="submit ui blue right floated button" type="submit" value="Submit" form="settings_form">Save</button></div>
                <div class="ui dividing header">Start-Up</div>
                <div class="twelve wide column">
                    <div class="ui grid">
                        <div class="middle aligned row">
                            <div class="right aligned four wide column">
                                <label>Listening IP address</label>
                            </div>
                            <div class="five wide column">
                                <div class='field'>
                                    <div class="ui fluid input">
                                        <input name="settings_general_ip" type="text" value="{{settings_general[0]}}">
                                    </div>
                                </div>
                            </div>

                            <div class="collapsed center aligned column">
                                <div class="ui basic icon" data-tooltip="Requires restart to take effect" data-inverted="">
                                    <i class="yellow warning sign icon"></i>
                                </div>
                            </div>
                            <div class="collapsed center aligned column">
                                <div class="ui basic icon" data-tooltip="Valid IP4 address or '0.0.0.0' for all interfaces" data-inverted="">
                                    <i class="help circle large icon"></i>
                                </div>
                            </div>
                        </div>

                        <div class="middle aligned row">
                            <div class="right aligned four wide column">
                                <label>Listening port</label>
                            </div>
                            <div class="five wide column">
                                <div class='field'>
                                    <div class="ui fluid input">
                                        <input name="settings_general_port" type="text" value="{{settings_general[1]}}">
                                    </div>
                                </div>
                            </div>

                            <div class="collapsed center aligned column">
                                <div class="ui basic icon" data-tooltip="Requires restart to take effect" data-inverted="">
                                    <i class="yellow warning sign icon"></i>
                                </div>
                            </div>
                            <div class="collapsed center aligned column">
                                <div class="ui basic icon" data-tooltip="Valid TCP port (default: 6767)" data-inverted="">
                                    <i class="help circle large icon"></i>
                                </div>
                            </div>
                        </div>

                        <div class="middle aligned row">
                            <div class="right aligned four wide column">
                                <label>Base URL</label>
                            </div>
                            <div class="five wide column">
                                <div class="ui fluid input">
                                    %if settings_general[2] == None:
                                    %	base_url = "/"
                                    %else:
                                    %	base_url = settings_general[2]
                                    %end
                                    <input name="settings_general_baseurl" type="text" value="{{base_url}}">
                                </div>
                            </div>

                            <div class="collapsed center aligned column">
                                <div class="ui basic icon" data-tooltip="Requires restart to take effect" data-inverted="">
                                    <i class="yellow warning sign icon"></i>
                                </div>
                            </div>
                            <div class="collapsed center aligned column">
                                <div class="ui basic icon" data-tooltip="For reverse proxy support, default is '/'" data-inverted="">
                                    <i class="help circle large icon"></i>
                                </div>
                            </div>
                        </div>

                        <div class="middle aligned row">
                            <div class="right aligned four wide column">
                                <label>Log Level</label>
                            </div>
                            <div class="five wide column">
                                <select name="settings_general_loglevel" id="settings_loglevel" class="ui fluid selection dropdown">
                                    <option value="">Log Level</option>
                                    <option value="DEBUG">Debug</option>
                                    <option value="INFO">Info</option>
                                    <option value="WARNING">Warning</option>
                                    <option value="ERROR">Error</option>
                                    <option value="CRITICAL">Critical</option>
                                </select>
                            </div>

                            <div class="collapsed center aligned column">
                                <div class="ui basic icon" data-tooltip="Requires restart to take effect" data-inverted="">
                                    <i class="yellow warning sign icon"></i>
                                </div>
                            </div>
                            <div class="collapsed center aligned column">
                                <div class="ui basic icon" data-tooltip="Debug logging should only be enabled temporarily" data-inverted="">
                                    <i class="help circle large icon"></i>
                                </div>
                            </div>
                        </div>

                        <div class="middle aligned row">
                            <div class="right aligned four wide column">
                                <label>Page size</label>
                            </div>
                            <div class="five wide column">
                                <select name="settings_page_size" id="settings_page_size" class="ui fluid selection dropdown">
                                    <option value="">Page Size</option>
                                    <option value="-1">Unlimited</option>
                                    <option value="25">25</option>
                                    <option value="50">50</option>
                                    <option value="100">100</option>
                                    <option value="250">250</option>
                                    <option value="500">500</option>
                                    <option value="1000">1000</option>
                                </select>
                            </div>

                            <div class="collapsed center aligned column">
                                <div class="ui basic icon" data-tooltip="How many items to show in a list." data-inverted="">
                                    <i class="help circle large icon"></i>
                                </div>
                            </div>
                        </div>
                    </div>
                </div>

                <div class="ui dividing header">Proxy settings</div>
                <div class="twelve wide column">
                    <div class="ui grid">
                        <div class="middle aligned row">
                            <div class="right aligned four wide column">
                                <label>Use proxy</label>
                            </div>
                            <div class="one wide column">
                                <div id="settings_use_proxy" class="ui toggle checkbox" data-enabled={{settings_proxy[0]}}>
                                    <input name="settings_proxy_enabled" type="checkbox">
                                    <label></label>
                                </div>
                            </div>

                            <div class="collapsed center aligned column">
                                <div class="ui basic icon" data-tooltip="Requires restart to take effect" data-inverted="">
                                    <i class="yellow warning sign icon"></i>
                                </div>
                            </div>

                            <div class="collapsed column">
                                <div class="collapsed center aligned column">
                                    <div class="ui basic icon" data-tooltip="Enable proxy." data-inverted="">
                                        <i class="help circle large icon"></i>
                                    </div>
                                </div>
                            </div>
                        </div>

                        <div class="middle aligned row">
                            <div class="right aligned four wide column">
                                <label>Proxy type</label>
                            </div>
                            <div class="five wide column">
                                <select name="settings_proxy_type" id="settings_proxy_type" class="ui fluid selection dropdown">
                                    <option value="">Proxy type</option>
                                    <option value="http">HTTP(S)</option>
                                    <option value="socks4">Socks4</option>
                                    <option value="socks5">Socks5</option>
                                </select>
                            </div>

                            <div class="collapsed center aligned column">
                                <div class="ui basic icon" data-tooltip="Type of your proxy." data-inverted="">
                                    <i class="help circle large icon"></i>
                                </div>
                            </div>
                        </div>

                        <div class="middle aligned row">
                            <div class="right aligned four wide column">
                                <label>Hostanme</label>
                            </div>
                            <div class="five wide column">
                                <div class='field'>
                                    <div class="ui fluid input">
                                        <input id="settings_proxy_url" name="settings_proxy_url" type="text" value="{{settings_proxy[2]}}">
                                    </div>
                                </div>
                            </div>
                        </div>

                        <div class="middle aligned row">
                            <div class="right aligned four wide column">
                                <label>Port</label>
                            </div>
                            <div class="five wide column">
                                <div class='field'>
                                    <div class="ui fluid input">
                                        <input id="settings_proxy_port" name="settings_proxy_port" type="text" value="{{settings_proxy[3]}}">
                                    </div>
                                </div>
                            </div>
                        </div>

                        <div class="middle aligned row">
                            <div class="right aligned four wide column">
                                <label>Username</label>
                            </div>
                            <div class="five wide column">
                                <div class='field'>
                                    <div class="ui fluid input">
                                        <input id="settings_proxy_username" name="settings_proxy_username" type="text" value="{{settings_proxy[4]}}">
                                    </div>
                                </div>
                            </div>

                            <div class="collapsed center aligned column">
                                <div class="ui basic icon" data-tooltip="UYou only need to enter a username and password if one is required. Leave them blank otherwise" data-inverted="">
                                    <i class="help circle large icon"></i>
                                </div>
                            </div>
                        </div>



                        <div class="middle aligned row">
                            <div class="right aligned four wide column">
                                <label>Password</label>
                            </div>
                            <div class="five wide column">
                                <div class='field'>
                                    <div class="ui fluid input">
                                        <input id="settings_proxy_password" name="settings_proxy_password" type="password" value="{{settings_proxy[5]}}">
                                    </div>
                                </div>
                            </div>

                            <div class="collapsed center aligned column">
                                <div class="ui basic icon" data-tooltip="UYou only need to enter a username and password if one is required. Leave them blank otherwise" data-inverted="">
                                    <i class="help circle large icon"></i>
                                </div>
                            </div>

                        </div>

                        <div class="middle aligned row">
                            <div class="right aligned four wide column">
                                <label>Ignored Addresse</label>
                            </div>
                            <div class="five wide column">
                                <div class='field'>
                                    <div class="ui fluid input">
                                        <input id="settings_proxy_exclude" name="settings_proxy_exclude" type="text" value="{{settings_proxy[6]}}">
                                    </div>
                                </div>
                            </div>

                            <div class="collapsed center aligned column">
                                <div class="ui basic icon" data-tooltip="Use ',' as a separator, and '*.' as a wildcard for subdomains" data-inverted="">
                                    <i class="help circle large icon"></i>
                                </div>
                            </div>

                        </div>
                    </div>
                </div>

                <div class="ui dividing header">Security settings</div>
                <div class="twelve wide column">
                    <div class="ui grid">
                        <div class="middle aligned row">
                            <div class="right aligned four wide column">
                                <label>Authentication</label>
                            </div>
<<<<<<< HEAD
                            <div class="one wide column">
                                <div id="settings_use_auth" class="ui toggle checkbox" data-enabled={{settings_auth[0]}}>
                                    <input name="settings_auth_enabled" type="checkbox">
=======
                            <div class="five wide column">
                                <select name="settings_auth_type" id="settings_auth_type" class="ui fluid selection dropdown">
                                    <option value="None">None</option>
                                    <option value="basic">Basic (Browser Popup)</option>
                                    <option value="form">Forms (Login Page)</option>
                                </select>
>>>>>>> e42d1e2d
                                    <label></label>
                                </div>


                            <div class="collapsed center aligned column">
                                <div class="ui basic icon" data-tooltip="Requires restart to take effect" data-inverted="">
                                    <i class="yellow warning sign icon"></i>
                                </div>
                            </div>

                            <div class="collapsed column">
                                <div class="collapsed center aligned column">
                                    <div class="ui basic icon" data-tooltip="Require Username and Password to access Bazarr." data-inverted="">
                                        <i class="help circle large icon"></i>
                                    </div>
                                </div>
                            </div>
                        </div>

                        <div class="auth_option middle aligned row">
                            <div class="right aligned four wide column">
                                <label>Username</label>
                            </div>
                            <div class="five wide column">
                                <div class='field'>
                                    <div class="ui fluid input">
<<<<<<< HEAD
                                        <input id="settings_auth_username" name="settings_auth_username" type="text" value="{{settings_auth[1]}}">
=======
                                        <input id="settings_auth_username" name="settings_auth_username" type="text" autocomplete="nope" value="{{settings_auth[1]}}">
>>>>>>> e42d1e2d
                                    </div>
                                </div>
                            </div>
                        </div>

                        <div class="auth_option middle aligned row">
                            <div class="right aligned four wide column">
                                <label>Password</label>
                            </div>
                            <div class="five wide column">
                                <div class='field'>
                                    <div class="ui fluid input">
<<<<<<< HEAD
                                        <input id="settings_auth_password" name="settings_auth_password" type="password" value="{{settings_auth[2]}}">
=======
                                        <input id="settings_auth_password" name="settings_auth_password" type="password" autocomplete="new-password" value="{{settings_auth[2]}}">
>>>>>>> e42d1e2d
                                    </div>
                                </div>
                            </div>

                            <div class="collapsed column">
                                <div class="collapsed center aligned column">
                                    <div class="ui basic icon" data-tooltip="Authentication send username and password in clear over the network. You should add SSL encryption trough a reverse proxy." data-inverted="">
                                        <i class="help circle large icon"></i>
                                    </div>
                                </div>
                            </div>
                        </div>
                    </div>
                </div>

                <div class="ui dividing header">Integration settings</div>
                <div class="twelve wide column">
                    <div class="ui grid">
                        <div class="middle aligned row">
                            <div class="right aligned four wide column">
                                <label>Use Sonarr</label>
                            </div>
                            <div class="one wide column">
                                <div id="settings_use_sonarr" class="ui toggle checkbox" data-enabled={{settings_general[12]}}>
                                    <input name="settings_general_use_sonarr" type="checkbox">
                                    <label></label>
                                </div>
                            </div>
                            <div class="collapsed column">
                                <div class="collapsed center aligned column">
                                    <div class="ui basic icon" data-tooltip="Enable Sonarr integration." data-inverted="">
                                        <i class="help circle large icon"></i>
                                    </div>
                                </div>
                            </div>
                        </div>

                        <div class="middle aligned row">
                            <div class="right aligned four wide column">
                                <label>Use Radarr</label>
                            </div>
                            <div class="one wide column">
                                <div id="settings_use_radarr" class="ui toggle checkbox" data-enabled={{settings_general[13]}}>
                                    <input name="settings_general_use_radarr" type="checkbox">
                                    <label></label>
                                </div>
                            </div>
                            <div class="collapsed column">
                                <div class="collapsed center aligned column">
                                    <div class="ui basic icon" data-tooltip="Enable Radarr integration." data-inverted="">
                                        <i class="help circle large icon"></i>
                                    </div>
                                </div>
                            </div>
                        </div>
                    </div>
                </div>

                <div class="ui dividing header">Path Mappings for shows</div>
                <div class="twelve wide column">
                    <div class="ui grid">
                        %import ast
                        %if settings_general[3] is not None:
                        %	path_substitutions = ast.literal_eval(settings_general[3])
                        %else:
                        %	path_substitutions = []
                        %end
                        <div class="middle aligned row">
                            <div class="right aligned four wide column">

                            </div>
                            <div class="two wide column">
                                <div class="ui fluid input">
                                    <h4 class="ui header">
                                        Path for Sonarr:
                                    </h4>
                                </div>
                            </div>
                            <div class="collapsed column">
                                <div class="collapsed center aligned column">
                                    <div class="ui basic icon" data-tooltip="Root path to the directory Sonarr accesses." data-inverted="">
                                        <i class="help circle large icon"></i>
                                    </div>
                                </div>
                            </div>
                            <div class="two wide center aligned column">

                            </div>
                            <div class="two wide column">
                                <div class="ui fluid input">
                                    <h4 class="ui header">
                                        Path for Bazarr:
                                    </h4>
                                </div>
                            </div>
                            <div class="collapsed column">
                                <div class="collapsed center aligned column">
                                    <div class="ui basic icon" data-tooltip="Path that Bazarr should use to access the same directory remotely." data-inverted="">
                                        <i class="help circle large icon"></i>
                                    </div>
                                </div>
                            </div>
                        </div>
                        %for x in range(0, 5):
                        %	path = []
                        %	try:
                        %		path = path_substitutions[x]
                        %	except IndexError:
                        %		path = ["", ""]
                        %	end
                        <div class="middle aligned row">
                            <div class="right aligned four wide column">

                            </div>
                            <div class="four wide column">
                                <div class="ui fluid input">
                                    <input name="settings_general_sourcepath" type="text" value="{{path[0]}}">
                                </div>
                            </div>
                            <div class="center aligned column">
                                <i class="arrow circle right icon"></i>
                            </div>
                            <div class="four wide column">
                                <div class="ui fluid input">
                                    <input name="settings_general_destpath" type="text" value="{{path[1]}}">
                                </div>
                            </div>
                        </div>
                        %end
                    </div>
                </div>

                <div class="ui dividing header">Path Mappings for movies</div>
                <div class="twelve wide column">
                    <div class="ui grid">
                        %import ast
                        %if settings_general[14] is not None:
                        %	path_substitutions_movie = ast.literal_eval(settings_general[14])
                        %else:
                        %	path_substitutions_movie = []
                        %end
                        <div class="middle aligned row">
                            <div class="right aligned four wide column">

                            </div>
                            <div class="two wide column">
                                <div class="ui fluid input">
                                    <h4 class="ui header">
                                        Path for Radarr:
                                    </h4>
                                </div>
                            </div>
                            <div class="collapsed column">
                                <div class="collapsed center aligned column">
                                    <div class="ui basic icon" data-tooltip="Root path to the directory Radarr accesses." data-inverted="">
                                        <i class="help circle large icon"></i>
                                    </div>
                                </div>
                            </div>
                            <div class="two wide center aligned column">

                            </div>
                            <div class="two wide column">
                                <div class="ui fluid input">
                                    <h4 class="ui header">
                                        Path for Bazarr:
                                    </h4>
                                </div>
                            </div>
                            <div class="collapsed column">
                                <div class="collapsed center aligned column">
                                    <div class="ui basic icon" data-tooltip="Path that Bazarr should use to access the same directory remotely." data-inverted="">
                                        <i class="help circle large icon"></i>
                                    </div>
                                </div>
                            </div>
                        </div>
                        %for x in range(0, 5):
                        %	path_movie = []
                        %	try:
                        %		path_movie = path_substitutions_movie[x]
                        %	except IndexError:
                        %		path_movie = ["", ""]
                        %	end
                        <div class="middle aligned row">
                            <div class="right aligned four wide column">

                            </div>
                            <div class="four wide column">
                                <div class="ui fluid input">
                                    <input name="settings_general_sourcepath_movie" type="text" value="{{path_movie[0]}}">
                                </div>
                            </div>
                            <div class="center aligned column">
                                <i class="arrow circle right icon"></i>
                            </div>
                            <div class="four wide column">
                                <div class="ui fluid input">
                                    <input name="settings_general_destpath_movie" type="text" value="{{path_movie[1]}}">
                                </div>
                            </div>
                        </div>
                        %end
                    </div>
                </div>

                <div class="ui dividing header">Post-processing</div>
                <div class="twelve wide column">
                    <div class="ui orange message">
                        <p>Be aware that the execution of post-processing command will prevent the user interface from being accessible until completion when downloading subtitles in interactive mode (meaning you'll see a loader during post-processing).</p>
                    </div>
                    <div class="ui grid">
                        <div class="middle aligned row">
                            <div class="right aligned four wide column">
                                <label>Use post-processing</label>
                            </div>
                            <div class="one wide column">
                                <div id="settings_use_postprocessing" class="ui toggle checkbox" data-postprocessing={{settings_general[10]}}>
                                    <input name="settings_general_use_postprocessing" type="checkbox">
                                    <label></label>
                                </div>
                            </div>
                            <div class="collapsed column">
                                <div class="collapsed center aligned column">
                                    <div class="ui basic icon" data-tooltip="Enable the post-processing execution after downloading a subtitles." data-inverted="">
                                        <i class="help circle large icon"></i>
                                    </div>
                                </div>
                            </div>
                        </div>

                        <div class="middle aligned row">
                            <div class="right aligned four wide column">
                                <label>Post-processing command</label>
                            </div>
                            <div class="five wide column">
                                <div id="settings_general_postprocessing_cmd_div" class="ui fluid input">
                                    <input name="settings_general_postprocessing_cmd" type="text" value="{{settings_general[11] if settings_general[11] != None else ''}}">
                                </div>
                            </div>
                        </div>

                        <div class="middle aligned row">
                            <div class="right aligned four wide column">
                                <label>Variables you can use in your command (include the double curly brace):</label>
                            </div>
                            <div class="ten wide column">
                                <div class="ui list">
                                    <div class="item">
                                        <div class="header">&lbrace;&lbrace;directory&rbrace;&rbrace;</div>
                                        The full path of the episode file parent directory.
                                    </div>
                                    <div class="item">
                                        <div class="header">&lbrace;&lbrace;episode&rbrace;&rbrace;</div>
                                        The full path of the episode file.
                                    </div>
                                    <div class="item">
                                        <div class="header">&lbrace;&lbrace;episode_name&rbrace;&rbrace;</div>
                                        The filename of the episode without parent directory or extension.
                                    </div>
                                    <div class="item">
                                        <div class="header">&lbrace;&lbrace;subtitles&rbrace;&rbrace;</div>
                                        The full path of the subtitles file.
                                    </div>
                                    <div class="item">
                                        <div class="header">&lbrace;&lbrace;subtitles_language&rbrace;&rbrace;</div>
                                        The language of the subtitles file.
                                    </div>
                                    <div class="item">
                                        <div class="header">&lbrace;&lbrace;subtitles_language_code2&rbrace;&rbrace;</div>
                                        The 2-letter ISO-639 language code of the subtitles language.
                                    </div>
                                    <div class="item">
                                        <div class="header">&lbrace;&lbrace;subtitles_language_code3&rbrace;&rbrace;</div>
                                        The 3-letter ISO-639 language code of the subtitles language.
                                    </div>
                                </div>
                            </div>
                        </div>
                    </div>
                </div>

                <div id="div_update" >
                <div class="ui dividing header">Updates</div>
                <div class="twelve wide column">
                    <div class="ui grid">
                        <div class="middle aligned row">
                            <div class="right aligned four wide column">
                                <label>Branch</label>
                            </div>
                            <div class="five wide column">
                                <select name="settings_general_branch" id="settings_branch" class="ui fluid selection dropdown">
                                    <option value="">Branch</option>
                                    <option value="master">master</option>
                                    <option value="development">development</option>
                                </select>
                            </div>
                            <div class="collapsed column">
                                <div class="collapsed center aligned column">
                                    <div class="ui basic icon" data-tooltip="Only select development branch if you want to live on the edge." data-inverted="">
                                        <i class="help circle large icon"></i>
                                    </div>
                                </div>
                            </div>
                        </div>

                        <div class="middle aligned row">
                            <div class="right aligned four wide column">
                                <label>Automatic</label>
                            </div>
                            <div class="one wide column">
                                <div id="settings_automatic_div" class="ui toggle checkbox" data-automatic={{settings_general[6]}}>
                                    <input name="settings_general_automatic" type="checkbox">
                                    <label></label>
                                </div>
                            </div>
                            <div class="collapsed column">
                                <div class="collapsed center aligned column">
                                    <div class="ui basic icon" data-tooltip="Automatically download and install updates. You will still be able to install from System: Tasks" data-inverted="">
                                        <i class="help circle large icon"></i>
                                    </div>
                                </div>
                            </div>
                        </div>
                    </div>
                </div>
                </div>
            </div>
            <div class="ui bottom attached tab segment" data-tab="sonarr">
                <div class="ui container"><button class="submit ui blue right floated button" type="submit" value="Submit" form="settings_form">Save</button></div>
                <div class="ui dividing header">Connection settings</div>
                <div class="twelve wide column">
                    <div class="ui grid">
                        <div class="middle aligned row">
                            <div class="right aligned four wide column">
                                <label>Settings validation:</label>
                            </div>
                            <div class="two wide column">
                                <button id="sonarr_validate" class="test ui blue button" type="button">
                                    Test
                                </button>
                            </div>
                            <div class="seven wide column">
                                <div id="sonarr_validated" class="ui read-only checkbox">
                                    <input id="sonarr_validated_checkbox" type="checkbox">
                                    <label id="sonarr_validation_result">Not tested recently</label>
                                </div>
                            </div>
                        </div>

                        <div class="middle aligned row">
                            <div class="right aligned four wide column">
                                <label>Hostname or IP address</label>
                            </div>
                            <div class="five wide column">
                                <div class='field'>
                                    <div class="ui fluid input">
                                        <input id="settings_sonarr_ip" name="settings_sonarr_ip" class="sonarr_config" type="text" value="{{settings_sonarr[0]}}">
                                    </div>
                                </div>
                            </div>
                            <div class="collapsed center aligned column">
                                <div class="ui basic icon" data-tooltip="Hostname or IP4 address of Sonarr" data-inverted="">
                                    <i class="help circle large icon"></i>
                                </div>
                            </div>
                        </div>

                        <div class="middle aligned row">
                            <div class="right aligned four wide column">
                                <label>Listening port</label>
                            </div>
                            <div class="five wide column">
                                <div class='field'>
                                    <div class="ui fluid input">
                                        <input id="settings_sonarr_port" name="settings_sonarr_port" class="sonarr_config" type="text" value="{{settings_sonarr[1]}}">
                                    </div>
                                </div>
                            </div>
                            <div class="collapsed center aligned column">
                                <div class="ui basic icon" data-tooltip="TCP port of Sonarr" data-inverted="">
                                    <i class="help circle large icon"></i>
                                </div>
                            </div>
                        </div>

                        <div class="middle aligned row">
                            <div class="right aligned four wide column">
                                <label>Base URL</label>
                            </div>
                            <div class="five wide column">
                                <div class="ui fluid input">
                                    <input id="settings_sonarr_baseurl" name="settings_sonarr_baseurl" class="sonarr_config" type="text" value="{{settings_sonarr[2]}}">
                                </div>
                            </div>
                            <div class="collapsed center aligned column">
                                <div class="ui basic icon" data-tooltip="Base URL for Sonarr (default: '/')" data-inverted="">
                                    <i class="help circle large icon"></i>
                                </div>
                            </div>
                        </div>

                        <div class="middle aligned row">
                            <div class="right aligned four wide column">
                                <label>SSL enabled</label>
                            </div>
                            <div class="one wide column">
                                <div id="sonarr_ssl_div" class="ui toggle checkbox" data-ssl={{settings_sonarr[3]}}>
                                    <input id="settings_sonarr_ssl" name="settings_sonarr_ssl" type="checkbox">
                                    <label></label>
                                </div>
                            </div>
                        </div>

                        <div class="middle aligned row">
                            <div class="right aligned four wide column">
                                <label>API key</label>
                            </div>
                            <div class="five wide column">
                                <div class='field'>
                                    <div class="ui fluid input">
                                        <input id="settings_sonarr_apikey" name="settings_sonarr_apikey" class="sonarr_config" type="text" value="{{settings_sonarr[4]}}">
                                    </div>
                                </div>
                            </div>
                            <div class="collapsed center aligned column">
                                <div class="ui basic icon" data-tooltip="API key for Sonarr (32 alphanumeric characters)" data-inverted="">
                                    <i class="help circle large icon"></i>
                                </div>
                            </div>
                        </div>
                    </div>
                </div>

                <div class="ui dividing header">Synchronization</div>
                <div class="twelve wide column">
                    <div class="ui grid">
                        <div class="middle aligned row">
                            <div class="right aligned four wide column">
                                <label>Full sync frequency</label>
                            </div>
                            <div class="five wide column">
                                <div class='field'>
                                    <select name="settings_sonarr_sync" id="settings_sonarr_sync" class="ui fluid selection dropdown">
                                        <option value="Manually">Manually</option>
                                        <option value="Daily">Daily (at 4am)</option>
                                        <option value="Weekly">Weekly (sunday at 4am)</option>
                                    </select>
                                </div>
                            </div>
                        </div>
                    </div>
                </div>
            </div>
            <div class="ui bottom attached tab segment" data-tab="radarr">
                <div class="ui container"><button class="submit ui blue right floated button" type="submit" value="Submit" form="settings_form">Save</button></div>
                <div class="ui dividing header">Connection settings</div>
                <div class="twelve wide column">
                    <div class="ui grid">
                        <div class="middle aligned row">
                            <div class="right aligned four wide column">
                                <label>Settings validation:</label>
                            </div>
                            <div class="two wide column">
                                <button id="radarr_validate" class="test ui blue button" type="button">
                                    Test
                                </button>
                            </div>
                            <div class="seven wide column">
                                <div id="radarr_validated" class="ui read-only checkbox">
                                    <input id="radarr_validated_checkbox" type="checkbox">
                                    <label id="radarr_validation_result">Not tested recently</label>
                                </div>
                            </div>
                        </div>

                        <div class="middle aligned row">
                            <div class="right aligned four wide column">
                                <label>Hostname or IP address</label>
                            </div>
                            <div class="five wide column">
                                <div class='field'>
                                    <div class="ui fluid input">
                                        <input id="settings_radarr_ip" name="settings_radarr_ip" type="text" class="radarr_config" value="{{settings_radarr[0]}}">
                                    </div>
                                </div>
                            </div>
                            <div class="collapsed center aligned column">
                                <div class="ui basic icon" data-tooltip="Hostname or IP4 address of Radarr" data-inverted="">
                                    <i class="help circle large icon"></i>
                                </div>
                            </div>
                        </div>

                        <div class="middle aligned row">
                            <div class="right aligned four wide column">
                                <label>Listening port</label>
                            </div>
                            <div class="five wide column">
                                <div class='field'>
                                    <div class="ui fluid input">
                                        <input id="settings_radarr_port" name="settings_radarr_port" type="text" class="radarr_config" value="{{settings_radarr[1]}}">
                                    </div>
                                </div>
                            </div>
                            <div class="collapsed center aligned column">
                                <div class="ui basic icon" data-tooltip="TCP port of Radarr" data-inverted="">
                                    <i class="help circle large icon"></i>
                                </div>
                            </div>
                        </div>

                        <div class="middle aligned row">
                            <div class="right aligned four wide column">
                                <label>Base URL</label>
                            </div>
                            <div class="five wide column">
                                <div class="ui fluid input">
                                    <input id="settings_radarr_baseurl" name="settings_radarr_baseurl" type="text" class="radarr_config" value="{{settings_radarr[2]}}">
                                </div>
                            </div>
                            <div class="collapsed center aligned column">
                                <div class="ui basic icon" data-tooltip="Base URL for Radarr (default: '/')" data-inverted="">
                                    <i class="help circle large icon"></i>
                                </div>
                            </div>
                        </div>

                        <div class="middle aligned row">
                            <div class="right aligned four wide column">
                                <label>SSL enabled</label>
                            </div>
                            <div class="one wide column">
                                <div id="radarr_ssl_div" class="ui toggle checkbox" data-ssl={{settings_radarr[3]}}>
                                    <input id="settings_radarr_ssl" name="settings_radarr_ssl" type="checkbox">
                                    <label></label>
                                </div>
                            </div>
                        </div>

                        <div class="middle aligned row">
                            <div class="right aligned four wide column">
                                <label>API key</label>
                            </div>
                            <div class="five wide column">
                                <div class='field'>
                                    <div class="ui fluid input">
                                        <input id="settings_radarr_apikey" name="settings_radarr_apikey" type="text" class="radarr_config" value="{{settings_radarr[4]}}">
                                    </div>
                                </div>
                            </div>
                            <div class="collapsed center aligned column">
                                <div class="ui basic icon" data-tooltip="API key for Radarr (32 alphanumeric characters)" data-inverted="">
                                    <i class="help circle large icon"></i>
                                </div>
                            </div>
                        </div>
                    </div>
                </div>

                <div class="ui dividing header">Synchronization</div>
                <div class="twelve wide column">
                    <div class="ui grid">
                        <div class="middle aligned row">
                            <div class="right aligned four wide column">
                                <label>Full sync frequency</label>
                            </div>
                            <div class="five wide column">
                                <div class='field'>
                                    <select name="settings_radarr_sync" id="settings_radarr_sync" class="ui fluid selection dropdown">
                                        <option value="Manually">Manually</option>
                                        <option value="Daily">Daily (at 5am)</option>
                                        <option value="Weekly">Weekly (sunday at 5am)</option>
                                    </select>
                                </div>
                            </div>
                        </div>
                    </div>
                </div>
            </div>
            <div class="ui bottom attached tab segment" data-tab="subliminal">
                <div class="ui container"><button class="submit ui blue right floated button" type="submit" value="Submit" form="settings_form">Save</button></div>
                <br><br><br>
                <div class="ui container">
                    <div class="ui info message">
                        <p>Thanks to Diaoul for his work on <a href="https://github.com/Diaoul/subliminal" target="_blank">Subliminal</a> on which Bazarr is based.</p>
                    </div>
                </div>
                <div class="ui dividing header">Subtitles options</div>
                <div class="twelve wide column">
                    <div class="ui grid">
                        <div class="middle aligned row">
                            <div class="right aligned four wide column">
                                <label>Use scene name when available</label>
                            </div>
                            <div class="one wide column">
                                <div id="settings_scenename" class="ui toggle checkbox" data-scenename={{settings_general[9]}}>
                                    <input name="settings_general_scenename" type="checkbox">
                                    <label></label>
                                </div>
                            </div>
                            <div class="collapsed column">
                                <div class="collapsed center aligned column">
                                    <div class="ui basic icon" data-tooltip="Use the scene name from Sonarr/Radarr if available to circumvent usage of episode file renaming." data-inverted="">
                                        <i class="help circle large icon"></i>
                                    </div>
                                </div>
                            </div>
                        </div>

                        <div class="middle aligned row">
                            <div class="right aligned four wide column">
                                <label>Minimum score for episodes</label>
                            </div>
                            <div class="two wide column">
                                <div class='field'>
                                    <div class="ui input">
                                        <input name="settings_general_minimum_score" type="number" min="0" max="100" step="5" onkeydown="return false" value="{{settings_general[8]}}">
                                    </div>
                                </div>
                            </div>
                            <div class="collapsed column">
                                <div class="collapsed center aligned column">
                                    <div class="ui basic icon" data-tooltip="Minimum score for an episode subtitle to be downloaded (0 to 100)." data-inverted="">
                                        <i class="help circle large icon"></i>
                                    </div>
                                </div>
                            </div>
                        </div>

                        <div class="middle aligned row">
                            <div class="right aligned four wide column">
                                <label>Minimum score for movies</label>
                            </div>
                            <div class="two wide column">
                                <div class='field'>
                                    <div class="ui input">
                                        <input name="settings_general_minimum_score_movies" type="number" min="0" max="100" step="5" onkeydown="return false" value="{{settings_general[22]}}">
                                    </div>
                                </div>
                            </div>
                            <div class="collapsed column">
                                <div class="collapsed center aligned column">
                                    <div class="ui basic icon" data-tooltip="Minimum score for a movie subtitle to be downloaded (0 to 100)." data-inverted="">
                                        <i class="help circle large icon"></i>
                                    </div>
                                </div>
                            </div>
                        </div>

                        <div class="middle aligned row">
                            <div class="right aligned four wide column">
                                <label>Use embedded subtitles</label>
                            </div>
                            <div class="one wide column">
                                <div id="settings_embedded" class="ui toggle checkbox" data-embedded={{settings_general[23]}}>
                                    <input name="settings_general_embedded" type="checkbox">
                                    <label></label>
                                </div>
                            </div>
                            <div class="collapsed column">
                                <div class="collapsed center aligned column">
                                    <div class="ui basic icon" data-tooltip="Use embedded subtitles in media files when determining missing ones." data-inverted="">
                                        <i class="help circle large icon"></i>
                                    </div>
                                </div>
                            </div>
                        </div>

                        <div class="middle aligned row">
                            <div class="right aligned four wide column">
                                <label>Download only monitored</label>
                            </div>
                            <div class="one wide column">
                                <div id="settings_only_monitored" class="ui toggle checkbox" data-monitored={{settings_general[24]}}>
                                    <input name="settings_general_only_monitored" type="checkbox">
                                    <label></label>
                                </div>
                            </div>
                            <div class="collapsed column">
                                <div class="collapsed center aligned column">
                                    <div class="ui basic icon" data-tooltip="Automatic download of subtitles will happen only for monitored episodes/movies in Sonarr/Radarr." data-inverted="">
                                        <i class="help circle large icon"></i>
                                    </div>
                                </div>
                            </div>
                        </div>

                        <div class="middle aligned row">
                            <div class="right aligned four wide column">
                                <label>Adaptive searching</label>
                            </div>
                            <div class="one wide column">
                                <div id="settings_adaptive_searching" class="ui toggle checkbox" data-adaptive={{settings_general[25]}}>
                                    <input name="settings_general_adaptive_searching" type="checkbox">
                                    <label></label>
                                </div>
                            </div>
                            <div class="collapsed column">
                                <div class="collapsed center aligned column">
                                    <div class="ui basic icon" data-tooltip="When searching for subtitles, Bazarr will search less frequently after sometime to limit call to providers." data-inverted="">
                                        <i class="help circle large icon"></i>
                                    </div>
                                </div>
                            </div>
                        </div>
                    </div>
                </div>
                <div class="ui dividing header">Subtitles providers</div>
                <div class="twelve wide column">
                    <div class="ui orange message">
                        <p>Be aware that the more providers you enable, the longer it will take everytime you search for a subtitles.</p>
                    </div>
                    <div class="ui grid">
                        <div class="middle aligned row">
                            <div class="right aligned four wide column">
                                <label>Enabled providers</label>
                            </div>
                            <div class="eleven wide column">
                                <div class='field'>
                                    <select name="settings_subliminal_providers" id="settings_providers" multiple="" class="ui fluid selection dropdown">
                                        <option value="">Providers</option>
                                        %enabled_providers = []
                                        %for provider in settings_providers:
                                        <option value="{{provider[0]}}">{{provider[0]}}</option>
                                        %if provider[1] == True:
                                        %	enabled_providers.append(str(provider[0]))
                                        %end
                                        %end
                                    </select>
                                </div>
                            </div>
                        </div>
                    </div>
                </div>
                <div class="ui dividing header">Providers authentication (optional)</div>
                <div class="twelve wide column">
                    <div class="ui grid">
                        <div class="middle aligned row">
                            <div class="right aligned four wide column">

                            </div>
                            <div class="five wide column">
                                <div class="ui fluid input">
                                    <h4 class="ui header">Username</h4>
                                </div>
                            </div>
                            <div class="five wide column">
                                <div class="ui fluid input">
                                    <h4 class="ui header">Password (stored in clear text)</h4>
                                </div>
                            </div>
                        </div>
                        <div class="middle aligned row">
                            <div class="right aligned four wide column">
                                <label>addic7ed</label>
                            </div>
                            %for provider in settings_providers:
                            %	if provider[0] == 'addic7ed':
                            %		addic7ed_username = provider[2]
                            %		addic7ed_password = provider[3]
                            %	end
                            %end
                            <div class="five wide column">
                                <div class="ui fluid input">
                                    <input name="settings_addic7ed_username" type="text" value="{{addic7ed_username if addic7ed_username != None else ''}}">
                                </div>
                            </div>
                            <div class="five wide column">
                                <div class="ui fluid input">
                                    <input name="settings_addic7ed_password" type="password" value="{{addic7ed_password if addic7ed_password != None else ''}}">
                                </div>
                            </div>
                        </div>
                        <div class="middle aligned row">
                            <div class="right aligned four wide column">
                                <label>legendastv</label>
                            </div>
                            %for provider in settings_providers:
                            %	if provider[0] == 'legendastv':
                            %		legendastv_username = provider[2]
                            %		legendastv_password = provider[3]
                            %	end
                            %end
                            <div class="five wide column">
                                <div class="ui fluid input">
                                    <input name="settings_legendastv_username" type="text" value="{{legendastv_username if legendastv_username != None else ''}}">
                                </div>
                            </div>
                            <div class="five wide column">
                                <div class="ui fluid input">
                                    <input name="settings_legendastv_password" type="password" value="{{legendastv_password if legendastv_password != None else ''}}">
                                </div>
                            </div>
                        </div>
                        <div class="middle aligned row">
                            <div class="right aligned four wide column">
                                <label>opensubtitles</label>
                            </div>
                            %for provider in settings_providers:
                            %	if provider[0] == 'opensubtitles':
                            %		opensubtitles_username = provider[2]
                            %		opensubtitles_password = provider[3]
                            %	end
                            %end
                            <div class="five wide column">
                                <div class="ui fluid input">
                                    <input name="settings_opensubtitles_username" type="text" value="{{opensubtitles_username if opensubtitles_username != None else ''}}">
                                </div>
                            </div>
                            <div class="five wide column">
                                <div class="ui fluid input">
                                    <input name="settings_opensubtitles_password" type="password" value="{{opensubtitles_password if opensubtitles_password != None else ''}}">
                                </div>
                            </div>
                        </div>
                    </div>
                </div>
                <div class="ui dividing header">Subtitles languages</div>
                <div class="twelve wide column">
                    <div class="ui grid">
                        <div class="middle aligned row">
                            <div class="right aligned four wide column">
                                <label>Single language</label>
                            </div>
                            <div class="one wide column">
                                <div id="settings_single_language" class="ui toggle checkbox" data-single-language={{settings_general[7]}}>
                                    <input name="settings_general_single_language" type="checkbox">
                                    <label></label>
                                </div>
                            </div>
                            <div class="collapsed column">
                                <div class="collapsed center aligned column">
                                    <div class="ui basic icon" data-tooltip="Download a single subtitles file and don't add the language code to the filename." data-inverted="">
                                        <i class="help circle large icon"></i>
                                    </div>
                                </div>
                            </div>
                        </div>

                        <div class="middle aligned row">
                            <div class="right aligned four wide column">
                                <label>Enabled languages</label>
                            </div>
                            <div class="eleven wide column">
                                <div class='field'>
                                    <select name="settings_subliminal_languages" id="settings_languages" multiple="" class="ui fluid selection dropdown">
                                        <option value="">Languages</option>
                                        %enabled_languages = []
                                        %for language in settings_languages:
                                        <option value="{{language[1]}}">{{language[2]}}</option>
                                        %if language[3] == True:
                                        %	enabled_languages.append(str(language[1]))
                                        %end
                                        %end
                                    </select>
                                </div>
                            </div>
                        </div>
                    </div>
                </div>

                <div class="ui dividing header">Series default settings</div>
                <div class="twelve wide column">
                    <div class="ui grid">
                        <div class="middle aligned row">
                            <div class="right aligned four wide column">
                                <label>Default enabled</label>
                            </div>
                            <div class="one wide column">
                                <div class="nine wide column">
                                    <div id="settings_serie_default_enabled_div" class="ui toggle checkbox" data-enabled="{{settings_general[15]}}">
                                        <input name="settings_serie_default_enabled" id="settings_serie_default_enabled" type="checkbox">
                                        <label></label>
                                    </div>
                                </div>
                            </div>
                            <div class="collapsed column">
                                <div class="collapsed center aligned column">
                                    <div class="ui basic icon" data-tooltip="Apply only to series added to Bazarr after enabling this option." data-inverted="">
                                        <i class="help circle large icon"></i>
                                    </div>
                                </div>
                            </div>
                        </div>

                        <div class="middle aligned row">
                            <div class="right aligned four wide column">
                                <label>Languages</label>
                            </div>
                            <div class="eleven wide column">
                                <div class='field'>
                                    <select name="settings_serie_default_languages" id="settings_serie_default_languages" multiple="" class="ui fluid selection dropdown">
                                        %if settings_general[7] is False:
                                        <option value="">Languages</option>
                                        %else:
                                        <option value="None">None</option>
                                        %end
                                    </select>
                                </div>
                            </div>
                        </div>

                        <div class="middle aligned row">
                            <div class="right aligned four wide column">
                                <label>Hearing-impaired</label>
                            </div>
                            <div class="eleven wide column">
                                <div class="nine wide column">
                                    <div id="settings_serie_default_hi_div" class="ui toggle checkbox" data-hi="{{settings_general[17]}}">
                                        <input name="settings_serie_default_hi" id="settings_serie_default_hi" type="checkbox">
                                        <label></label>
                                    </div>
                                </div>
                            </div>
                        </div>
                    </div>
                </div>

                <div class="ui dividing header">Movies default settings</div>
                <div class="twelve wide column">
                    <div class="ui grid">
                        <div class="middle aligned row">
                            <div class="right aligned four wide column">
                                <label>Default enabled</label>
                            </div>
                            <div class="one wide column">
                                <div class="nine wide column">
                                    <div id="settings_movie_default_enabled_div" class="ui toggle checkbox" data-enabled="{{settings_general[18]}}">
                                        <input name="settings_movie_default_enabled" id="settings_movie_default_enabled" type="checkbox">
                                        <label></label>
                                    </div>
                                </div>
                            </div>
                            <div class="collapsed column">
                                <div class="collapsed center aligned column">
                                    <div class="ui basic icon" data-tooltip="Apply only to movies added to Bazarr after enabling this option." data-inverted="">
                                        <i class="help circle large icon"></i>
                                    </div>
                                </div>
                            </div>
                        </div>

                        <div class="middle aligned row">
                            <div id="movie_default_languages_label" class="right aligned four wide column">
                                <label>Languages</label>
                            </div>
                            <div class="eleven wide column">
                                <div class='field'>
                                    <select name="settings_movie_default_languages" id="settings_movie_default_languages" multiple="" class="ui fluid selection dropdown">
                                        %if settings_general[7] is False:
                                        <option value="">Languages</option>
                                        %else:
                                        <option value="None">None</option>
                                        %end
                                    </select>
                                </div>
                            </div>
                        </div>

                        <div class="middle aligned row">
                            <div id="movie_default_hi_label" class="right aligned four wide column">
                                <label>Hearing-impaired</label>
                            </div>
                            <div class="eleven wide column">
                                <div class="nine wide column">
                                    <div id="settings_movie_default_hi_div" class="ui toggle checkbox" data-hi="{{settings_general[20]}}">
                                        <input name="settings_movie_default_hi" id="settings_movie_default_hi" type="checkbox">
                                        <label></label>
                                    </div>
                                </div>
                            </div>
                        </div>
                    </div>
                </div>
            </div>
            <div class="ui bottom attached tab segment" data-tab="notifier">
                <div class="ui container"><button class="submit ui blue right floated button" type="submit" value="Submit" form="settings_form">Save</button></div>
                <div class="ui dividing header">Notifications settings</div>
                <div class="twelve wide column">
                    <div class="ui info message">
                        <p>Thanks to caronc for his work on <a href="https://github.com/caronc/apprise" target="_blank">apprise</a> on which is based the notifications system.</p>
                    </div>
                    <div class="ui info message">
                        <p>Please follow instructions on his <a href="https://github.com/caronc/apprise/wiki" target="_blank">wiki</a> to configure your notifications providers.</p>
                    </div>
                    <div class="ui grid">
                        %for notifier in settings_notifier:
                        <div class="middle aligned row">
                            <div class="right aligned four wide column">
                                <label>{{notifier[0]}}</label>
                            </div>
                            <div class="one wide column">
                                <div id="settings_notifier_{{notifier[0]}}_enabled" class="notifier_enabled ui toggle checkbox" data-notifier-url-div="settings_notifier_{{notifier[0]}}_url_div" data-enabled={{notifier[2]}}>
                                    <input name="settings_notifier_{{notifier[0]}}_enabled" type="checkbox">
                                    <label></label>
                                </div>
                            </div>
                            <div class="eight wide column">
                                <div class='field'>
                                    <div id="settings_notifier_{{notifier[0]}}_url_div" class="ui fluid input">
                                        <input name="settings_notifier_{{notifier[0]}}_url" type="text" value="{{notifier[1] if notifier[1] != None else ''}}">
                                    </div>
                                </div>
                            </div>
                        </div>
                        %end
                    </div>
                </div>
            </div>
            </form>
        </div>
        % include('footer.tpl')
    </body>
</html>


<script>

    % from get_argv import no_update
    % if no_update is True:
    $("#div_update").hide();
    % end

    $('.menu .item')
        .tab()
    ;

    $('a:not(.tabs), button:not(.cancel, .test)').click(function(){
        $('#loader').addClass('active');
    })

    $('a[target="_blank"]').click(function(){
        $('#loader').removeClass('active');
    })

    if ($('#sonarr_ssl_div').data("ssl") == "True") {
                $("#sonarr_ssl_div").checkbox('check');
            } else {
                $("#sonarr_ssl_div").checkbox('uncheck');
            }

    if ($('#radarr_ssl_div').data("ssl") == "True") {
                $("#radarr_ssl_div").checkbox('check');
            } else {
                $("#radarr_ssl_div").checkbox('uncheck');
            }

    if ($('#settings_automatic_div').data("automatic") == "True") {
                $("#settings_automatic_div").checkbox('check');
            } else {
                $("#settings_automatic_div").checkbox('uncheck');
            }

    if ($('#settings_single_language').data("single-language") == "True") {
                $("#settings_single_language").checkbox('check');
            } else {
                $("#settings_single_language").checkbox('uncheck');
            }

    if ($('#settings_scenename').data("scenename") == "True") {
                $("#settings_scenename").checkbox('check');
            } else {
                $("#settings_scenename").checkbox('uncheck');
            }

    if ($('#settings_embedded').data("embedded") == "True") {
                $("#settings_embedded").checkbox('check');
            } else {
                $("#settings_embedded").checkbox('uncheck');
            }

    if ($('#settings_only_monitored').data("monitored") == "True") {
                $("#settings_only_monitored").checkbox('check');
            } else {
                $("#settings_only_monitored").checkbox('uncheck');
            }

    if ($('#settings_adaptive_searching').data("adaptive") == "True") {
                $("#settings_adaptive_searching").checkbox('check');
            } else {
                $("#settings_adaptive_searching").checkbox('uncheck');
            }

<<<<<<< HEAD
    if ($('#settings_use_auth').data("enabled") == "True") {
                $("#settings_use_auth").checkbox('check');
                $("#settings_general_auth_username").parent().removeClass('disabled');
                $("#settings_general_auth_password").parent().removeClass('disabled');
            } else {
                $("#settings_use_auth").checkbox('uncheck');
                $("#settings_general_auth_username").parent().addClass('disabled');
                $("#settings_general_auth_password").parent().addClass('disabled');
            }

    $("#settings_use_auth").change(function(i, obj) {
        if ($("#settings_use_auth").checkbox('is checked')) {
                $("#settings_auth_username").parent().removeClass('disabled');
                $("#settings_auth_password").parent().removeClass('disabled');
            } else {
                $("#settings_auth_username").parent().addClass('disabled');
                $("#settings_auth_password").parent().addClass('disabled');
            }
    });

    if ($('#settings_use_proxy').data("enabled") == "True") {
                $("#settings_use_proxy").checkbox('check');
                $("#settings_proxy_type").parent().removeClass('disabled');
                $("#settings_proxy_url").parent().removeClass('disabled');
                $("#settings_proxy_port").parent().removeClass('disabled');
                $("#settings_proxy_username").parent().removeClass('disabled');
                $("#settings_proxy_password").parent().removeClass('disabled');
                $("#settings_proxy_exclude").parent().removeClass('disabled');
            } else {
                $("#settings_use_proxy").checkbox('uncheck');
                $("#settings_proxy_type").parent().addClass('disabled');
                $("#settings_proxy_url").parent().addClass('disabled');
                $("#settings_proxy_port").parent().addClass('disabled');
                $("#settings_proxy_username").parent().addClass('disabled');
                $("#settings_proxy_password").parent().addClass('disabled');
                $("#settings_proxy_exclude").parent().addClass('disabled');
            }

    $("#settings_use_proxy").change(function(i, obj) {
        if ($("#settings_use_proxy").checkbox('is checked')) {
                $("#settings_proxy_type").parent().removeClass('disabled');
                $("#settings_proxy_url").parent().removeClass('disabled');
                $("#settings_proxy_port").parent().removeClass('disabled');
                $("#settings_proxy_username").parent().removeClass('disabled');
                $("#settings_proxy_password").parent().removeClass('disabled');
                $("#settings_proxy_exclude").parent().removeClass('disabled');
            } else {
                $("#settings_proxy_type").parent().addClass('disabled');
                $("#settings_proxy_url").parent().addClass('disabled');
                $("#settings_proxy_port").parent().addClass('disabled');
                $("#settings_proxy_username").parent().addClass('disabled');
                $("#settings_proxy_password").parent().addClass('disabled');
                $("#settings_proxy_exclude").parent().addClass('disabled');
            }
    });

=======
>>>>>>> e42d1e2d
    if ($('#settings_use_postprocessing').data("postprocessing") == "True") {
                $("#settings_use_postprocessing").checkbox('check');
                $("#settings_general_postprocessing_cmd_div").removeClass('disabled');
            } else {
                $("#settings_use_postprocessing").checkbox('uncheck');
                $("#settings_general_postprocessing_cmd_div").addClass('disabled');
            }

    $("#settings_use_postprocessing").change(function(i, obj) {
        if ($("#settings_use_postprocessing").checkbox('is checked')) {
                $("#settings_general_postprocessing_cmd_div").removeClass('disabled');
            } else {
                $("#settings_general_postprocessing_cmd_div").addClass('disabled');
            }
    });

    if ($('#settings_use_sonarr').data("enabled") == "True") {
                $("#settings_use_sonarr").checkbox('check');
                $("#sonarr_tab").removeClass('disabled');
            } else {
                $("#settings_use_sonarr").checkbox('uncheck');
                $("#sonarr_tab").addClass('disabled');
            }

    $('#settings_use_sonarr').checkbox({
        onChecked: function() {
            $("#sonarr_tab").removeClass('disabled');
            $('#sonarr_validated').checkbox('uncheck');
            $('.form').form('validate form');
            $('#loader').removeClass('active');
        },
        onUnchecked: function() {
            $("#sonarr_tab").addClass('disabled');
        }
    });

    if ($('#settings_use_radarr').data("enabled") == "True") {
                $("#settings_use_radarr").checkbox('check');
                $("#radarr_tab").removeClass('disabled');
            } else {
                $("#settings_use_radarr").checkbox('uncheck');
                $("#radarr_tab").addClass('disabled');
            }

    $('#settings_use_radarr').checkbox({
        onChecked: function() {
            $("#radarr_tab").removeClass('disabled');
            $('#sonarr_validated').checkbox('uncheck');
            $('.form').form('validate form');
            $('#loader').removeClass('active');
        },
        onUnchecked: function() {
            $("#radarr_tab").addClass('disabled');
        }
    });

    if ($('#settings_auth_type').val() == "None") {
        $('.auth_option').hide();
    };

    $('#settings_auth_type').dropdown('setting', 'onChange', function(){
        if ($('#settings_auth_type').val() == "None") {
            $('.auth_option').hide();
        }
        else {
            $('.auth_option').show();
        };
    });

    $('#settings_languages').dropdown('setting', 'onAdd', function(val, txt){
        $("#settings_serie_default_languages").append(
            $("<option></option>").attr("value", val).text(txt)
        )
        $("#settings_movie_default_languages").append(
            $("<option></option>").attr("value", val).text(txt)
        )
    });

    $('#settings_languages').dropdown('setting', 'onRemove', function(val, txt){
        $("#settings_serie_default_languages").dropdown('remove selected', val);
        $("#settings_serie_default_languages option[value='" + val + "']").remove();

        $("#settings_movie_default_languages").dropdown('remove selected', val);
        $("#settings_movie_default_languages option[value='" + val + "']").remove();
    });

    if ($('#settings_serie_default_enabled_div').data("enabled") == "True") {
        $("#settings_serie_default_enabled_div").checkbox('check');
    } else {
        $("#settings_serie_default_enabled_div").checkbox('uncheck');
    }

    if ($('#settings_serie_default_enabled_div').data("enabled") == "True") {
        $("#settings_serie_default_languages").removeClass('disabled');
        $("#settings_serie_default_hi_div").removeClass('disabled');
    } else {
        $("#settings_serie_default_languages").addClass('disabled');
        $("#settings_serie_default_hi_div").addClass('disabled');
    }

    $('#settings_serie_default_enabled_div').checkbox({
        onChecked: function() {
            $("#settings_serie_default_languages").parent().removeClass('disabled');
            $("#settings_serie_default_hi_div").removeClass('disabled');
        },
        onUnchecked: function() {
            $("#settings_serie_default_languages").parent().addClass('disabled');
            $("#settings_serie_default_hi_div").addClass('disabled');
        }
    });

    if ($('#settings_serie_default_hi_div').data("hi") == "True") {
        $("#settings_serie_default_hi_div").checkbox('check');
    } else {
        $("#settings_serie_default_hi_div").checkbox('uncheck');
    }

    if ($('#settings_movie_default_enabled_div').data("enabled") == "True") {
        $("#settings_movie_default_enabled_div").checkbox('check');
    } else {
        $("#settings_movie_default_enabled_div").checkbox('uncheck');
    }

    if ($('#settings_movie_default_enabled_div').data("enabled") == "True") {
        $("#settings_movie_default_languages").removeClass('disabled');
        $("#settings_movie_default_hi_div").removeClass('disabled');
    } else {
        $("#settings_movie_default_languages").addClass('disabled');
        $("#settings_movie_default_hi_div").addClass('disabled');
    }

    $('#settings_movie_default_enabled_div').checkbox({
        onChecked: function() {
            $("#settings_movie_default_languages").parent().removeClass('disabled');
            $("#settings_movie_default_hi_div").removeClass('disabled');
        },
        onUnchecked: function() {
            $("#settings_movie_default_languages").parent().addClass('disabled');
            $("#settings_movie_default_hi_div").addClass('disabled');
        }
    });

    if ($('#settings_movie_default_hi_div').data("hi") == "True") {
        $("#settings_movie_default_hi_div").checkbox('check');
    } else {
        $("#settings_movie_default_hi_div").checkbox('uncheck');
    }

    if ($("#settings_single_language").checkbox('is checked')) {
        $("#settings_serie_default_languages").parent().removeClass('multiple');
        $("#settings_serie_default_languages").removeAttr('multiple');
        $("#settings_movie_default_languages").parent().removeClass('multiple');
        $("#settings_movie_default_languages").removeAttr('multiple');
    } else {
        $("#settings_serie_default_languages").parent().addClass('multiple');
        $("#settings_serie_default_languages").attr('multiple');
        $("#settings_movie_default_languages").parent().addClass('multiple');
        $("#settings_movie_default_languages").attr('multiple');
    }

    $("#settings_single_language").change(function(i, obj) {
        if ($("#settings_single_language").checkbox('is checked')) {
            $("#settings_serie_default_languages").dropdown('clear');
            $("#settings_movie_default_languages").dropdown('clear');
            $("#settings_serie_default_languages").prepend("<option value='None' selected='selected'>None</option>");
            $("#settings_movie_default_languages").prepend("<option value='None' selected='selected'>None</option>");
            $("#settings_serie_default_languages").parent().removeClass('multiple');
            $("#settings_serie_default_languages").removeAttr('multiple');
            $("#settings_movie_default_languages").parent().removeClass('multiple');
            $("#settings_movie_default_languages").removeAttr('multiple');
        } else {
            $("#settings_serie_default_languages").dropdown('clear');
            $("#settings_movie_default_languages").dropdown('clear');
            $("#settings_serie_default_languages option[value='None']").remove();
            $("#settings_movie_default_languages option[value='None']").remove();
            $("#settings_serie_default_languages").parent().addClass('multiple');
            $("#settings_serie_default_languages").attr('multiple');
            $("#settings_movie_default_languages").parent().addClass('multiple');
            $("#settings_movie_default_languages").attr('multiple');
        }
    });

    $('.notifier_enabled').each(function(i, obj) {
        if ($(this).data("enabled") == 1) {
                $(this).checkbox('check');
                $('[id=\"' + $(this).data("notifier-url-div") + '\"]').removeClass('disabled');
            } else {
                $(this).checkbox('uncheck');
                $('[id=\"' + $(this).data("notifier-url-div") + '\"]').addClass('disabled');
            }
    });

    $('.notifier_enabled').change(function(i, obj) {
        if ($(this).checkbox('is checked')) {
                $('[id=\"' + $(this).data("notifier-url-div") + '\"]').removeClass('disabled');
            } else {
                $('[id=\"' + $(this).data("notifier-url-div") + '\"]').addClass('disabled');
            }
    });


    $('#settings_loglevel').dropdown('clear');
    $('#settings_loglevel').dropdown('set selected','{{!settings_general[4]}}');
    $('#settings_page_size').dropdown('clear');
    $('#settings_page_size').dropdown('set selected','{{!settings_general[21]}}');
    $('#settings_proxy_type').dropdown('clear');
    $('#settings_proxy_type').dropdown('set selected','{{!settings_proxy[1]}}');
    $('#settings_providers').dropdown('clear');
    $('#settings_providers').dropdown('set selected',{{!enabled_providers}});
    $('#settings_languages').dropdown('clear');
    $('#settings_languages').dropdown('set selected',{{!enabled_languages}});
    $('#settings_branch').dropdown('clear');
    $('#settings_branch').dropdown('set selected','{{!settings_general[5]}}');
    $('#settings_sonarr_sync').dropdown('clear');
    $('#settings_sonarr_sync').dropdown('set selected','{{!settings_sonarr[5]}}');
    $('#settings_radarr_sync').dropdown('clear');
    $('#settings_radarr_sync').dropdown('set selected','{{!settings_radarr[5]}}');

    $('#settings_loglevel').dropdown();
    $('#settings_providers').dropdown();
    $('#settings_languages').dropdown();
    $('#settings_serie_default_languages').dropdown();
    $('#settings_movie_default_languages').dropdown();
    %if settings_general[16] is not None:
    $('#settings_serie_default_languages').dropdown('set selected',{{!settings_general[16]}});
    %end
    %if settings_general[19] is not None:
    $('#settings_movie_default_languages').dropdown('set selected',{{!settings_general[19]}});
    %end
    $('#settings_auth_type').dropdown('clear');
    $('#settings_auth_type').dropdown('set selected','{{!settings_auth[0]}}');
    $('#settings_branch').dropdown();
    $('#settings_sonarr_sync').dropdown();
    $('#settings_radarr_sync').dropdown();
</script>

<script>
    // form validation
    $('#settings_form')
        .form({
            fields: {
                settings_general_ip	: {
                    rules : [
                        {
                            type : 'regExp[/^((25[0-5]|2[0-4][0-9]|[01]?[0-9][0-9]?)\.){3}(25[0-5]|2[0-4][0-9]|[01]?[0-9][0-9]?)$/]'
                        },
                        {
                            type : 'empty'
                        }
                    ]
                },
                settings_general_port : {
                    rules : [
                        {
                            type : 'integer[1..65535]'
                        },
                        {
                            type : 'empty'
                        }
                    ]
                },
<<<<<<< HEAD
                settings_proxy_type : {
                    depends: 'settings_proxy_enabled',
                    rules : [
                        {
                            type : 'empty'
                        }
                    ]
                },
                settings_proxy_url : {
                    depends: 'settings_proxy_enabled',
                    rules : [
                        {
                            type : 'empty'
                        }
                    ]
                },
                settings_proxy_port : {
                    depends: 'settings_proxy_enabled',
                    rules : [
                        {
                            type : 'integer[1..65535]'
                        },
                        {
                            type : 'empty'
                        }
                    ]
                },
                settings_proxy_username : {
                    depends: 'settings_proxy_enabled',
                },
                settings_proxy_password : {
                    depends: 'settings_proxy_enabled',
                },
                settings_auth_username : {
                    depends: 'settings_auth_enabled',
=======
                settings_auth_password : {
                    depends: 'settings_auth_username',
>>>>>>> e42d1e2d
                    rules : [
                        {
                            type : 'empty',
                            prompt : 'This field must have a value and you must type it again if you change your username.'
                        }
                    ]
                },
<<<<<<< HEAD
                settings_auth_password : {
                    depends: 'settings_auth_enabled',
=======
                sonarr_validated_checkbox : {
                    depends: 'settings_general_use_sonarr',
>>>>>>> e42d1e2d
                    rules : [
                        {
                            type : 'checked'
                        }
                    ]
                },
                settings_sonarr_ip : {
                    depends: 'settings_general_use_sonarr',
                    rules : [
                        {
                            type : 'empty'
                        }
                    ]
                },
                settings_sonarr_port : {
                    depends: 'settings_general_use_sonarr',
                    rules : [
                        {
                            type : 'integer[1..65535]'
                        },
                        {
                            type : 'empty'
                        }
                    ]
                },
                settings_sonarr_apikey : {
                    depends: 'settings_general_use_sonarr',
                    rules : [
                        {
                            type : 'exactLength[32]'
                        },
                        {
                            type : 'empty'
                        }
                    ]
                },
                radarr_validated_checkbox : {
                    depends: 'settings_general_use_radarr',
                    rules : [
                        {
                            type : 'checked'
                        }
                    ]
                },
                settings_radarr_ip : {
                    depends: 'settings_general_use_radarr',
                    rules : [
                        {
                            type : 'empty'
                        }
                    ]
                },
                settings_radarr_port : {
                    depends: 'settings_general_use_radarr',
                    rules : [
                        {
                            type : 'integer[1..65535]'
                        },
                        {
                            type : 'empty'
                        }
                    ]
                },
                settings_radarr_apikey : {
                    depends: 'settings_general_use_radarr',
                    rules : [
                        {
                            type : 'exactLength[32]'
                        },
                        {
                            type : 'empty'
                        }
                    ]
                },
                settings_subliminal_providers : {
                    rules : [
                        {
                            type : 'minCount[1]'
                        },
                        {
                            type : 'empty'
                        }
                    ]
                },
                settings_subliminal_languages : {
                    rules : [
                        {
                            type : 'minCount[1]'
                        },
                        {
                            type : 'empty'
                        }
                    ]
                }
            },
            inline : true,
            on     : 'blur',
            onFailure: function(){
                $('#form_validation_error').show();
                $('.submit').addClass('disabled');
                return false;
            },
            onSuccess: function(){
                $('#form_validation_error').hide();
                $('.submit').removeClass('disabled');
                $('#loader').addClass('active');
            }
        })
    ;

    $('#settings_providers').dropdown('setting', 'onChange', function(){
        $('.form').form('validate field', 'settings_subliminal_providers');
    });
    $('#settings_languages').dropdown('setting', 'onChange', function(){
        $('.form').form('validate field', 'settings_subliminal_languages');
    });

    $('.submit').click(function() {
        alert('Settings saved.');
    })

    $( document ).ready(function() {
        $('.form').form('validate form');
        $('#loader').removeClass('active');
    });

    $('#settings_form').focusout(function() {
        $('.form').form('validate form');
        $('#loader').removeClass('active');
    })

    $('#settings_auth_username').keyup(function() {
    	$('#settings_auth_password').val('');
        $('.form').form('validate form');
        $('#loader').removeClass('active');
    })

    $('#sonarr_validate').click(function() {
        if ($('#sonarr_ssl_div').checkbox('is checked')) {
            protocol = 'https';
        } else {
            protocol = 'http';
        }
        sonarr_url = $('#settings_sonarr_ip').val() + ":" + $('#settings_sonarr_port').val() + "/" + $('#settings_sonarr_baseurl').val().replace(/^\/|\/$/g, '') + "/api/system/status?apikey=" + $('#settings_sonarr_apikey').val();

        $.getJSON("{{base_url}}test_url/" + protocol + "/" + encodeURIComponent(sonarr_url), function (data) {
            if (data.status) {
                $('#sonarr_validated').checkbox('check');
                $('#sonarr_validation_result').text('Test successful: Sonarr v' + data.version).css('color', 'green');
                $('.form').form('validate form');
                $('#loader').removeClass('active');
            } else {
                $('#sonarr_validated').checkbox('uncheck');
                $('#sonarr_validation_result').text('Test failed').css('color', 'red');
                $('.form').form('validate form');
                $('#loader').removeClass('active');
            }
        });
    })

    $('.sonarr_config').keyup(function() {
        $('#sonarr_validated').checkbox('uncheck');
        $('#sonarr_validation_result').text('You must test your Sonarr connection settings before saving settings.').css('color', 'red');
        $('.form').form('validate form');
        $('#loader').removeClass('active');
    })

    $('#settings_sonarr_ssl').change(function() {
        $('#sonarr_validated').checkbox('uncheck');
        $('#sonarr_validation_result').text('You must test your Sonarr connection settings before saving settings.').css('color', 'red');
        $('.form').form('validate form');
        $('#loader').removeClass('active');
    })

    $("#sonarr_validated").checkbox('check');

    $('#radarr_validate').click(function() {
        if ($('#radarr_ssl_div').checkbox('is checked')) {
            protocol = 'https';
        } else {
            protocol = 'http';
        }
        radarr_url = $('#settings_radarr_ip').val() + ":" + $('#settings_radarr_port').val() + "/" + $('#settings_radarr_baseurl').val().replace(/^\/|\/$/g, '') + "/api/system/status?apikey=" + $('#settings_radarr_apikey').val();

        $.getJSON("{{base_url}}test_url/" + protocol + "/" + encodeURIComponent(radarr_url), function (data) {
            if (data.status) {
                $('#radarr_validated').checkbox('check');
                $('#radarr_validation_result').text('Test successful: Radarr v' + data.version).css('color', 'green');
                $('.form').form('validate form');
                $('#loader').removeClass('active');
            } else {
                $('#radarr_validated').checkbox('uncheck');
                $('#radarr_validation_result').text('Test failed').css('color', 'red');
                $('.form').form('validate form');
                $('#loader').removeClass('active');
            }
        });
    })

    $('.radarr_config').keyup(function() {
        $('#radarr_validated').checkbox('uncheck');
        $('#radarr_validation_result').text('You must test your Sonarr connection settings before saving settings.').css('color', 'red');
        $('.form').form('validate form');
        $('#loader').removeClass('active');
    })

    $('#settings_radarr_ssl').change(function() {
        $('#radarr_validated').checkbox('uncheck');
        $('#radarr_validation_result').text('You must test your Sonarr connection settings before saving settings.').css('color', 'red');
        $('.form').form('validate form');
        $('#loader').removeClass('active');
    })

    $("#radarr_validated").checkbox('check');
</script>
<|MERGE_RESOLUTION|>--- conflicted
+++ resolved
@@ -331,18 +331,12 @@
                             <div class="right aligned four wide column">
                                 <label>Authentication</label>
                             </div>
-<<<<<<< HEAD
-                            <div class="one wide column">
-                                <div id="settings_use_auth" class="ui toggle checkbox" data-enabled={{settings_auth[0]}}>
-                                    <input name="settings_auth_enabled" type="checkbox">
-=======
                             <div class="five wide column">
                                 <select name="settings_auth_type" id="settings_auth_type" class="ui fluid selection dropdown">
                                     <option value="None">None</option>
                                     <option value="basic">Basic (Browser Popup)</option>
                                     <option value="form">Forms (Login Page)</option>
                                 </select>
->>>>>>> e42d1e2d
                                     <label></label>
                                 </div>
 
@@ -369,11 +363,7 @@
                             <div class="five wide column">
                                 <div class='field'>
                                     <div class="ui fluid input">
-<<<<<<< HEAD
-                                        <input id="settings_auth_username" name="settings_auth_username" type="text" value="{{settings_auth[1]}}">
-=======
                                         <input id="settings_auth_username" name="settings_auth_username" type="text" autocomplete="nope" value="{{settings_auth[1]}}">
->>>>>>> e42d1e2d
                                     </div>
                                 </div>
                             </div>
@@ -386,11 +376,7 @@
                             <div class="five wide column">
                                 <div class='field'>
                                     <div class="ui fluid input">
-<<<<<<< HEAD
-                                        <input id="settings_auth_password" name="settings_auth_password" type="password" value="{{settings_auth[2]}}">
-=======
                                         <input id="settings_auth_password" name="settings_auth_password" type="password" autocomplete="new-password" value="{{settings_auth[2]}}">
->>>>>>> e42d1e2d
                                     </div>
                                 </div>
                             </div>
@@ -1475,7 +1461,6 @@
                 $("#settings_adaptive_searching").checkbox('uncheck');
             }
 
-<<<<<<< HEAD
     if ($('#settings_use_auth').data("enabled") == "True") {
                 $("#settings_use_auth").checkbox('check');
                 $("#settings_general_auth_username").parent().removeClass('disabled');
@@ -1532,8 +1517,6 @@
             }
     });
 
-=======
->>>>>>> e42d1e2d
     if ($('#settings_use_postprocessing').data("postprocessing") == "True") {
                 $("#settings_use_postprocessing").checkbox('check');
                 $("#settings_general_postprocessing_cmd_div").removeClass('disabled');
@@ -1795,12 +1778,14 @@
                         }
                     ]
                 },
-<<<<<<< HEAD
                 settings_proxy_type : {
                     depends: 'settings_proxy_enabled',
+                settings_auth_password : {
+                    depends: 'settings_auth_username',
                     rules : [
                         {
-                            type : 'empty'
+                            type : 'empty',
+                            prompt : 'This field must have a value and you must type it again if you change your username.'
                         }
                     ]
                 },
@@ -1831,24 +1816,16 @@
                 },
                 settings_auth_username : {
                     depends: 'settings_auth_enabled',
-=======
-                settings_auth_password : {
-                    depends: 'settings_auth_username',
->>>>>>> e42d1e2d
                     rules : [
                         {
-                            type : 'empty',
-                            prompt : 'This field must have a value and you must type it again if you change your username.'
+                            type : 'empty'
                         }
                     ]
                 },
-<<<<<<< HEAD
                 settings_auth_password : {
                     depends: 'settings_auth_enabled',
-=======
                 sonarr_validated_checkbox : {
                     depends: 'settings_general_use_sonarr',
->>>>>>> e42d1e2d
                     rules : [
                         {
                             type : 'checked'
@@ -2063,4 +2040,4 @@
     })
 
     $("#radarr_validated").checkbox('check');
-</script>
+</script>