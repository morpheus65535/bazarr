--- conflicted
+++ resolved
@@ -111,877 +111,7 @@
                 </button>
                     </div>
 
-<<<<<<< HEAD
-                <div class="ui dividing header">Subtitles options</div>
-                <div class="twelve wide column">
-                    <div class="ui grid">
-
-                        <div class="middle aligned row">
-                            <div class="right aligned four wide column">
-                                <label>Subtitle folder</label>
-                            </div>
-                            <div class="five wide column">
-                                <select name="settings_subfolder" id="settings_subfolder"
-                                        class="ui fluid selection dropdown">
-                                    <option value="current">Alongside media file</option>
-                                    <option value="relative">Relative path to media file</option>
-                                    <option value="absolute">Absolute path</option>
-                                </select>
-                            </div>
-
-                            <div class="collapsed center aligned column">
-                                <div class="ui basic icon"
-                                     data-tooltip='Choose folder where you want to store/read the subtitles'
-                                     data-inverted="">
-                                    <i class="help circle large icon"></i>
-                                </div>
-                            </div>
-                        </div>
-
-                        <div class="middle aligned row subfolder">
-                            <div class="two wide column"></div>
-                            <div class="right aligned four wide column">
-                                <label>Custom Subtitle folder</label>
-                            </div>
-                            <div class="five wide column">
-                                <div class='field'>
-                                    <div class="ui fluid input">
-                                        <input id="settings_subfolder_custom" name="settings_subfolder_custom"
-                                               type="text" value="{{ settings.general.subfolder_custom }}">
-                                    </div>
-                                </div>
-                            </div>
-
-                            <div class="collapsed center aligned column">
-                                <div class="ui basic icon"
-                                     data-tooltip='Choose your own folder for the subtitles' data-inverted="">
-                                    <i class="help circle large icon"></i>
-                                </div>
-                            </div>
-                        </div>
-
-                        <div class="middle aligned row">
-                            <div class="right aligned four wide column">
-                                <label>Use embedded subtitles</label>
-                            </div>
-                            <div class="one wide column">
-                                <div id="settings_embedded" class="ui toggle checkbox"
-                                     data-embedded={{ settings.general.getboolean('use_embedded_subs') }}>
-                                    <input name="settings_general_embedded" type="checkbox">
-                                    <label></label>
-                                </div>
-                            </div>
-                            <div class="collapsed column">
-                                <div class="collapsed center aligned column">
-                                    <div class="ui basic icon"
-                                         data-tooltip="Use embedded subtitles in media files when determining missing ones."
-                                         data-inverted="">
-                                        <i class="help circle large icon"></i>
-                                    </div>
-                                </div>
-                            </div>
-                        </div>
-
-                    </div>
-                </div>
-
-                <div class="ui dividing header">Subtitles providers</div>
-                <div class="twelve wide column">
-                    <div class="ui grid">
-                        <div class="middle aligned row">
-                            <div class="right aligned four wide column">
-                                <label>Addic7ed (require anti-captcha)</label>
-                            </div>
-                            <div class="one wide column">
-                                <div id="addic7ed" class="ui toggle checkbox provider">
-                                    <input type="checkbox">
-                                    <label></label>
-                                </div>
-                            </div>
-                        </div>
-                        <div id="addic7ed_option" class="ui grid container">
-                            <div class="middle aligned row">
-                                <div class="right aligned six wide column">
-                                    <label>Username</label>
-                                </div>
-                                <div class="six wide column">
-                                    <div class="ui fluid input">
-                                        <input name="settings_addic7ed_username" type="text" value="{{settings.addic7ed.username if settings.addic7ed.username != None else ''}}">
-                                    </div>
-                                </div>
-                            </div>
-                            <div class="middle aligned row">
-                                <div class="right aligned six wide column">
-                                    <label>Password</label>
-                                </div>
-                                <div class="six wide column">
-                                    <div class="ui fluid input">
-                                        <input name="settings_addic7ed_password" type="password" value="{{settings.addic7ed.password if settings.addic7ed.password != None else ''}}">
-                                    </div>
-                                </div>
-                            </div>
-                            <div class="middle aligned row">
-                                <div class="right aligned six wide column">
-                                    <label>Random user-agents</label>
-                                </div>
-                                <div class="one wide column">
-                                    <div id="settings_addic7ed_random_agents" class="ui toggle checkbox" data-randomagents={{settings.addic7ed.getboolean('random_agents')}}>
-                                        <input type="checkbox" name="settings_addic7ed_random_agents">
-                                        <label></label>
-                                    </div>
-                                </div>
-                                <div class="collapsed column">
-                                <div class="collapsed center aligned column">
-                                    <div class="ui basic icon" data-tooltip="Use random user agents" data-inverted="">
-                                        <i class="help circle large icon"></i>
-                                    </div>
-                                </div>
-                                </div>
-                            </div>
-                        </div>
-
-                        <div class="middle aligned row">
-                            <div class="right aligned four wide column">
-                                <label>Argenteam</label>
-                            </div>
-                            <div class="one wide column">
-                                <div id="argenteam" class="ui toggle checkbox provider">
-                                    <input type="checkbox">
-                                    <label></label>
-                                </div>
-                            </div>
-                            <div class="collapsed column">
-                                <div class="collapsed center aligned column">
-                                    <div class="ui basic icon" data-tooltip="Spanish subtitles provider." data-inverted="">
-                                        <i class="help circle large icon"></i>
-                                    </div>
-                                </div>
-                            </div>
-                        </div>
-                        <div id="argenteam_option" class="ui grid container">
-
-                        </div>
-
-                        <div class="middle aligned row">
-                            <div class="right aligned four wide column">
-                                <label>Assrt</label>
-                            </div>
-                            <div class="one wide column">
-                                <div id="assrt" class="ui toggle checkbox provider">
-                                    <input type="checkbox">
-                                    <label></label>
-                                </div>
-                            </div>
-                            <div class="collapsed column">
-                                <div class="collapsed center aligned column">
-                                    <div class="ui basic icon" data-tooltip="Chinese subtitles provider." data-inverted="">
-                                        <i class="help circle large icon"></i>
-                                    </div>
-                                </div>
-                            </div>
-                        </div>
-                        <div id="assrt_option" class="ui grid container">
-                            <div class="middle aligned row">
-                                <div class="right aligned six wide column">
-                                    <label>Token</label>
-                                </div>
-                                <div class="six wide column">
-                                    <div class="ui fluid input">
-                                        <input name="settings_assrt_token" type="text" value="{{settings.assrt.token if settings.assrt.token != None else ''}}">
-                                    </div>
-                                </div>
-                            </div>
-                        </div>
-
-                        <div class="middle aligned row">
-                            <div class="right aligned four wide column">
-                                <label>GreekSubtitles</label>
-                            </div>
-                            <div class="one wide column">
-                                <div id="greeksubtitles" class="ui toggle checkbox provider">
-                                    <input type="checkbox">
-                                    <label></label>
-                                </div>
-                            </div>
-                            <div class="collapsed column">
-                                <div class="collapsed center aligned column">
-                                    <div class="ui basic icon" data-tooltip="Greek subtitles provider." data-inverted="">
-                                        <i class="help circle large icon"></i>
-                                    </div>
-                                </div>
-                            </div>
-                        </div>
-                        <div id="greeksubtitles_option" class="ui grid container">
-
-                        </div>
-
-                        <div class="middle aligned row">
-                            <div class="right aligned four wide column">
-                                <label>Hosszupuska</label>
-                            </div>
-                            <div class="one wide column">
-                                <div id="hosszupuska" class="ui toggle checkbox provider">
-                                    <input type="checkbox">
-                                    <label></label>
-                                </div>
-                            </div>
-                            <div class="collapsed column">
-                                <div class="collapsed center aligned column">
-                                    <div class="ui basic icon" data-tooltip="Hungarian subtitles provider." data-inverted="">
-                                        <i class="help circle large icon"></i>
-                                    </div>
-                                </div>
-                            </div>
-                        </div>
-                        <div id="hosszupuska_option" class="ui grid container">
-
-                        </div>
-
-                        <div class="middle aligned row">
-                            <div class="right aligned four wide column">
-                                <label>Nekur</label>
-                            </div>
-                            <div class="one wide column">
-                                <div id="nekur" class="ui toggle checkbox provider">
-                                    <input type="checkbox">
-                                    <label></label>
-                                </div>
-                            </div>
-                            <div class="collapsed column">
-                                <div class="collapsed center aligned column">
-                                    <div class="ui basic icon" data-tooltip="Latvian subtitles provider." data-inverted="">
-                                        <i class="help circle large icon"></i>
-                                    </div>
-                                </div>
-                            </div>
-                        </div>
-                        <div id="nekur_option" class="ui grid container">
-
-                        </div>
-
-                        <div class="middle aligned row">
-                            <div class="right aligned four wide column">
-                                <label>LegendasTV</label>
-                            </div>
-                            <div class="one wide column">
-                                <div id="legendastv" class="ui toggle checkbox provider">
-                                    <input type="checkbox">
-                                    <label></label>
-                                </div>
-                            </div>
-                            <div class="collapsed column">
-                                <div class="collapsed center aligned column">
-                                    <div class="ui basic icon" data-tooltip="Brazilian Portuguese subtitles provider." data-inverted="">
-                                        <i class="help circle large icon"></i>
-                                    </div>
-                                </div>
-                            </div>
-                        </div>
-                        <div id="legendastv_option" class="ui grid container">
-                            <div class="middle aligned row">
-                                <div class="right aligned six wide column">
-                                    <label>Username</label>
-                                </div>
-                                <div class="six wide column">
-                                    <div class="ui fluid input">
-                                        <input name="settings_legendastv_username" type="text" value="{{settings.legendastv.username if settings.legendastv.username != None else ''}}">
-                                    </div>
-                                </div>
-                            </div>
-                            <div class="middle aligned row">
-                                <div class="right aligned six wide column">
-                                    <label>Password</label>
-                                </div>
-                                <div class="six wide column">
-                                    <div class="ui fluid input">
-                                        <input name="settings_legendastv_password" type="password" value="{{settings.legendastv.password if settings.legendastv.password != None else ''}}">
-                                    </div>
-                                </div>
-                            </div>
-                        </div>
-
-                        <div class="middle aligned row">
-                            <div class="right aligned four wide column">
-                                <label>Napiprojekt</label>
-                            </div>
-                            <div class="one wide column">
-                                <div id="napiprojekt" class="ui toggle checkbox provider">
-                                    <input type="checkbox">
-                                    <label></label>
-                                </div>
-                            </div>
-                            <div class="collapsed column">
-                                <div class="collapsed center aligned column">
-                                    <div class="ui basic icon" data-tooltip="Polish subtitles provider." data-inverted="">
-                                        <i class="help circle large icon"></i>
-                                    </div>
-                                </div>
-                            </div>
-                        </div>
-                        <div id="napiprojekt_option" class="ui grid container">
-
-                        </div>
-
-                        <div class="middle aligned row">
-                            <div class="right aligned four wide column">
-                                <label>OpenSubtitles</label>
-                            </div>
-                            <div class="one wide column">
-                                <div id="opensubtitles" class="ui toggle checkbox provider">
-                                    <input type="checkbox">
-                                    <label></label>
-                                </div>
-                            </div>
-                        </div>
-                        <div id="opensubtitles_option" class="ui grid container">
-                            <div class="middle aligned row">
-                                <div class="right aligned six wide column">
-                                    <label>Username</label>
-                                </div>
-                                <div class="six wide column">
-                                    <div class="ui fluid input">
-                                        <input name="settings_opensubtitles_username" type="text" value="{{settings.opensubtitles.username if settings.opensubtitles.username != None else ''}}">
-                                    </div>
-                                </div>
-                            </div>
-                            <div class="middle aligned row">
-                                <div class="right aligned six wide column">
-                                    <label>Password</label>
-                                </div>
-                                <div class="six wide column">
-                                    <div class="ui fluid input">
-                                        <input name="settings_opensubtitles_password" type="password" value="{{settings.opensubtitles.password if settings.opensubtitles.password != None else ''}}">
-                                    </div>
-                                </div>
-                            </div>
-                            <div class="middle aligned row">
-                                <div class="right aligned six wide column">
-                                    <label>VIP</label>
-                                </div>
-                                <div class="one wide column">
-                                    <div id="settings_opensubtitles_vip" class="ui toggle checkbox" data-osvip={{settings.opensubtitles.getboolean('vip')}}>
-                                        <input type="checkbox" name="settings_opensubtitles_vip">
-                                        <label></label>
-                                    </div>
-                                </div>
-                                <div class="collapsed column">
-                                <div class="collapsed center aligned column">
-                                    <div class="ui basic icon" data-tooltip="ad-free subs, 1000 subs/day, no-cache VIP server: http://v.ht/osvip" data-inverted="">
-                                        <i class="help circle large icon"></i>
-                                    </div>
-                                </div>
-                                </div>
-                            </div>
-                            <div class="middle aligned row">
-                                <div class="right aligned six wide column">
-                                    <label>Use SSL</label>
-                                </div>
-                                <div class="one wide column">
-                                    <div id="settings_opensubtitles_ssl" class="ui toggle checkbox" data-osssl={{settings.opensubtitles.getboolean('ssl')}}>
-                                        <input type="checkbox" name="settings_opensubtitles_ssl">
-                                        <label></label>
-                                    </div>
-                                </div>
-                                <div class="collapsed column">
-                                <div class="collapsed center aligned column">
-                                    <div class="ui basic icon" data-tooltip="Use SSL to connect to OpenSubtitles" data-inverted="">
-                                        <i class="help circle large icon"></i>
-                                    </div>
-                                </div>
-                                </div>
-                            </div>
-                            <div class="middle aligned row">
-                                <div class="right aligned six wide column">
-                                    <label>Skip wrong FPS</label>
-                                </div>
-                                <div class="one wide column">
-                                    <div id="settings_opensubtitles_skip_wrong_fps" class="ui toggle checkbox" data-osfps={{settings.opensubtitles.getboolean('skip_wrong_fps')}}>
-                                        <input type="checkbox" name="settings_opensubtitles_skip_wrong_fps">
-                                        <label></label>
-                                    </div>
-                                </div>
-                                <div class="collapsed column">
-                                <div class="collapsed center aligned column">
-                                    <div class="ui basic icon" data-tooltip="Skip subtitles with a mismatched FPS value; might lead to more results when disabled but also to more false-positives." data-inverted="">
-                                        <i class="help circle large icon"></i>
-                                    </div>
-                                </div>
-                                </div>
-                            </div>
-                        </div>
-
-                        <div class="middle aligned row">
-                            <div class="right aligned four wide column">
-                                <label>Podnapisi</label>
-                            </div>
-                            <div class="one wide column">
-                                <div id="podnapisi" class="ui toggle checkbox provider">
-                                    <input type="checkbox">
-                                    <label></label>
-                                </div>
-                            </div>
-                        </div>
-                        <div id="podnapisi_option" class="ui grid container">
-
-                        </div>
-
-                        <div class="middle aligned row">
-                            <div class="right aligned four wide column">
-                                <label>Subs.sab.bz</label>
-                            </div>
-                            <div class="one wide column">
-                                <div id="subssabbz" class="ui toggle checkbox provider">
-                                    <input type="checkbox">
-                                    <label></label>
-                                </div>
-                            </div>
-                            <div class="collapsed column">
-                                <div class="collapsed center aligned column">
-                                    <div class="ui basic icon" data-tooltip="Bulgarian mostly subtitle provider." data-inverted="">
-                                        <i class="help circle large icon"></i>
-                                    </div>
-                                </div>
-                            </div>
-                        </div>
-                        <div id="subssabbz_option" class="ui grid container">
-
-                        </div>
-
-                        <div class="middle aligned row">
-                            <div class="right aligned four wide column">
-                                <label>Subscene</label>
-                            </div>
-                            <div class="one wide column">
-                                <div id="subscene" class="ui toggle checkbox provider">
-                                    <input type="checkbox">
-                                    <label></label>
-                                </div>
-                            </div>
-                        </div>
-                        <div id="subscene_option" class="ui grid container">
-
-                        </div>
-
-                        <div class="middle aligned row">
-                            <div class="right aligned four wide column">
-                                <label>Subscenter</label>
-                            </div>
-                            <div class="one wide column">
-                                <div id="subscenter" class="ui toggle checkbox provider">
-                                    <input type="checkbox">
-                                    <label></label>
-                                </div>
-                            </div>
-                        </div>
-                        <div id="subscenter_option" class="ui grid container">
-
-                        </div>
-
-                        <div class="middle aligned row">
-                            <div class="right aligned four wide column">
-                                <label>Subsunacs.net</label>
-                            </div>
-                            <div class="one wide column">
-                                <div id="subsunacs" class="ui toggle checkbox provider">
-                                    <input type="checkbox">
-                                    <label></label>
-                                </div>
-                            </div>
-                            <div class="collapsed column">
-                                <div class="collapsed center aligned column">
-                                    <div class="ui basic icon" data-tooltip="Bulgarian mostly subtitle provider." data-inverted="">
-                                        <i class="help circle large icon"></i>
-                                    </div>
-                                </div>
-                            </div>
-                        </div>
-                        <div id="subsunacs_option" class="ui grid container">
-
-                        </div>
-
-                        <div class="middle aligned row">
-                            <div class="right aligned four wide column">
-                                <label>Subs4Free</label>
-                            </div>
-                            <div class="one wide column">
-                                <div id="subs4free" class="ui toggle checkbox provider">
-                                    <input type="checkbox">
-                                    <label></label>
-                                </div>
-                            </div>
-                            <div class="collapsed column">
-                                <div class="collapsed center aligned column">
-                                    <div class="ui basic icon" data-tooltip="Greek subtitles provider." data-inverted="">
-                                        <i class="help circle large icon"></i>
-                                    </div>
-                                </div>
-                            </div>
-                        </div>
-                        <div id="subs4free_option" class="ui grid container">
-
-                        </div>
-
-                        <div class="middle aligned row">
-                            <div class="right aligned four wide column">
-                                <label>Subs4Series</label>
-                            </div>
-                            <div class="one wide column">
-                                <div id="subs4series" class="ui toggle checkbox provider">
-                                    <input type="checkbox">
-                                    <label></label>
-                                </div>
-                            </div>
-                            <div class="collapsed column">
-                                <div class="collapsed center aligned column">
-                                    <div class="ui basic icon" data-tooltip="Greek subtitles provider." data-inverted="">
-                                        <i class="help circle large icon"></i>
-                                    </div>
-                                </div>
-                            </div>
-                        </div>
-                        <div id="subs4series_option" class="ui grid container">
-
-                        </div>
-
-                        <div class="middle aligned row">
-                            <div class="right aligned four wide column">
-                                <label>subtitri.id.lv</label>
-                            </div>
-                            <div class="one wide column">
-                                <div id="subtitriid" class="ui toggle checkbox provider">
-                                    <input type="checkbox">
-                                    <label></label>
-                                </div>
-                            </div>
-                            <div class="collapsed column">
-                                <div class="collapsed center aligned column">
-                                    <div class="ui basic icon" data-tooltip="Latvian subtitles provider." data-inverted="">
-                                        <i class="help circle large icon"></i>
-                                    </div>
-                                </div>
-                            </div>
-                        </div>
-                        <div id="subtitriid_option" class="ui grid container">
-
-                        </div>
-
-                        <div class="middle aligned row">
-                            <div class="right aligned four wide column">
-                                <label>SubZ</label>
-                            </div>
-                            <div class="one wide column">
-                                <div id="subz" class="ui toggle checkbox provider">
-                                    <input type="checkbox">
-                                    <label></label>
-                                </div>
-                            </div>
-                            <div class="collapsed column">
-                                <div class="collapsed center aligned column">
-                                    <div class="ui basic icon" data-tooltip="Greek subtitles provider." data-inverted="">
-                                        <i class="help circle large icon"></i>
-                                    </div>
-                                </div>
-                            </div>
-                        </div>
-                        <div id="subz_option" class="ui grid container">
-
-                        </div>
-
-                        <div class="middle aligned row">
-                            <div class="right aligned four wide column">
-                                <label>Supersubtitles</label>
-                            </div>
-                            <div class="one wide column">
-                                <div id="supersubtitles" class="ui toggle checkbox provider">
-                                    <input type="checkbox">
-                                    <label></label>
-                                </div>
-                            </div>
-                        </div>
-                        <div id="supersubtitles_option" class="ui grid container">
-
-                        </div>
-
-                        <div class="middle aligned row">
-                            <div class="right aligned four wide column">
-                                <label>Titlovi (require anti-captcha)</label>
-                            </div>
-                            <div class="one wide column">
-                                <div id="titlovi" class="ui toggle checkbox provider">
-                                    <input type="checkbox">
-                                    <label></label>
-                                </div>
-                            </div>
-                        </div>
-                        <div id="titlovi_option" class="ui grid container">
-
-                        </div>
-
-                        <div class="middle aligned row">
-                            <div class="right aligned four wide column">
-                                <label>TVSubtitles</label>
-                            </div>
-                            <div class="one wide column">
-                                <div id="tvsubtitles" class="ui toggle checkbox provider">
-                                    <input type="checkbox">
-                                    <label></label>
-                                </div>
-                            </div>
-                        </div>
-                        <div id="tvsubtitles_option" class="ui grid container">
-
-                        </div>
-
-                        <div class="middle aligned row">
-                            <div class="right aligned four wide column">
-                                <label>XSubs</label>
-                            </div>
-                            <div class="one wide column">
-                                <div id="xsubs" class="ui toggle checkbox provider">
-                                    <input type="checkbox">
-                                    <label></label>
-                                </div>
-                            </div>
-                            <div class="collapsed column">
-                                <div class="collapsed center aligned column">
-                                    <div class="ui basic icon" data-tooltip="Greek subtitles provider." data-inverted="">
-                                        <i class="help circle large icon"></i>
-                                    </div>
-                                </div>
-                            </div>
-                        </div>
-                        <div id="xsubs_option" class="ui grid container">
-                        	<div class="middle aligned row">
-                                <div class="right aligned six wide column">
-                                    <label>Username</label>
-                                </div>
-                                <div class="six wide column">
-                                    <div class="ui fluid input">
-                                        <input name="settings_xsubs_username" type="text" value="{{settings.xsubs.username if settings.xsubs.username != None else ''}}">
-                                    </div>
-                                </div>
-                            </div>
-                            <div class="middle aligned row">
-                                <div class="right aligned six wide column">
-                                    <label>Password</label>
-                                </div>
-                                <div class="six wide column">
-                                    <div class="ui fluid input">
-                                        <input name="settings_xsubs_password" type="password" value="{{settings.xsubs.password if settings.xsubs.password != None else ''}}">
-                                    </div>
-                                </div>
-                            </div>
-                        </div>
-
-                        <div class="middle aligned row">
-                            <div class="eleven wide column">
-                                <div class='field' hidden>
-                                    <select name="settings_subliminal_providers" id="settings_providers" multiple="" class="ui fluid search selection dropdown">
-                                        <option value="">Providers</option>
-                                        %enabled_providers = []
-                                        %providers = settings.general.enabled_providers.lower().split(',')
-                                        %for provider in settings_providers:
-                                        <option value="{{provider}}">{{provider}}</option>
-                                        %end
-                                        %for provider in providers:
-                                        %enabled_providers.append(str(provider))
-                                        %end
-                                    </select>
-                                </div>
-                            </div>
-                        </div>
-                    </div>
-                </div>
-                <div class="ui dividing header">Subtitles languages</div>
-                <div class="twelve wide column">
-                    <div class="ui grid">
-                        <div class="middle aligned row">
-                            <div class="right aligned four wide column">
-                                <label>Single language</label>
-                            </div>
-                            <div class="one wide column">
-                                <div id="settings_single_language" class="ui toggle checkbox"  data-single-language={{settings.general.getboolean('single_language')}}>
-                                    <input name="settings_general_single_language" type="checkbox">
-                                    <label></label>
-                                </div>
-                            </div>
-                            <div class="collapsed column">
-                                <div class="collapsed center aligned column">
-                                    <div class="ui basic icon" data-tooltip="Download a single subtitles file and don't add the language code to the filename." data-inverted="">
-                                        <i class="help circle large icon"></i>
-                                    </div>
-                                </div>
-                            </div>
-                        </div>
-
-                        <div class="middle aligned row">
-                            <div class="right aligned four wide column">
-                                <label>Enabled languages</label>
-                            </div>
-                            <div class="eleven wide column">
-                                <div class='field'>
-                                    <select name="settings_subliminal_languages" id="settings_languages" multiple="" class="ui fluid search selection dropdown">
-                                        <option value="">Languages</option>
-                                        %enabled_languages = []
-                                        %for language in settings_languages:
-                                        <option value="{{language[1]}}">{{language[2]}}</option>
-                                        %if language[3] == True:
-                                        %	enabled_languages.append(str(language[1]))
-                                        %end
-                                        %end
-                                    </select>
-                                </div>
-                            </div>
-                        </div>
-                    </div>
-                </div>
-
-                <div class="ui dividing header">Series default settings</div>
-                <div class="twelve wide column">
-                    <div class="ui grid">
-                        <div class="middle aligned row">
-                            <div class="right aligned four wide column">
-                                <label>Default enabled</label>
-                            </div>
-                            <div class="one wide column">
-                                <div class="nine wide column">
-                                    <div id="settings_serie_default_enabled_div" class="ui toggle checkbox">
-                                        <input name="settings_serie_default_enabled" id="settings_serie_default_enabled" type="checkbox">
-                                        <label></label>
-                                    </div>
-                                </div>
-                            </div>
-                            <div class="collapsed column">
-                                <div class="collapsed center aligned column">
-                                    <div class="ui basic icon" data-tooltip="Apply only to series added to Bazarr after enabling this option." data-inverted="">
-                                        <i class="help circle large icon"></i>
-                                    </div>
-                                </div>
-                            </div>
-                        </div>
-
-                        <div class="middle aligned row">
-                            <div class="right aligned four wide column">
-                                <label>Languages</label>
-                            </div>
-                            <div class="eleven wide column">
-                                <div class='field'>
-                                    <select name="settings_serie_default_languages" id="settings_serie_default_languages" multiple="" class="ui fluid search selection dropdown">
-                                        %if not settings.general.getboolean('single_language'):
-                                        <option value="">Languages</option>
-                                        %else:
-                                        <option value="None">None</option>
-                                        %end
-                                    </select>
-                                </div>
-                            </div>
-                        </div>
-
-                        <div class="middle aligned row">
-                            <div class="right aligned four wide column">
-                                <label>Hearing-impaired</label>
-                            </div>
-                            <div class="eleven wide column">
-                                <div class="nine wide column">
-                                    <div id="settings_serie_default_hi_div" class="ui toggle checkbox">
-                                        <input name="settings_serie_default_hi" id="settings_serie_default_hi" type="checkbox">
-                                        <label></label>
-                                    </div>
-                                </div>
-                            </div>
-                        </div>
-
-                        <div class="middle aligned row">
-                            <div class="right aligned four wide column">
-                                <label>Forced</label>
-                            </div>
-                            <div class="eleven wide column">
-                                <div class='field'>
-                                    <select name="settings_serie_default_forced" id="settings_serie_default_forced" class="ui fluid search selection dropdown">
-                                        <option value="False">False</option>
-                                        <option value="True">True</option>
-                                        <option value="Both">Both</option>
-                                    </select>
-                                </div>
-                            </div>
-                        </div>
-                    </div>
-                </div>
-
-                <div class="ui dividing header">Movies default settings</div>
-                <div class="twelve wide column">
-                    <div class="ui grid">
-                        <div class="middle aligned row">
-                            <div class="right aligned four wide column">
-                                <label>Default enabled</label>
-                            </div>
-                            <div class="one wide column">
-                                <div class="nine wide column">
-                                    <div id="settings_movie_default_enabled_div" class="ui toggle checkbox">
-                                        <input name="settings_movie_default_enabled" id="settings_movie_default_enabled" type="checkbox">
-                                        <label></label>
-                                    </div>
-                                </div>
-                            </div>
-                            <div class="collapsed column">
-                                <div class="collapsed center aligned column">
-                                    <div class="ui basic icon" data-tooltip="Apply only to movies added to Bazarr after enabling this option." data-inverted="">
-                                        <i class="help circle large icon"></i>
-                                    </div>
-                                </div>
-                            </div>
-                        </div>
-
-                        <div class="middle aligned row">
-                            <div id="movie_default_languages_label" class="right aligned four wide column">
-                                <label>Languages</label>
-                            </div>
-                            <div class="eleven wide column">
-                                <div class='field'>
-                                    <select name="settings_movie_default_languages" id="settings_movie_default_languages" multiple="" class="ui fluid search selection dropdown">
-                                        %if not settings.general.getboolean('single_language'):
-                                        <option value="">Languages</option>
-                                        %else:
-                                        <option value="None">None</option>
-                                        %end
-                                    </select>
-                                </div>
-                            </div>
-                        </div>
-
-                        <div class="middle aligned row">
-                            <div id="movie_default_hi_label" class="right aligned four wide column">
-                                <label>Hearing-impaired</label>
-                            </div>
-                            <div class="eleven wide column">
-                                <div class="nine wide column">
-                                    <div id="settings_movie_default_hi_div" class="ui toggle checkbox">
-                                        <input name="settings_movie_default_hi" id="settings_movie_default_hi" type="checkbox">
-                                        <label></label>
-                                    </div>
-                                </div>
-                            </div>
-                        </div>
-
-                        <div class="middle aligned row">
-                            <div id="movie_default_forced_label" class="right aligned four wide column">
-                                <label>Forced</label>
-                            </div>
-                            <div class="eleven wide column">
-                                <div class='field'>
-                                    <select name="settings_movie_default_forced" id="settings_movie_default_forced" class="ui fluid search selection dropdown">
-                                        <option value="False">False</option>
-                                        <option value="True">True</option>
-                                        <option value="Both">Both</option>
-                                    </select>
-                                </div>
-                            </div>
-                        </div>
-                    </div>
-                </div>
-=======
             % include('wizard_subtitles')
->>>>>>> 5d750596
             </div>
             <div class="ui bottom attached tab segment" data-tab="sonarr" id="sonarr">
                 <div class="ui container"><button class="submit ui blue right floated right labeled icon button next3">
@@ -1041,475 +171,6 @@
 		}).show();
     }
 
-<<<<<<< HEAD
-$(function() {
-
-  $('.next1').on('click', function(e) {
-
-    e.preventDefault();
-
-    $('#general').removeClass('active');
-    $('#subliminal').addClass('active');
-    $('#subliminal_tab').addClass('active');
-    $('#general_tab').removeClass('active');
-    $('#general_tab').addClass('completed');
-
-  });
-
-  $('.prev1').on('click', function(m) {
-
-    m.preventDefault();
-
-    $('#general').addClass('active');
-    $('#subliminal').removeClass('active');
-    $('#subliminal_tab').removeClass('active');
-    $('#general_tab').removeClass('completed');
-    $('#general_tab').addClass('active');
-
-  });
-
-  $('.next2').on('click', function(e) {
-
-    e.preventDefault();
-
-    $('#subliminal').removeClass('active');
-    $('#sonarr').addClass('active');
-    $('#sonarr_tab').addClass('active');
-    $('#subliminal_tab').removeClass('active');
-    $('#subliminal_tab').addClass('completed');
-
-  });
-
-  $('.prev2').on('click', function(m) {
-
-    m.preventDefault();
-
-    $('#subliminal').addClass('active');
-    $('#sonarr').removeClass('active');
-    $('#sonarr_tab').removeClass('active');
-    $('#subliminal_tab').removeClass('completed');
-    $('#subliminal_tab').addClass('active');
-
-  });
-
-  $('.next3').on('click', function(e) {
-
-    e.preventDefault();
-
-    $('#sonarr').removeClass('active');
-    $('#radarr').addClass('active');
-    $('#radarr_tab').addClass('active');
-    $('#sonarr_tab').removeClass('active');
-    $('#sonarr_tab').addClass('completed');
-
-  });
-
-  $('.prev3').on('click', function(m) {
-
-    m.preventDefault();
-
-    $('#sonarr').addClass('active');
-    $('#radarr').removeClass('active');
-    $('#radarr_tab').removeClass('active');
-    $('#sonarr_tab').removeClass('completed');
-    $('#sonarr_tab').addClass('active');
-
-  });
-
-});
-
-    $(".sonarr_hide").hide();
-    $('#settings_use_sonarr').checkbox({
-        onChecked: function() {
-            $(".sonarr_hide").show();
-        },
-        onUnchecked: function() {
-            $(".sonarr_hide").hide();
-        }
-    });
-
-    $(".radarr_hide").hide();
-    $('#settings_use_radarr').checkbox({
-        onChecked: function() {
-            $(".radarr_hide").show();
-        },
-        onUnchecked: function() {
-            $(".radarr_hide").hide();
-        }
-    });
-
-    if ($('#sonarr_ssl_div').data("ssl") === "True") {
-                $("#sonarr_ssl_div").checkbox('check');
-            } else {
-                $("#sonarr_ssl_div").checkbox('uncheck');
-            }
-
-    if ($('#radarr_ssl_div').data("ssl") === "True") {
-                $("#radarr_ssl_div").checkbox('check');
-            } else {
-                $("#radarr_ssl_div").checkbox('uncheck');
-            }
-    if ($('#settings_embedded').data("embedded") === "True") {
-        $("#settings_embedded").checkbox('check');
-    } else {
-        $("#settings_embedded").checkbox('uncheck');
-    }
-
-    if ($('#settings_addic7ed_random_agents').data("randomagents") === "True") {
-                $("#settings_addic7ed_random_agents").checkbox('check');
-            } else {
-                $("#settings_addic7ed_random_agents").checkbox('uncheck');
-            }
-
-    if ($('#settings_opensubtitles_vip').data("osvip") === "True") {
-                $("#settings_opensubtitles_vip").checkbox('check');
-            } else {
-                $("#settings_opensubtitles_vip").checkbox('uncheck');
-            }
-
-    if ($('#settings_opensubtitles_ssl').data("osssl") === "True") {
-                $("#settings_opensubtitles_ssl").checkbox('check');
-            } else {
-                $("#settings_opensubtitles_ssl").checkbox('uncheck');
-            }
-
-    if ($('#settings_opensubtitles_skip_wrong_fps').data("osfps") === "True") {
-                $("#settings_opensubtitles_skip_wrong_fps").checkbox('check');
-            } else {
-                $("#settings_opensubtitles_skip_wrong_fps").checkbox('uncheck');
-            }
-
-    if ($('#settings_single_language').data("single-language") === "True") {
-                $("#settings_single_language").checkbox('check');
-            } else {
-                $("#settings_single_language").checkbox('uncheck');
-            }
-
-    $('#settings_languages').dropdown('setting', 'onAdd', function(val, txt){
-        $("#settings_serie_default_languages").append(
-            $("<option></option>").attr("value", val).text(txt)
-        );
-        $("#settings_movie_default_languages").append(
-            $("<option></option>").attr("value", val).text(txt)
-        )
-    });
-
-    $('#settings_languages').dropdown('setting', 'onRemove', function(val){
-        $("#settings_serie_default_languages").dropdown('remove selected', val);
-        $("#settings_serie_default_languages option[value='" + val + "']").remove();
-
-        $("#settings_movie_default_languages").dropdown('remove selected', val);
-        $("#settings_movie_default_languages option[value='" + val + "']").remove();
-    });
-
-    if ($('#settings_serie_default_enabled_div').data("enabled") === "True") {
-        $("#settings_serie_default_enabled_div").checkbox('check');
-    } else {
-        $("#settings_serie_default_enabled_div").checkbox('uncheck');
-    }
-
-    if ($('#settings_serie_default_enabled_div').data("enabled") === "True") {
-        $("#settings_serie_default_languages").removeClass('disabled');
-        $("#settings_serie_default_hi_div").removeClass('disabled');
-        $("#settings_serie_default_forced_div").removeClass('disabled');
-    } else {
-        $("#settings_serie_default_languages").addClass('disabled');
-        $("#settings_serie_default_hi_div").addClass('disabled');
-        $("#settings_serie_default_forced_div").addClass('disabled');
-    }
-
-    $('#settings_serie_default_enabled_div').checkbox({
-        onChecked: function() {
-            $("#settings_serie_default_languages").parent().removeClass('disabled');
-            $("#settings_serie_default_hi_div").removeClass('disabled');
-            $("#settings_serie_default_forced").parent().removeClass('disabled');
-        },
-        onUnchecked: function() {
-            $("#settings_serie_default_languages").parent().addClass('disabled');
-            $("#settings_serie_default_hi_div").addClass('disabled');
-            $("#settings_serie_default_forced").parent().addClass('disabled');
-        }
-    });
-
-    if ($('#settings_serie_default_hi_div').data("hi") === "True") {
-        $("#settings_serie_default_hi_div").checkbox('check');
-    } else {
-        $("#settings_serie_default_hi_div").checkbox('uncheck');
-    }
-
-    if ($('#settings_movie_default_enabled_div').data("enabled") === "True") {
-        $("#settings_movie_default_enabled_div").checkbox('check');
-    } else {
-        $("#settings_movie_default_enabled_div").checkbox('uncheck');
-    }
-
-    if ($('#settings_movie_default_enabled_div').data("enabled") === "True") {
-        $("#settings_movie_default_languages").removeClass('disabled');
-        $("#settings_movie_default_hi_div").removeClass('disabled');
-        $("#settings_movie_default_forced_div").removeClass('disabled');
-    } else {
-        $("#settings_movie_default_languages").addClass('disabled');
-        $("#settings_movie_default_hi_div").addClass('disabled');
-        $("#settings_movie_default_forced_div").addClass('disabled');
-    }
-
-    if ($('#settings_only_monitored_sonarr').data("monitored") === "True") {
-                $("#settings_only_monitored_sonarr").checkbox('check');
-            } else {
-                $("#settings_only_monitored_sonarr").checkbox('uncheck');
-            }
-
-    if ($('#settings_only_monitored_radarr').data("monitored") === "True") {
-                $("#settings_only_monitored_radarr").checkbox('check');
-            } else {
-                $("#settings_only_monitored_radarr").checkbox('uncheck');
-            }
-
-    $('#settings_movie_default_enabled_div').checkbox({
-        onChecked: function() {
-            $("#settings_movie_default_languages").parent().removeClass('disabled');
-            $("#settings_movie_default_hi_div").removeClass('disabled');
-            $("#settings_movie_default_forced").parent().removeClass('disabled');
-        },
-        onUnchecked: function() {
-            $("#settings_movie_default_languages").parent().addClass('disabled');
-            $("#settings_movie_default_hi_div").addClass('disabled');
-            $("#settings_movie_default_forced").parent().addClass('disabled');
-        }
-    });
-
-    if ($('#settings_movie_default_hi_div').data("hi") === "True") {
-        $("#settings_movie_default_hi_div").checkbox('check');
-    } else {
-        $("#settings_movie_default_hi_div").checkbox('uncheck');
-    }
-
-    if ($("#settings_single_language").checkbox('is checked')) {
-        $("#settings_serie_default_languages").parent().removeClass('multiple');
-        $("#settings_serie_default_languages").removeAttr('multiple');
-        $("#settings_movie_default_languages").parent().removeClass('multiple');
-        $("#settings_movie_default_languages").removeAttr('multiple');
-    } else {
-        $("#settings_serie_default_languages").parent().addClass('multiple');
-        $("#settings_serie_default_languages").attr('multiple');
-        $("#settings_movie_default_languages").parent().addClass('multiple');
-        $("#settings_movie_default_languages").attr('multiple');
-    }
-
-    $("#settings_single_language").on('change', function() {
-        if ($("#settings_single_language").checkbox('is checked')) {
-            $("#settings_serie_default_languages").dropdown('clear');
-            $("#settings_movie_default_languages").dropdown('clear');
-            $("#settings_serie_default_languages").prepend("<option value='None' selected='selected'>None</option>");
-            $("#settings_movie_default_languages").prepend("<option value='None' selected='selected'>None</option>");
-            $("#settings_serie_default_languages").parent().removeClass('multiple');
-            $("#settings_serie_default_languages").removeAttr('multiple');
-            $("#settings_movie_default_languages").parent().removeClass('multiple');
-            $("#settings_movie_default_languages").removeAttr('multiple');
-        } else {
-            $("#settings_serie_default_languages").dropdown('clear');
-            $("#settings_movie_default_languages").dropdown('clear');
-            $("#settings_serie_default_languages option[value='None']").remove();
-            $("#settings_movie_default_languages option[value='None']").remove();
-            $("#settings_serie_default_languages").parent().addClass('multiple');
-            $("#settings_serie_default_languages").attr('multiple');
-            $("#settings_movie_default_languages").parent().addClass('multiple');
-            $("#settings_movie_default_languages").attr('multiple');
-        }
-    });
-
-    $('#settings_providers').dropdown('clear');
-    $('#settings_providers').dropdown('set selected',{{!enabled_providers}});
-    $('#settings_languages').dropdown('clear');
-    $('#settings_languages').dropdown('set selected',{{!enabled_languages}});
-    $('#settings_subfolder').dropdown('clear');
-    $('#settings_subfolder').dropdown('set selected', '{{!settings.general.subfolder}}');
-
-    $('#settings_providers').dropdown();
-    $('#settings_languages').dropdown();
-    $('#settings_serie_default_languages').dropdown();
-    $('#settings_serie_default_forced').dropdown();
-    $('#settings_movie_default_languages').dropdown();
-    %if settings.general.serie_default_language != 'None':
-    $('#settings_serie_default_languages').dropdown('set selected',{{!settings.general.serie_default_language}});
-    %end
-    $('#settings_serie_default_languages').dropdown('set selected',{{!settings.general.serie_default_language}});
-    %if settings.general.movie_default_language != 'None':
-    $('#settings_movie_default_languages').dropdown('set selected',{{!settings.general.movie_default_language}});
-    %end
-    $('#settings_movie_default_forced').dropdown('set selected',{{!settings.general.movie_default_forced}});
-
-    // form validation
-    $('#wizard_form')
-        .form({
-            fields: {
-                settings_general_ip	: {
-                    rules : [
-                        {
-                            type : 'regExp[/^((25[0-5]|2[0-4][0-9]|[01]?[0-9][0-9]?)\.){3}(25[0-5]|2[0-4][0-9]|[01]?[0-9][0-9]?)$/]'
-                        },
-                        {
-                            type : 'empty'
-                        }
-                    ]
-                },
-                settings_general_port : {
-                    rules : [
-                        {
-                            type : 'integer[1..65535]'
-                        },
-                        {
-                            type : 'empty'
-                        }
-                    ]
-                },
-                sonarr_validated_checkbox : {
-                    depends: 'settings_general_use_sonarr',
-                    rules : [
-                        {
-                            type : 'checked'
-                        }
-                    ]
-                },
-                settings_sonarr_ip : {
-                    depends: 'settings_general_use_sonarr',
-                    rules : [
-                        {
-                            type : 'empty'
-                        }
-                    ]
-                },
-                settings_sonarr_port : {
-                    depends: 'settings_general_use_sonarr',
-                    rules : [
-                        {
-                            type : 'integer[1..65535]'
-                        },
-                        {
-                            type : 'empty'
-                        }
-                    ]
-                },
-                settings_sonarr_apikey : {
-                    depends: 'settings_general_use_sonarr',
-                    rules : [
-                        {
-                            type : 'exactLength[32]'
-                        },
-                        {
-                            type : 'empty'
-                        }
-                    ]
-                },
-                radarr_validated_checkbox : {
-                    depends: 'settings_general_use_radarr',
-                    rules : [
-                        {
-                            type : 'checked'
-                        }
-                    ]
-                },
-                settings_radarr_ip : {
-                    depends: 'settings_general_use_radarr',
-                    rules : [
-                        {
-                            type : 'empty'
-                        }
-                    ]
-                },
-                settings_radarr_port : {
-                    depends: 'settings_general_use_radarr',
-                    rules : [
-                        {
-                            type : 'integer[1..65535]'
-                        },
-                        {
-                            type : 'empty'
-                        }
-                    ]
-                },
-                settings_radarr_apikey : {
-                    depends: 'settings_general_use_radarr',
-                    rules : [
-                        {
-                            type : 'exactLength[32]'
-                        },
-                        {
-                            type : 'empty'
-                        }
-                    ]
-                },
-                settings_subliminal_providers : {
-                    rules : [
-                        {
-                            type : 'minCount[1]'
-                        },
-                        {
-                            type : 'empty'
-                        }
-                    ]
-                },
-                settings_subliminal_languages : {
-                    rules : [
-                        {
-                            type : 'minCount[1]'
-                        },
-                        {
-                            type : 'empty'
-                        }
-                    ]
-                }
-            },
-            inline : true,
-            on     : 'blur',
-            onFailure: function(){
-                $('#form_validation_error').show();
-                $('#submit').addClass('disabled');
-                $('.prev2').addClass('disabled');
-                $('.prev3').addClass('disabled');
-                $('.next2').addClass('disabled');
-                $('.next3').addClass('disabled');
-
-
-                return false;
-            },
-            onSuccess: function(){
-                $('#form_validation_error').hide();
-                $('#submit').removeClass('disabled');
-                $('.prev2').removeClass('disabled');
-                $('.prev3').removeClass('disabled');
-                $('.next2').removeClass('disabled');
-                $('.next3').removeClass('disabled');
-            }
-        })
-    ;
-
-    $("#settings_providers > option").each(function() {
-        $('#'+$(this).val()+'_option').hide();
-    });
-
-    $("#settings_providers > option:selected").each(function() {
-        $('[id='+this.value+']').checkbox('check');
-        $('#'+$(this).val()+'_option').show();
-    });
-
-    $('.provider').checkbox({
-        onChecked: function() {
-            $('#settings_providers').dropdown('set selected', $(this).parent().attr('id'));
-            $('#'+$(this).parent().attr('id')+'_option').show();
-        },
-        onUnchecked: function() {
-            $('#settings_providers').dropdown('remove selected', $(this).parent().attr('id'));
-            $('#'+$(this).parent().attr('id')+'_option').hide();
-        }
-    });
-
-    $('#settings_languages').dropdown('setting', 'onChange', function(){
-        $('.form').form('validate field', 'settings_subliminal_languages');
-    });
-
-=======
->>>>>>> 5d750596
     $(function() {
         $('.next1').on('click', function(e) {
             e.preventDefault();
